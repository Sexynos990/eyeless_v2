// SPDX-License-Identifier: GPL-2.0
/*
 * fs/f2fs/dir.c
 *
 * Copyright (c) 2012 Samsung Electronics Co., Ltd.
 *             http://www.samsung.com/
 */
#include <linux/fs.h>
#include <linux/f2fs_fs.h>
#include <linux/sched/signal.h>
#include <linux/unicode.h>
#include "f2fs.h"
#include "node.h"
#include "acl.h"
#include "xattr.h"
#include <trace/events/f2fs.h>
#include <linux/iversion.h>

static unsigned long dir_blocks(struct inode *inode)
{
	return ((unsigned long long) (i_size_read(inode) + PAGE_SIZE - 1))
							>> PAGE_SHIFT;
}

static unsigned int dir_buckets(unsigned int level, int dir_level)
{
	if (level + dir_level < MAX_DIR_HASH_DEPTH / 2)
		return 1 << (level + dir_level);
	else
		return MAX_DIR_BUCKETS;
}

static unsigned int bucket_blocks(unsigned int level)
{
	if (level < MAX_DIR_HASH_DEPTH / 2)
		return 2;
	else
		return 4;
}

static unsigned char f2fs_filetype_table[F2FS_FT_MAX] = {
	[F2FS_FT_UNKNOWN]	= DT_UNKNOWN,
	[F2FS_FT_REG_FILE]	= DT_REG,
	[F2FS_FT_DIR]		= DT_DIR,
	[F2FS_FT_CHRDEV]	= DT_CHR,
	[F2FS_FT_BLKDEV]	= DT_BLK,
	[F2FS_FT_FIFO]		= DT_FIFO,
	[F2FS_FT_SOCK]		= DT_SOCK,
	[F2FS_FT_SYMLINK]	= DT_LNK,
};

static unsigned char f2fs_type_by_mode[S_IFMT >> S_SHIFT] = {
	[S_IFREG >> S_SHIFT]	= F2FS_FT_REG_FILE,
	[S_IFDIR >> S_SHIFT]	= F2FS_FT_DIR,
	[S_IFCHR >> S_SHIFT]	= F2FS_FT_CHRDEV,
	[S_IFBLK >> S_SHIFT]	= F2FS_FT_BLKDEV,
	[S_IFIFO >> S_SHIFT]	= F2FS_FT_FIFO,
	[S_IFSOCK >> S_SHIFT]	= F2FS_FT_SOCK,
	[S_IFLNK >> S_SHIFT]	= F2FS_FT_SYMLINK,
};

static void set_de_type(struct f2fs_dir_entry *de, umode_t mode)
{
	de->file_type = f2fs_type_by_mode[(mode & S_IFMT) >> S_SHIFT];
}

unsigned char f2fs_get_de_type(struct f2fs_dir_entry *de)
{
	if (de->file_type < F2FS_FT_MAX)
		return f2fs_filetype_table[de->file_type];
	return DT_UNKNOWN;
}

static unsigned long dir_block_index(unsigned int level,
				int dir_level, unsigned int idx)
{
	unsigned long i;
	unsigned long bidx = 0;

	for (i = 0; i < level; i++)
		bidx += dir_buckets(i, dir_level) * bucket_blocks(i);
	bidx += idx * bucket_blocks(level);
	return bidx;
}

static struct f2fs_dir_entry *find_in_block(struct inode *dir,
				struct page *dentry_page,
				struct fscrypt_name *fname,
				f2fs_hash_t namehash,
				int *max_slots,
				struct page **res_page)
{
	struct f2fs_dentry_block *dentry_blk;
	struct f2fs_dir_entry *de;
	struct f2fs_dentry_ptr d;

	dentry_blk = (struct f2fs_dentry_block *)page_address(dentry_page);

	make_dentry_ptr_block(dir, &d, dentry_blk);
	de = f2fs_find_target_dentry(fname, namehash, max_slots, &d);
	if (de)
		*res_page = dentry_page;

	return de;
}

#ifdef CONFIG_UNICODE
/*
 * Test whether a case-insensitive directory entry matches the filename
 * being searched for.
 *
 * Returns: 0 if the directory entry matches, more than 0 if it
 * doesn't match or less than zero on error.
 */
int f2fs_ci_compare(const struct inode *parent, const struct qstr *name,
				const struct qstr *entry, bool quick)
{
	const struct f2fs_sb_info *sbi = F2FS_SB(parent->i_sb);
	const struct unicode_map *um = sbi->s_encoding;
	int ret;

	if (quick)
		ret = utf8_strncasecmp_folded(um, name, entry);
	else
		ret = utf8_strncasecmp(um, name, entry);

	if (ret < 0) {
		/* Handle invalid character sequence as either an error
		 * or as an opaque byte sequence.
		 */
		if (f2fs_has_strict_mode(sbi))
			return -EINVAL;

		if (name->len != entry->len)
			return 1;

		return !!memcmp(name->name, entry->name, name->len);
	}

	return ret;
}

static void f2fs_fname_setup_ci_filename(struct inode *dir,
					const struct qstr *iname,
					struct fscrypt_str *cf_name)
{
	struct f2fs_sb_info *sbi = F2FS_I_SB(dir);

	if (!IS_CASEFOLDED(dir)) {
		cf_name->name = NULL;
		return;
	}

	cf_name->name = f2fs_kmalloc(sbi, F2FS_NAME_LEN, GFP_NOFS);
	if (!cf_name->name)
		return;

	cf_name->len = utf8_casefold(sbi->s_encoding,
					iname, cf_name->name,
					F2FS_NAME_LEN);
	if ((int)cf_name->len <= 0) {
		kvfree(cf_name->name);
		cf_name->name = NULL;
	}
}
#endif

static inline bool f2fs_match_name(struct f2fs_dentry_ptr *d,
					struct f2fs_dir_entry *de,
					struct fscrypt_name *fname,
					struct fscrypt_str *cf_str,
					unsigned long bit_pos,
					f2fs_hash_t namehash)
{
#ifdef CONFIG_UNICODE
	struct inode *parent = d->inode;
	struct f2fs_sb_info *sbi = F2FS_I_SB(parent);
	struct qstr entry;
#endif

	if (de->hash_code != namehash)
		return false;

#ifdef CONFIG_UNICODE
	entry.name = d->filename[bit_pos];
	entry.len = de->name_len;

	if (sbi->s_encoding && IS_CASEFOLDED(parent)) {
		if (cf_str->name) {
			struct qstr cf = {.name = cf_str->name,
					  .len = cf_str->len};
			return !f2fs_ci_compare(parent, &cf, &entry, true);
		}
		return !f2fs_ci_compare(parent, fname->usr_fname, &entry,
					false);
	}
#endif
	if (fscrypt_match_name(fname, d->filename[bit_pos],
				le16_to_cpu(de->name_len)))
		return true;
	return false;
}

struct f2fs_dir_entry *f2fs_find_target_dentry(struct fscrypt_name *fname,
			f2fs_hash_t namehash, int *max_slots,
			struct f2fs_dentry_ptr *d)
{
	struct f2fs_dir_entry *de;
	struct fscrypt_str cf_str = { .name = NULL, .len = 0 };
	unsigned long bit_pos = 0;
	int max_len = 0;

#ifdef CONFIG_UNICODE
	f2fs_fname_setup_ci_filename(d->inode, fname->usr_fname, &cf_str);
#endif

	if (max_slots)
		*max_slots = 0;
	while (bit_pos < d->max) {
		if (!test_bit_le(bit_pos, d->bitmap)) {
			bit_pos++;
			max_len++;
			continue;
		}

		de = &d->dentry[bit_pos];

		if (unlikely(!de->name_len)) {
			bit_pos++;
			continue;
		}

		if (f2fs_match_name(d, de, fname, &cf_str, bit_pos, namehash))
			goto found;

		if (max_slots && max_len > *max_slots)
			*max_slots = max_len;
		max_len = 0;

		bit_pos += GET_DENTRY_SLOTS(le16_to_cpu(de->name_len));
	}

	de = NULL;
found:
	if (max_slots && max_len > *max_slots)
		*max_slots = max_len;

#ifdef CONFIG_UNICODE
	kvfree(cf_str.name);
#endif
	return de;
}

static struct f2fs_dir_entry *find_in_level(struct inode *dir,
					unsigned int level,
					struct fscrypt_name *fname,
					struct page **res_page)
{
	struct qstr name = FSTR_TO_QSTR(&fname->disk_name);
	int s = GET_DENTRY_SLOTS(name.len);
	unsigned int nbucket, nblock;
	unsigned int bidx, end_block;
	struct page *dentry_page;
	struct f2fs_dir_entry *de = NULL;
	bool room = false;
	int max_slots;
	f2fs_hash_t namehash = f2fs_dentry_hash(dir, &name, fname);

	nbucket = dir_buckets(level, F2FS_I(dir)->i_dir_level);
	nblock = bucket_blocks(level);

	bidx = dir_block_index(level, F2FS_I(dir)->i_dir_level,
					le32_to_cpu(namehash) % nbucket);
	end_block = bidx + nblock;

	for (; bidx < end_block; bidx++) {
		/* no need to allocate new dentry pages to all the indices */
		dentry_page = f2fs_find_data_page(dir, bidx);
		if (IS_ERR(dentry_page)) {
			if (PTR_ERR(dentry_page) == -ENOENT) {
				room = true;
				continue;
			} else {
				*res_page = dentry_page;
				break;
			}
		}

		de = find_in_block(dir, dentry_page, fname, namehash,
							&max_slots, res_page);
		if (de)
			break;

		if (max_slots >= s)
			room = true;
		f2fs_put_page(dentry_page, 0);
	}

	if (!de && room && F2FS_I(dir)->chash != namehash) {
		F2FS_I(dir)->chash = namehash;
		F2FS_I(dir)->clevel = level;
	}

	return de;
}

struct f2fs_dir_entry *__f2fs_find_entry(struct inode *dir,
			struct fscrypt_name *fname, struct page **res_page)
{
	unsigned long npages = dir_blocks(dir);
	struct f2fs_dir_entry *de = NULL;
	unsigned int max_depth;
	unsigned int level;

	if (f2fs_has_inline_dentry(dir)) {
		*res_page = NULL;
		de = f2fs_find_in_inline_dir(dir, fname, res_page);
		goto out;
	}

	if (npages == 0) {
		*res_page = NULL;
		goto out;
	}

	max_depth = F2FS_I(dir)->i_current_depth;
	if (unlikely(max_depth > MAX_DIR_HASH_DEPTH)) {
		f2fs_warn(F2FS_I_SB(dir), "Corrupted max_depth of %lu: %u",
			  dir->i_ino, max_depth);
		max_depth = MAX_DIR_HASH_DEPTH;
		f2fs_i_depth_write(dir, max_depth);
	}

	for (level = 0; level < max_depth; level++) {
		*res_page = NULL;
		de = find_in_level(dir, level, fname, res_page);
		if (de || IS_ERR(*res_page))
			break;
	}
out:
	/* This is to increase the speed of f2fs_create */
	if (!de)
		F2FS_I(dir)->task = current;
	return de;
}

/*
 * Find an entry in the specified directory with the wanted name.
 * It returns the page where the entry was found (as a parameter - res_page),
 * and the entry itself. Page is returned mapped and unlocked.
 * Entry is guaranteed to be valid.
 */
struct f2fs_dir_entry *f2fs_find_entry(struct inode *dir,
			const struct qstr *child, struct page **res_page)
{
	struct f2fs_dir_entry *de = NULL;
	struct fscrypt_name fname;
	int err;

#ifdef CONFIG_UNICODE
	if (f2fs_has_strict_mode(F2FS_I_SB(dir)) && IS_CASEFOLDED(dir) &&
			utf8_validate(F2FS_I_SB(dir)->s_encoding, child)) {
		*res_page = ERR_PTR(-EINVAL);
		return NULL;
	}
#endif

	err = fscrypt_setup_filename(dir, child, 1, &fname);
	if (err) {
		if (err == -ENOENT)
			*res_page = NULL;
		else
			*res_page = ERR_PTR(err);
		return NULL;
	}

	de = __f2fs_find_entry(dir, &fname, res_page);

	fscrypt_free_filename(&fname);
	return de;
}

struct f2fs_dir_entry *f2fs_parent_dir(struct inode *dir, struct page **p)
{
	struct qstr dotdot = QSTR_INIT("..", 2);

	return f2fs_find_entry(dir, &dotdot, p);
}

ino_t f2fs_inode_by_name(struct inode *dir, const struct qstr *qstr,
							struct page **page)
{
	ino_t res = 0;
	struct f2fs_dir_entry *de;

	de = f2fs_find_entry(dir, qstr, page);
	if (de) {
		res = le32_to_cpu(de->ino);
		f2fs_put_page(*page, 0);
	}

	return res;
}

void f2fs_set_link(struct inode *dir, struct f2fs_dir_entry *de,
		struct page *page, struct inode *inode)
{
	enum page_type type = f2fs_has_inline_dentry(dir) ? NODE : DATA;
	lock_page(page);
	f2fs_wait_on_page_writeback(page, type, true, true);
	de->ino = cpu_to_le32(inode->i_ino);
	set_de_type(de, inode->i_mode);
	set_page_dirty(page);

	dir->i_mtime = dir->i_ctime = current_time(dir);
	f2fs_mark_inode_dirty_sync(dir, false);
	f2fs_put_page(page, 1);
}

static void init_dent_inode(const struct qstr *name, struct page *ipage)
{
	struct f2fs_inode *ri;

	f2fs_wait_on_page_writeback(ipage, NODE, true, true);

	/* copy name info. to this inode page */
	ri = F2FS_INODE(ipage);
	ri->i_namelen = cpu_to_le32(name->len);
	memcpy(ri->i_name, name->name, name->len);
	set_page_dirty(ipage);
}

void f2fs_do_make_empty_dir(struct inode *inode, struct inode *parent,
					struct f2fs_dentry_ptr *d)
{
	struct qstr dot = QSTR_INIT(".", 1);
	struct qstr dotdot = QSTR_INIT("..", 2);

	/* update dirent of "." */
	f2fs_update_dentry(inode->i_ino, inode->i_mode, d, &dot, 0, 0);

	/* update dirent of ".." */
	f2fs_update_dentry(parent->i_ino, parent->i_mode, d, &dotdot, 0, 1);
}

static int make_empty_dir(struct inode *inode,
		struct inode *parent, struct page *page)
{
	struct page *dentry_page;
	struct f2fs_dentry_block *dentry_blk;
	struct f2fs_dentry_ptr d;

	if (f2fs_has_inline_dentry(inode))
		return f2fs_make_empty_inline_dir(inode, parent, page);

	dentry_page = f2fs_get_new_data_page(inode, page, 0, true);
	if (IS_ERR(dentry_page))
		return PTR_ERR(dentry_page);

	dentry_blk = page_address(dentry_page);

	make_dentry_ptr_block(NULL, &d, dentry_blk);
	f2fs_do_make_empty_dir(inode, parent, &d);

	set_page_dirty(dentry_page);
	f2fs_put_page(dentry_page, 1);
	return 0;
}

struct page *f2fs_init_inode_metadata(struct inode *inode, struct inode *dir,
			const struct qstr *new_name, const struct qstr *orig_name,
			struct page *dpage)
{
	struct page *page;
	int dummy_encrypt = DUMMY_ENCRYPTION_ENABLED(F2FS_I_SB(dir));
	int err;

	if (is_inode_flag_set(inode, FI_NEW_INODE)) {
		page = f2fs_new_inode_page(inode);
		if (IS_ERR(page))
			return page;

		if (S_ISDIR(inode->i_mode)) {
			/* in order to handle error case */
			get_page(page);
			err = make_empty_dir(inode, dir, page);
			if (err) {
				lock_page(page);
				goto put_error;
			}
			put_page(page);
		}

		err = f2fs_init_acl(inode, dir, page, dpage);
		if (err)
			goto put_error;

		err = f2fs_init_security(inode, dir, orig_name, page);
		if (err)
			goto put_error;

		if ((IS_ENCRYPTED(dir) || dummy_encrypt) &&
					f2fs_may_encrypt(inode)) {
			err = fscrypt_inherit_context(dir, inode, page, false);
			if (err)
				goto put_error;
		}
	} else {
		page = f2fs_get_node_page(F2FS_I_SB(dir), inode->i_ino);
		if (IS_ERR(page))
			return page;
	}

	if (new_name) {
		init_dent_inode(new_name, page);
		if (IS_ENCRYPTED(dir))
			file_set_enc_name(inode);
	}

	/*
	 * This file should be checkpointed during fsync.
	 * We lost i_pino from now on.
	 */
	if (is_inode_flag_set(inode, FI_INC_LINK)) {
		if (!S_ISDIR(inode->i_mode))
			file_lost_pino(inode);
		/*
		 * If link the tmpfile to alias through linkat path,
		 * we should remove this inode from orphan list.
		 */
		if (inode->i_nlink == 0)
			f2fs_remove_orphan_inode(F2FS_I_SB(dir), inode->i_ino);
		f2fs_i_links_write(inode, true);
	}
	return page;

put_error:
	clear_nlink(inode);
	f2fs_update_inode(inode, page);
	f2fs_put_page(page, 1);
	return ERR_PTR(err);
}

void f2fs_update_parent_metadata(struct inode *dir, struct inode *inode,
						unsigned int current_depth)
{
	if (inode && is_inode_flag_set(inode, FI_NEW_INODE)) {
		if (S_ISDIR(inode->i_mode))
			f2fs_i_links_write(dir, true);
		clear_inode_flag(inode, FI_NEW_INODE);
	}
	dir->i_mtime = dir->i_ctime = current_time(dir);
	f2fs_mark_inode_dirty_sync(dir, false);

	if (F2FS_I(dir)->i_current_depth != current_depth)
		f2fs_i_depth_write(dir, current_depth);

	if (inode && is_inode_flag_set(inode, FI_INC_LINK))
		clear_inode_flag(inode, FI_INC_LINK);
}

int f2fs_room_for_filename(const void *bitmap, int slots, int max_slots)
{
	int bit_start = 0;
	int zero_start, zero_end;
next:
	zero_start = find_next_zero_bit_le(bitmap, max_slots, bit_start);
	if (zero_start >= max_slots)
		return max_slots;

	zero_end = find_next_bit_le(bitmap, max_slots, zero_start);
	if (zero_end - zero_start >= slots)
		return zero_start;

	bit_start = zero_end + 1;

	if (zero_end + 1 >= max_slots)
		return max_slots;
	goto next;
}

void f2fs_update_dentry(nid_t ino, umode_t mode, struct f2fs_dentry_ptr *d,
				const struct qstr *name, f2fs_hash_t name_hash,
				unsigned int bit_pos)
{
	struct f2fs_dir_entry *de;
	int slots = GET_DENTRY_SLOTS(name->len);
	int i;

	de = &d->dentry[bit_pos];
	de->hash_code = name_hash;
	de->name_len = cpu_to_le16(name->len);
	memcpy(d->filename[bit_pos], name->name, name->len);
	de->ino = cpu_to_le32(ino);
	set_de_type(de, mode);
	for (i = 0; i < slots; i++) {
		__set_bit_le(bit_pos + i, (void *)d->bitmap);
		/* avoid wrong garbage data for readdir */
		if (i)
			(de + i)->name_len = 0;
	}
}

int f2fs_add_regular_entry(struct inode *dir, const struct qstr *new_name,
				const struct qstr *orig_name,
				struct inode *inode, nid_t ino, umode_t mode)
{
	unsigned int bit_pos;
	unsigned int level;
	unsigned int current_depth;
	unsigned long bidx, block;
	f2fs_hash_t dentry_hash;
	unsigned int nbucket, nblock;
	struct page *dentry_page = NULL;
	struct f2fs_dentry_block *dentry_blk = NULL;
	struct f2fs_dentry_ptr d;
	struct page *page = NULL;
	int slots, err = 0;

	level = 0;
	slots = GET_DENTRY_SLOTS(new_name->len);
	dentry_hash = f2fs_dentry_hash(dir, new_name, NULL);

	current_depth = F2FS_I(dir)->i_current_depth;
	if (F2FS_I(dir)->chash == dentry_hash) {
		level = F2FS_I(dir)->clevel;
		F2FS_I(dir)->chash = 0;
	}

start:
	if (time_to_inject(F2FS_I_SB(dir), FAULT_DIR_DEPTH)) {
		f2fs_show_injection_info(FAULT_DIR_DEPTH);
		return -ENOSPC;
	}

	if (unlikely(current_depth == MAX_DIR_HASH_DEPTH))
		return -ENOSPC;

	/* Increase the depth, if required */
	if (level == current_depth)
		++current_depth;

	nbucket = dir_buckets(level, F2FS_I(dir)->i_dir_level);
	nblock = bucket_blocks(level);

	bidx = dir_block_index(level, F2FS_I(dir)->i_dir_level,
				(le32_to_cpu(dentry_hash) % nbucket));

	for (block = bidx; block <= (bidx + nblock - 1); block++) {
		dentry_page = f2fs_get_new_data_page(dir, NULL, block, true);
		if (IS_ERR(dentry_page))
			return PTR_ERR(dentry_page);

		dentry_blk = page_address(dentry_page);
		bit_pos = f2fs_room_for_filename(&dentry_blk->dentry_bitmap,
						slots, NR_DENTRY_IN_BLOCK);
		if (bit_pos < NR_DENTRY_IN_BLOCK)
			goto add_dentry;

		f2fs_put_page(dentry_page, 1);
	}

	/* Move to next level to find the empty slot for new dentry */
	++level;
	goto start;
add_dentry:
	f2fs_wait_on_page_writeback(dentry_page, DATA, true, true);

	if (inode) {
		down_write(&F2FS_I(inode)->i_sem);
		page = f2fs_init_inode_metadata(inode, dir, new_name,
						orig_name, NULL);
		if (IS_ERR(page)) {
			err = PTR_ERR(page);
			goto fail;
		}
	}

	make_dentry_ptr_block(NULL, &d, dentry_blk);
	f2fs_update_dentry(ino, mode, &d, new_name, dentry_hash, bit_pos);

	set_page_dirty(dentry_page);

	if (inode) {
		f2fs_i_pino_write(inode, dir->i_ino);

		/* synchronize inode page's data from inode cache */
		if (is_inode_flag_set(inode, FI_NEW_INODE))
			f2fs_update_inode(inode, page);

		f2fs_put_page(page, 1);
	}

	f2fs_update_parent_metadata(dir, inode, current_depth);
fail:
	if (inode)
		up_write(&F2FS_I(inode)->i_sem);

	f2fs_put_page(dentry_page, 1);

	return err;
}

int f2fs_add_dentry(struct inode *dir, struct fscrypt_name *fname,
				struct inode *inode, nid_t ino, umode_t mode)
{
	struct qstr new_name;
	int err = -EAGAIN;

	new_name.name = fname_name(fname);
	new_name.len = fname_len(fname);

	if (f2fs_has_inline_dentry(dir))
		err = f2fs_add_inline_entry(dir, &new_name, fname->usr_fname,
							inode, ino, mode);
	if (err == -EAGAIN)
		err = f2fs_add_regular_entry(dir, &new_name, fname->usr_fname,
							inode, ino, mode);

	f2fs_update_time(F2FS_I_SB(dir), REQ_TIME);
	return err;
}

/*
 * Caller should grab and release a rwsem by calling f2fs_lock_op() and
 * f2fs_unlock_op().
 */
int f2fs_do_add_link(struct inode *dir, const struct qstr *name,
				struct inode *inode, nid_t ino, umode_t mode)
{
	struct fscrypt_name fname;
	struct page *page = NULL;
	struct f2fs_dir_entry *de = NULL;
	int err;

	err = fscrypt_setup_filename(dir, name, 0, &fname);
	if (err)
		return err;

	/*
	 * An immature stakable filesystem shows a race condition between lookup
	 * and create. If we have same task when doing lookup and create, it's
	 * definitely fine as expected by VFS normally. Otherwise, let's just
	 * verify on-disk dentry one more time, which guarantees filesystem
	 * consistency more.
	 */
	if (current != F2FS_I(dir)->task) {
		de = __f2fs_find_entry(dir, &fname, &page);
		F2FS_I(dir)->task = NULL;
	}
	if (de) {
		f2fs_put_page(page, 0);
		err = -EEXIST;
	} else if (IS_ERR(page)) {
		err = PTR_ERR(page);
	} else {
		err = f2fs_add_dentry(dir, &fname, inode, ino, mode);
	}
	fscrypt_free_filename(&fname);
	return err;
}

int f2fs_do_tmpfile(struct inode *inode, struct inode *dir)
{
	struct page *page;
	int err = 0;

	down_write(&F2FS_I(inode)->i_sem);
	page = f2fs_init_inode_metadata(inode, dir, NULL, NULL, NULL);
	if (IS_ERR(page)) {
		err = PTR_ERR(page);
		goto fail;
	}
	f2fs_put_page(page, 1);

	clear_inode_flag(inode, FI_NEW_INODE);
	f2fs_update_time(F2FS_I_SB(inode), REQ_TIME);
fail:
	up_write(&F2FS_I(inode)->i_sem);
	return err;
}

void f2fs_drop_nlink(struct inode *dir, struct inode *inode)
{
	struct f2fs_sb_info *sbi = F2FS_I_SB(dir);

	down_write(&F2FS_I(inode)->i_sem);

	if (S_ISDIR(inode->i_mode))
		f2fs_i_links_write(dir, false);
	inode->i_ctime = current_time(inode);

	f2fs_i_links_write(inode, false);
	if (S_ISDIR(inode->i_mode)) {
		f2fs_i_links_write(inode, false);
		f2fs_i_size_write(inode, 0);
	}
	up_write(&F2FS_I(inode)->i_sem);

	if (inode->i_nlink == 0)
		f2fs_add_orphan_inode(inode);
	else
		f2fs_release_orphan_inode(sbi);
}

/*
 * It only removes the dentry from the dentry page, corresponding name
 * entry in name page does not need to be touched during deletion.
 */
void f2fs_delete_entry(struct f2fs_dir_entry *dentry, struct page *page,
					struct inode *dir, struct inode *inode)
{
	struct	f2fs_dentry_block *dentry_blk;
	unsigned int bit_pos;
	int slots = GET_DENTRY_SLOTS(le16_to_cpu(dentry->name_len));
	int i;

	f2fs_update_time(F2FS_I_SB(dir), REQ_TIME);

	if (F2FS_OPTION(F2FS_I_SB(dir)).fsync_mode == FSYNC_MODE_STRICT)
		f2fs_add_ino_entry(F2FS_I_SB(dir), dir->i_ino, TRANS_DIR_INO);

	if (f2fs_has_inline_dentry(dir))
		return f2fs_delete_inline_entry(dentry, page, dir, inode);

	lock_page(page);
	f2fs_wait_on_page_writeback(page, DATA, true, true);

	dentry_blk = page_address(page);
	bit_pos = dentry - dentry_blk->dentry;
	for (i = 0; i < slots; i++)
		__clear_bit_le(bit_pos + i, &dentry_blk->dentry_bitmap);

	/* Let's check and deallocate this dentry page */
	bit_pos = find_next_bit_le(&dentry_blk->dentry_bitmap,
			NR_DENTRY_IN_BLOCK,
			0);
	set_page_dirty(page);

	dir->i_ctime = dir->i_mtime = current_time(dir);
	f2fs_mark_inode_dirty_sync(dir, false);

	if (inode)
		f2fs_drop_nlink(dir, inode);

	if (bit_pos == NR_DENTRY_IN_BLOCK &&
		!f2fs_truncate_hole(dir, page->index, page->index + 1)) {
		f2fs_clear_radix_tree_dirty_tag(page);
		clear_page_dirty_for_io(page);
		f2fs_clear_page_private(page);
		ClearPageUptodate(page);
		clear_cold_data(page);
		inode_dec_dirty_pages(dir);
		f2fs_remove_dirty_inode(dir);
	}
	f2fs_put_page(page, 1);
}

bool f2fs_empty_dir(struct inode *dir)
{
	unsigned long bidx;
	struct page *dentry_page;
	unsigned int bit_pos;
	struct f2fs_dentry_block *dentry_blk;
	unsigned long nblock = dir_blocks(dir);

	if (f2fs_has_inline_dentry(dir))
		return f2fs_empty_inline_dir(dir);

	for (bidx = 0; bidx < nblock; bidx++) {
		dentry_page = f2fs_get_lock_data_page(dir, bidx, false);
		if (IS_ERR(dentry_page)) {
			if (PTR_ERR(dentry_page) == -ENOENT)
				continue;
			else
				return false;
		}

		dentry_blk = page_address(dentry_page);
		if (bidx == 0)
			bit_pos = 2;
		else
			bit_pos = 0;
		bit_pos = find_next_bit_le(&dentry_blk->dentry_bitmap,
						NR_DENTRY_IN_BLOCK,
						bit_pos);

		f2fs_put_page(dentry_page, 1);

		if (bit_pos < NR_DENTRY_IN_BLOCK)
			return false;
	}
	return true;
}

int f2fs_fill_dentries(struct dir_context *ctx, struct f2fs_dentry_ptr *d,
			unsigned int start_pos, struct fscrypt_str *fstr)
{
	unsigned char d_type = DT_UNKNOWN;
	unsigned int bit_pos;
	struct f2fs_dir_entry *de = NULL;
	struct fscrypt_str de_name = FSTR_INIT(NULL, 0);
	struct f2fs_sb_info *sbi = F2FS_I_SB(d->inode);
	struct blk_plug plug;
	bool readdir_ra = sbi->readdir_ra == 1;
	int err = 0;

	bit_pos = ((unsigned long)ctx->pos % d->max);

	if (readdir_ra)
		blk_start_plug(&plug);

	while (bit_pos < d->max) {
		bit_pos = find_next_bit_le(d->bitmap, d->max, bit_pos);
		if (bit_pos >= d->max)
			break;

		de = &d->dentry[bit_pos];
		if (de->name_len == 0) {
			bit_pos++;
			ctx->pos = start_pos + bit_pos;
			printk_ratelimited(
				"%s, invalid namelen(0), ino:%u, run fsck to fix.",
				KERN_WARNING, le32_to_cpu(de->ino));
			set_sbi_flag(sbi, SBI_NEED_FSCK);
			continue;
		}

		d_type = f2fs_get_de_type(de);

		de_name.name = d->filename[bit_pos];
		de_name.len = le16_to_cpu(de->name_len);

		/* check memory boundary before moving forward */
		bit_pos += GET_DENTRY_SLOTS(le16_to_cpu(de->name_len));
		if (unlikely(bit_pos > d->max ||
				le16_to_cpu(de->name_len) > F2FS_NAME_LEN)) {
<<<<<<< HEAD
			f2fs_msg(sbi->sb, KERN_WARNING,
				"%s: corrupted namelen=%d, run fsck to fix.",
				__func__, le16_to_cpu(de->name_len));
			set_sbi_flag(sbi, SBI_NEED_FSCK);
			err = -EINVAL;
			goto out;
		}

		if (f2fs_encrypted_inode(d->inode)) {
=======
			f2fs_warn(sbi, "%s: corrupted namelen=%d, run fsck to fix.",
				  __func__, le16_to_cpu(de->name_len));
			set_sbi_flag(sbi, SBI_NEED_FSCK);
			err = -EFSCORRUPTED;
			goto out;
		}

		if (IS_ENCRYPTED(d->inode)) {
>>>>>>> 2700cf83
			int save_len = fstr->len;

			err = fscrypt_fname_disk_to_usr(d->inode,
						(u32)le32_to_cpu(de->hash_code),
						0, &de_name, fstr);
			if (err)
				goto out;

			de_name = *fstr;
			fstr->len = save_len;
		}

		if (!dir_emit(ctx, de_name.name, de_name.len,
					le32_to_cpu(de->ino), d_type)) {
			err = 1;
			goto out;
		}

		if (readdir_ra)
			f2fs_ra_node_page(sbi, le32_to_cpu(de->ino));

		ctx->pos = start_pos + bit_pos;
	}
out:
	if (readdir_ra)
		blk_finish_plug(&plug);
	return err;
}

static int f2fs_readdir(struct file *file, struct dir_context *ctx)
{
	struct inode *inode = file_inode(file);
	unsigned long npages = dir_blocks(inode);
	struct f2fs_dentry_block *dentry_blk = NULL;
	struct page *dentry_page = NULL;
	struct file_ra_state *ra = &file->f_ra;
	loff_t start_pos = ctx->pos;
	unsigned int n = ((unsigned long)ctx->pos / NR_DENTRY_IN_BLOCK);
	struct f2fs_dentry_ptr d;
	struct fscrypt_str fstr = FSTR_INIT(NULL, 0);
	int err = 0;

	if (IS_ENCRYPTED(inode)) {
		err = fscrypt_get_encryption_info(inode);
		if (err && err != -ENOKEY)
			goto out;

		err = fscrypt_fname_alloc_buffer(inode, F2FS_NAME_LEN, &fstr);
		if (err < 0)
			goto out;
	}

	if (f2fs_has_inline_dentry(inode)) {
		err = f2fs_read_inline_dir(file, ctx, &fstr);
		goto out_free;
	}

	if (!inode_eq_iversion(inode, file->f_version))
		file->f_version = inode_query_iversion(inode);

	for (; n < npages; n++, ctx->pos = n * NR_DENTRY_IN_BLOCK) {

		/* allow readdir() to be interrupted */
		if (fatal_signal_pending(current)) {
			err = -ERESTARTSYS;
			goto out_free;
		}
		cond_resched();

		/* readahead for multi pages of dir */
		if (npages - n > 1 && !ra_has_index(ra, n))
			page_cache_sync_readahead(inode->i_mapping, ra, file, n,
				min(npages - n, (pgoff_t)MAX_DIR_RA_PAGES));

		dentry_page = f2fs_find_data_page(inode, n);
		if (IS_ERR(dentry_page)) {
			err = PTR_ERR(dentry_page);
			if (err == -ENOENT) {
				err = 0;
				continue;
			} else {
				goto out_free;
			}
		}

		dentry_blk = page_address(dentry_page);

		make_dentry_ptr_block(inode, &d, dentry_blk);

		err = f2fs_fill_dentries(ctx, &d,
				n * NR_DENTRY_IN_BLOCK, &fstr);
		if (err) {
<<<<<<< HEAD
			struct f2fs_sb_info *sbi = F2FS_P_SB(dentry_page);

			if (err == -EINVAL) {
				print_block_data(sbi->sb, n,
					page_address(dentry_page), 0, F2FS_BLKSIZE);
				f2fs_bug_on(sbi, 1);
			}

=======
>>>>>>> 2700cf83
			f2fs_put_page(dentry_page, 0);
			break;
		}

		f2fs_put_page(dentry_page, 0);
	}
out_free:
	fscrypt_fname_free_buffer(&fstr);
out:
	trace_f2fs_readdir(inode, start_pos, ctx->pos, err);
	return err < 0 ? err : 0;
}

static int f2fs_dir_open(struct inode *inode, struct file *filp)
{
	if (IS_ENCRYPTED(inode))
		return fscrypt_get_encryption_info(inode) ? -EACCES : 0;
	return 0;
}

const struct file_operations f2fs_dir_operations = {
	.llseek		= generic_file_llseek,
	.read		= generic_read_dir,
	.iterate_shared	= f2fs_readdir,
	.fsync		= f2fs_sync_file,
	.open		= f2fs_dir_open,
	.unlocked_ioctl	= f2fs_ioctl,
#ifdef CONFIG_COMPAT
	.compat_ioctl   = f2fs_compat_ioctl,
#endif
};

#ifdef CONFIG_UNICODE
static int f2fs_d_compare(const struct dentry *dentry, unsigned int len,
			  const char *str, const struct qstr *name)
{
	struct qstr qstr = {.name = str, .len = len };

	if (!IS_CASEFOLDED(dentry->d_parent->d_inode)) {
		if (len != name->len)
			return -1;
		return memcmp(str, name, len);
	}

	return f2fs_ci_compare(dentry->d_parent->d_inode, name, &qstr, false);
}

static int f2fs_d_hash(const struct dentry *dentry, struct qstr *str)
{
	struct f2fs_sb_info *sbi = F2FS_SB(dentry->d_sb);
	const struct unicode_map *um = sbi->s_encoding;
	unsigned char *norm;
	int len, ret = 0;

	if (!IS_CASEFOLDED(dentry->d_inode))
		return 0;

	norm = f2fs_kmalloc(sbi, PATH_MAX, GFP_ATOMIC);
	if (!norm)
		return -ENOMEM;

	len = utf8_casefold(um, str, norm, PATH_MAX);
	if (len < 0) {
		if (f2fs_has_strict_mode(sbi))
			ret = -EINVAL;
		goto out;
	}
	str->hash = full_name_hash(dentry, norm, len);
out:
	kvfree(norm);
	return ret;
}

const struct dentry_operations f2fs_dentry_ops = {
	.d_hash = f2fs_d_hash,
	.d_compare = f2fs_d_compare,
};
#endif<|MERGE_RESOLUTION|>--- conflicted
+++ resolved
@@ -935,17 +935,6 @@
 		bit_pos += GET_DENTRY_SLOTS(le16_to_cpu(de->name_len));
 		if (unlikely(bit_pos > d->max ||
 				le16_to_cpu(de->name_len) > F2FS_NAME_LEN)) {
-<<<<<<< HEAD
-			f2fs_msg(sbi->sb, KERN_WARNING,
-				"%s: corrupted namelen=%d, run fsck to fix.",
-				__func__, le16_to_cpu(de->name_len));
-			set_sbi_flag(sbi, SBI_NEED_FSCK);
-			err = -EINVAL;
-			goto out;
-		}
-
-		if (f2fs_encrypted_inode(d->inode)) {
-=======
 			f2fs_warn(sbi, "%s: corrupted namelen=%d, run fsck to fix.",
 				  __func__, le16_to_cpu(de->name_len));
 			set_sbi_flag(sbi, SBI_NEED_FSCK);
@@ -954,7 +943,6 @@
 		}
 
 		if (IS_ENCRYPTED(d->inode)) {
->>>>>>> 2700cf83
 			int save_len = fstr->len;
 
 			err = fscrypt_fname_disk_to_usr(d->inode,
@@ -1047,7 +1035,6 @@
 		err = f2fs_fill_dentries(ctx, &d,
 				n * NR_DENTRY_IN_BLOCK, &fstr);
 		if (err) {
-<<<<<<< HEAD
 			struct f2fs_sb_info *sbi = F2FS_P_SB(dentry_page);
 
 			if (err == -EINVAL) {
@@ -1056,8 +1043,6 @@
 				f2fs_bug_on(sbi, 1);
 			}
 
-=======
->>>>>>> 2700cf83
 			f2fs_put_page(dentry_page, 0);
 			break;
 		}
