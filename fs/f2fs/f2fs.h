// SPDX-License-Identifier: GPL-2.0
/*
 * fs/f2fs/f2fs.h
 *
 * Copyright (c) 2012 Samsung Electronics Co., Ltd.
 *             http://www.samsung.com/
 */
#ifndef _LINUX_F2FS_H
#define _LINUX_F2FS_H

#include <linux/uio.h>
#include <linux/types.h>
#include <linux/page-flags.h>
#include <linux/buffer_head.h>
#include <linux/slab.h>
#include <linux/crc32.h>
#include <linux/magic.h>
#include <linux/kobject.h>
#include <linux/sched.h>
#include <linux/cred.h>
#include <linux/vmalloc.h>
#include <linux/bio.h>
#include <linux/blkdev.h>
#include <linux/quotaops.h>
#include <crypto/hash.h>
#include <linux/ctype.h>
#include "../mount.h"

#include <linux/fscrypt.h>
#include <linux/fsverity.h>

#ifdef CONFIG_FS_HPB
#include <linux/fs_hpb.h>
#endif

#ifdef CONFIG_F2FS_STRICT_BUG_ON
#define	BUG_ON_CHKFS	BUG_ON
#else
#define	BUG_ON_CHKFS	WARN_ON
#endif

extern int ignore_fs_panic;
extern void (*ufs_debug_func)(void *);

#define f2fs_bug_on(sbi, condition)	  __f2fs_bug_on(sbi, condition, true)
#define f2fs_bug_on_endio(sbi, condition) __f2fs_bug_on(sbi, condition, false)	
#define __f2fs_bug_on(sbi, condition, set_extra_blk)				\
	do {									\
		if (unlikely(condition)) {					\
			if (ufs_debug_func)					\
				ufs_debug_func(NULL);				\
			if (is_sbi_flag_set(sbi, SBI_POR_DOING)) {		\
				WARN_ON(1);					\
				set_sbi_flag(sbi, SBI_NEED_FSCK);		\
				sbi->sec_stat.fs_por_error++;			\
			} else if (unlikely(!ignore_fs_panic)) {		\
				if (set_extra_blk)				\
					f2fs_set_sb_extra_flag(sbi,		\
						F2FS_SEC_EXTRA_FSCK_MAGIC);	\
				BUG_ON_CHKFS(1);				\
				sbi->sec_stat.fs_error++;			\
			}							\
		}								\
	} while (0)

enum {
	FAULT_KMALLOC,
	FAULT_KVMALLOC,
	FAULT_PAGE_ALLOC,
	FAULT_PAGE_GET,
	FAULT_ALLOC_BIO,
	FAULT_ALLOC_NID,
	FAULT_ORPHAN,
	FAULT_BLOCK,
	FAULT_DIR_DEPTH,
	FAULT_EVICT_INODE,
	FAULT_TRUNCATE,
	FAULT_READ_IO,
	FAULT_CHECKPOINT,
	FAULT_DISCARD,
	FAULT_WRITE_IO,
	FAULT_MAX,
};

#ifdef CONFIG_F2FS_FAULT_INJECTION
#define F2FS_ALL_FAULT_TYPE		((1 << FAULT_MAX) - 1)

struct f2fs_fault_info {
	atomic_t inject_ops;
	unsigned int inject_rate;
	unsigned int inject_type;
};

extern const char *f2fs_fault_name[FAULT_MAX];
#define IS_FAULT_SET(fi, type) ((fi)->inject_type & (1 << (type)))
#endif

/*
 * For mount options
 */
#define F2FS_MOUNT_BG_GC		0x00000001
#define F2FS_MOUNT_DISABLE_ROLL_FORWARD	0x00000002
#define F2FS_MOUNT_DISCARD		0x00000004
#define F2FS_MOUNT_NOHEAP		0x00000008
#define F2FS_MOUNT_XATTR_USER		0x00000010
#define F2FS_MOUNT_POSIX_ACL		0x00000020
#define F2FS_MOUNT_DISABLE_EXT_IDENTIFY	0x00000040
#define F2FS_MOUNT_INLINE_XATTR		0x00000080
#define F2FS_MOUNT_INLINE_DATA		0x00000100
#define F2FS_MOUNT_INLINE_DENTRY	0x00000200
#define F2FS_MOUNT_FLUSH_MERGE		0x00000400
#define F2FS_MOUNT_NOBARRIER		0x00000800
#define F2FS_MOUNT_FASTBOOT		0x00001000
#define F2FS_MOUNT_EXTENT_CACHE		0x00002000
#define F2FS_MOUNT_FORCE_FG_GC		0x00004000
#define F2FS_MOUNT_DATA_FLUSH		0x00008000
#define F2FS_MOUNT_FAULT_INJECTION	0x00010000
#define F2FS_MOUNT_ADAPTIVE		0x00020000
#define F2FS_MOUNT_LFS			0x00040000
#define F2FS_MOUNT_USRQUOTA		0x00080000
#define F2FS_MOUNT_GRPQUOTA		0x00100000
#define F2FS_MOUNT_PRJQUOTA		0x00200000
#define F2FS_MOUNT_QUOTA		0x00400000
#define F2FS_MOUNT_INLINE_XATTR_SIZE	0x00800000
#define F2FS_MOUNT_RESERVE_ROOT		0x01000000
#define F2FS_MOUNT_DISABLE_CHECKPOINT	0x02000000

#define F2FS_OPTION(sbi)	((sbi)->mount_opt)
#define clear_opt(sbi, option)	(F2FS_OPTION(sbi).opt &= ~F2FS_MOUNT_##option)
#define set_opt(sbi, option)	(F2FS_OPTION(sbi).opt |= F2FS_MOUNT_##option)
#define test_opt(sbi, option)	(F2FS_OPTION(sbi).opt & F2FS_MOUNT_##option)

#define ver_after(a, b)	(typecheck(unsigned long long, a) &&		\
		typecheck(unsigned long long, b) &&			\
		((long long)((a) - (b)) > 0))

typedef u32 block_t;	/*
			 * should not change u32, since it is the on-disk block
			 * address format, __le32.
			 */
typedef u32 nid_t;

#define COMPRESS_EXT_NUM		16

struct f2fs_mount_info {
	unsigned int opt;
	int write_io_size_bits;		/* Write IO size bits */
	block_t root_reserved_blocks;	/* root reserved blocks */
	kuid_t s_resuid;		/* reserved blocks for uid */
	kgid_t s_resgid;		/* reserved blocks for gid */
	kgid_t flush_group;		/* should issue flush for gid */
	int active_logs;		/* # of active logs */
	int inline_xattr_size;		/* inline xattr size */
	unsigned int ckpt_ioprio;	/* checkpoint thread ioprio */
#ifdef CONFIG_F2FS_FAULT_INJECTION
	struct f2fs_fault_info fault_info;	/* For fault injection */
#endif
#ifdef CONFIG_QUOTA
	/* Names of quota files with journalled quota */
	char *s_qf_names[MAXQUOTAS];
	int s_jquota_fmt;			/* Format of quota to use */
#endif
	/* For which write hints are passed down to block layer */
	int whint_mode;
	int alloc_mode;			/* segment allocation policy */
	int fsync_mode;			/* fsync policy */
	bool test_dummy_encryption;	/* test dummy encryption */
#ifdef CONFIG_FS_ENCRYPTION
	bool inlinecrypt;		/* inline encryption enabled */
#endif
	block_t unusable_cap;		/* Amount of space allowed to be
					 * unusable when disabling checkpoint
					 */

	/* For compression */
	unsigned char compress_algorithm;	/* algorithm type */
	unsigned compress_log_size;		/* cluster log size */
	unsigned char compress_ext_cnt;		/* extension count */
	unsigned char extensions[COMPRESS_EXT_NUM][F2FS_EXTENSION_LEN];	/* extensions */
};

#define F2FS_FEATURE_ENCRYPT		0x0001
#define F2FS_FEATURE_BLKZONED		0x0002
#define F2FS_FEATURE_ATOMIC_WRITE	0x0004
#define F2FS_FEATURE_EXTRA_ATTR		0x0008
#define F2FS_FEATURE_PRJQUOTA		0x0010
#define F2FS_FEATURE_INODE_CHKSUM	0x0020
#define F2FS_FEATURE_FLEXIBLE_INLINE_XATTR	0x0040
#define F2FS_FEATURE_QUOTA_INO		0x0080
#define F2FS_FEATURE_INODE_CRTIME	0x0100
#define F2FS_FEATURE_LOST_FOUND		0x0200
#define F2FS_FEATURE_VERITY		0x0400
#define F2FS_FEATURE_SB_CHKSUM		0x0800
#define F2FS_FEATURE_CASEFOLD		0x1000
#define F2FS_FEATURE_COMPRESSION	0x2000

#define __F2FS_HAS_FEATURE(raw_super, mask)				\
	((raw_super->feature & cpu_to_le32(mask)) != 0)
#define F2FS_HAS_FEATURE(sbi, mask)	__F2FS_HAS_FEATURE(sbi->raw_super, mask)
#define F2FS_SET_FEATURE(sbi, mask)					\
	(sbi->raw_super->feature |= cpu_to_le32(mask))
#define F2FS_CLEAR_FEATURE(sbi, mask)					\
	(sbi->raw_super->feature &= ~cpu_to_le32(mask))

/*
 * Default values for user and/or group using reserved blocks
 */
#define	F2FS_DEF_RESUID		0
#define	F2FS_DEF_RESGID		0
#define	F2FS_DEF_FLUSHGROUP	5666

/*
 * For checkpoint manager
 */
enum {
	NAT_BITMAP,
	SIT_BITMAP
};

#define	CP_UMOUNT	0x00000001
#define	CP_FASTBOOT	0x00000002
#define	CP_SYNC		0x00000004
#define	CP_RECOVERY	0x00000008
#define	CP_DISCARD	0x00000010
#define CP_TRIMMED	0x00000020
#define CP_PAUSE	0x00000040

#define MAX_DISCARD_BLOCKS(sbi)		BLKS_PER_SEC(sbi)
#define DEF_MAX_DISCARD_REQUEST		8	/* issue 8 discards per round */
#define DEF_MIN_DISCARD_ISSUE_TIME	50	/* 50 ms, if exists */
#define DEF_MID_DISCARD_ISSUE_TIME	500	/* 500 ms, if device busy */
#define DEF_MAX_DISCARD_ISSUE_TIME	60000	/* 60 s, if no candidates */
#define DEF_DISCARD_URGENT_UTIL		80	/* do more discard over 80% */
#define DEF_CP_INTERVAL			60	/* 60 secs */
#define DEF_IDLE_INTERVAL		5	/* 5 secs */
#define DEF_DISCARD_IDLE_INTERVAL	0	/* 0 secs */
// 5s -> 15s: P191218-00524
#define DEF_DISABLE_INTERVAL		15	/* 15 secs */
#define DEF_DISABLE_QUICK_INTERVAL	1	/* 1 secs */
#define DEF_UMOUNT_DISCARD_TIMEOUT	5	/* 5 secs */

struct cp_control {
	int reason;
	__u64 trim_start;
	__u64 trim_end;
	__u64 trim_minlen;
};

/*
 * indicate meta/data type
 */
enum {
	META_CP,
	META_NAT,
	META_SIT,
	META_SSA,
	META_MAX,
	META_POR,
	DATA_GENERIC,		/* check range only */
	DATA_GENERIC_ENHANCE,	/* strong check on range and segment bitmap */
	DATA_GENERIC_ENHANCE_READ,	/*
					 * strong check on range and segment
					 * bitmap but no warning due to race
					 * condition of read on truncated area
					 * by extent_cache
					 */
	META_GENERIC,
};

/* for the list of ino */
enum {
	ORPHAN_INO,		/* for orphan ino list */
	APPEND_INO,		/* for append ino list */
	UPDATE_INO,		/* for update ino list */
	TRANS_DIR_INO,		/* for trasactions dir ino list */
	FLUSH_INO,		/* for multiple device flushing */
	MAX_INO_ENTRY,		/* max. list */
};

struct ino_entry {
	struct list_head list;		/* list head */
	nid_t ino;			/* inode number */
	unsigned int dirty_device;	/* dirty device bitmap */
};

/* for the list of inodes to be GCed */
struct inode_entry {
	struct list_head list;	/* list head */
	struct inode *inode;	/* vfs inode pointer */
};

struct fsync_node_entry {
	struct list_head list;	/* list head */
	struct page *page;	/* warm node page pointer */
	unsigned int seq_id;	/* sequence id */
};

/* for the bitmap indicate blocks to be discarded */
struct discard_entry {
	struct list_head list;	/* list head */
	block_t start_blkaddr;	/* start blockaddr of current segment */
	unsigned char discard_map[SIT_VBLOCK_MAP_SIZE];	/* segment discard bitmap */
};

/* default discard granularity of inner discard thread, unit: block count */
// P190708-00895
#define DEFAULT_DISCARD_GRANULARITY		1

/* max discard pend list number */
#define MAX_PLIST_NUM		512
#define plist_idx(blk_num)	((blk_num) >= MAX_PLIST_NUM ?		\
					(MAX_PLIST_NUM - 1) : ((blk_num) - 1))

enum {
	D_PREP,			/* initial */
	D_PARTIAL,		/* partially submitted */
	D_SUBMIT,		/* all submitted */
	D_DONE,			/* finished */
};

struct discard_info {
	block_t lstart;			/* logical start address */
	block_t len;			/* length */
	block_t start;			/* actual start address in dev */
};

struct discard_cmd {
	struct rb_node rb_node;		/* rb node located in rb-tree */
	union {
		struct {
			block_t lstart;	/* logical start address */
			block_t len;	/* length */
			block_t start;	/* actual start address in dev */
		};
		struct discard_info di;	/* discard info */

	};
	struct list_head list;		/* command list */
	struct completion wait;		/* compleation */
	struct block_device *bdev;	/* bdev */
	unsigned short ref;		/* reference count */
	unsigned char state;		/* state */
	unsigned char queued;		/* queued discard */
	int error;			/* bio error */
	spinlock_t lock;		/* for state/bio_ref updating */
	unsigned short bio_ref;		/* bio reference count */
};

enum {
	DPOLICY_BG,
	DPOLICY_FORCE,
	DPOLICY_FSTRIM,
	DPOLICY_UMOUNT,
	MAX_DPOLICY,
};

struct discard_policy {
	int type;			/* type of discard */
	unsigned int min_interval;	/* used for candidates exist */
	unsigned int mid_interval;	/* used for device busy */
	unsigned int max_interval;	/* used for candidates not exist */
	unsigned int max_requests;	/* # of discards issued per round */
	unsigned int io_aware_gran;	/* minimum granularity discard not be aware of I/O */
	bool io_aware;			/* issue discard in idle time */
	bool sync;			/* submit discard with REQ_SYNC flag */
	bool ordered;			/* issue discard by lba order */
	unsigned int granularity;	/* discard granularity */
	int timeout;			/* discard timeout for put_super */
};

struct discard_cmd_control {
	struct task_struct *f2fs_issue_discard;	/* discard thread */
	struct list_head entry_list;		/* 4KB discard entry list */
	struct list_head pend_list[MAX_PLIST_NUM];/* store pending entries */
	struct list_head wait_list;		/* store on-flushing entries */
	struct list_head fstrim_list;		/* in-flight discard from fstrim */
	wait_queue_head_t discard_wait_queue;	/* waiting queue for wake-up */
	unsigned int discard_wake;		/* to wake up discard thread */
	struct mutex cmd_lock;
	unsigned int nr_discards;		/* # of discards in the list */
	unsigned int max_discards;		/* max. discards to be issued */
	unsigned int discard_granularity;	/* discard granularity */
	unsigned int undiscard_blks;		/* # of undiscard blocks */
	unsigned int next_pos;			/* next discard position */
	atomic_t issued_discard;		/* # of issued discard */
	atomic_t queued_discard;		/* # of queued discard */
	atomic_t discard_cmd_cnt;		/* # of cached cmd count */
	struct rb_root_cached root;		/* root of discard rb-tree */
	bool rbtree_check;			/* config for consistence check */
};

/* for the list of fsync inodes, used only during recovery */
struct fsync_inode_entry {
	struct list_head list;	/* list head */
	struct inode *inode;	/* vfs inode pointer */
	block_t blkaddr;	/* block address locating the last fsync */
	block_t last_dentry;	/* block address locating the last dentry */
};

#define nats_in_cursum(jnl)		(le16_to_cpu((jnl)->n_nats))
#define sits_in_cursum(jnl)		(le16_to_cpu((jnl)->n_sits))

#define nat_in_journal(jnl, i)		((jnl)->nat_j.entries[i].ne)
#define nid_in_journal(jnl, i)		((jnl)->nat_j.entries[i].nid)
#define sit_in_journal(jnl, i)		((jnl)->sit_j.entries[i].se)
#define segno_in_journal(jnl, i)	((jnl)->sit_j.entries[i].segno)

#define MAX_NAT_JENTRIES(jnl)	(NAT_JOURNAL_ENTRIES - nats_in_cursum(jnl))
#define MAX_SIT_JENTRIES(jnl)	(SIT_JOURNAL_ENTRIES - sits_in_cursum(jnl))

static inline int update_nats_in_cursum(struct f2fs_journal *journal, int i)
{
	int before = nats_in_cursum(journal);

	journal->n_nats = cpu_to_le16(before + i);
	return before;
}

static inline int update_sits_in_cursum(struct f2fs_journal *journal, int i)
{
	int before = sits_in_cursum(journal);

	journal->n_sits = cpu_to_le16(before + i);
	return before;
}

static inline bool __has_cursum_space(struct f2fs_journal *journal,
							int size, int type)
{
	if (type == NAT_JOURNAL)
		return size <= MAX_NAT_JENTRIES(journal);
	return size <= MAX_SIT_JENTRIES(journal);
}

/*
 * ioctl commands
 */
#define F2FS_IOC_GETFLAGS		FS_IOC_GETFLAGS
#define F2FS_IOC_SETFLAGS		FS_IOC_SETFLAGS
#define F2FS_IOC_GETVERSION		FS_IOC_GETVERSION

#define F2FS_IOCTL_MAGIC		0xf5
#define F2FS_IOC_START_ATOMIC_WRITE	_IO(F2FS_IOCTL_MAGIC, 1)
#define F2FS_IOC_COMMIT_ATOMIC_WRITE	_IO(F2FS_IOCTL_MAGIC, 2)
#define F2FS_IOC_START_VOLATILE_WRITE	_IO(F2FS_IOCTL_MAGIC, 3)
#define F2FS_IOC_RELEASE_VOLATILE_WRITE	_IO(F2FS_IOCTL_MAGIC, 4)
#define F2FS_IOC_ABORT_VOLATILE_WRITE	_IO(F2FS_IOCTL_MAGIC, 5)
#define F2FS_IOC_GARBAGE_COLLECT	_IOW(F2FS_IOCTL_MAGIC, 6, __u32)
#define F2FS_IOC_WRITE_CHECKPOINT	_IO(F2FS_IOCTL_MAGIC, 7)
#define F2FS_IOC_DEFRAGMENT		_IOWR(F2FS_IOCTL_MAGIC, 8,	\
						struct f2fs_defragment)
#define F2FS_IOC_MOVE_RANGE		_IOWR(F2FS_IOCTL_MAGIC, 9,	\
						struct f2fs_move_range)
#define F2FS_IOC_FLUSH_DEVICE		_IOW(F2FS_IOCTL_MAGIC, 10,	\
						struct f2fs_flush_device)
#define F2FS_IOC_GARBAGE_COLLECT_RANGE	_IOW(F2FS_IOCTL_MAGIC, 11,	\
						struct f2fs_gc_range)
#define F2FS_IOC_GET_FEATURES		_IOR(F2FS_IOCTL_MAGIC, 12, __u32)
#define F2FS_IOC_SET_PIN_FILE		_IOW(F2FS_IOCTL_MAGIC, 13, __u32)
#define F2FS_IOC_GET_PIN_FILE		_IOR(F2FS_IOCTL_MAGIC, 14, __u32)
#define F2FS_IOC_PRECACHE_EXTENTS	_IO(F2FS_IOCTL_MAGIC, 15)
#define F2FS_IOC_RESIZE_FS		_IOW(F2FS_IOCTL_MAGIC, 16, __u64)
#define F2FS_IOC_GET_VALID_NODE_COUNT	_IOR(F2FS_IOCTL_MAGIC, 32, __u32)

#define F2FS_IOC_GET_VOLUME_NAME	FS_IOC_GETFSLABEL
#define F2FS_IOC_SET_VOLUME_NAME	FS_IOC_SETFSLABEL

#define F2FS_IOC_SET_ENCRYPTION_POLICY	FS_IOC_SET_ENCRYPTION_POLICY
#define F2FS_IOC_GET_ENCRYPTION_POLICY	FS_IOC_GET_ENCRYPTION_POLICY
#define F2FS_IOC_GET_ENCRYPTION_PWSALT	FS_IOC_GET_ENCRYPTION_PWSALT

/*
 * should be same as XFS_IOC_GOINGDOWN.
 * Flags for going down operation used by FS_IOC_GOINGDOWN
 */
#define F2FS_IOC_SHUTDOWN	_IOR('X', 125, __u32)	/* Shutdown */
#define F2FS_GOING_DOWN_FULLSYNC	0x0	/* going down with full sync */
#define F2FS_GOING_DOWN_METASYNC	0x1	/* going down with metadata */
#define F2FS_GOING_DOWN_NOSYNC		0x2	/* going down */
#define F2FS_GOING_DOWN_METAFLUSH	0x3	/* going down with meta flush */
#define F2FS_GOING_DOWN_NEED_FSCK	0x4	/* going down to trigger fsck */

#if defined(__KERNEL__) && defined(CONFIG_COMPAT)
/*
 * ioctl commands in 32 bit emulation
 */
#define F2FS_IOC32_GETFLAGS		FS_IOC32_GETFLAGS
#define F2FS_IOC32_SETFLAGS		FS_IOC32_SETFLAGS
#define F2FS_IOC32_GETVERSION		FS_IOC32_GETVERSION
#endif

#define F2FS_IOC_FSGETXATTR		FS_IOC_FSGETXATTR
#define F2FS_IOC_FSSETXATTR		FS_IOC_FSSETXATTR

struct f2fs_gc_range {
	u32 sync;
	u64 start;
	u64 len;
};

struct f2fs_defragment {
	u64 start;
	u64 len;
};

struct f2fs_move_range {
	u32 dst_fd;		/* destination fd */
	u64 pos_in;		/* start position in src_fd */
	u64 pos_out;		/* start position in dst_fd */
	u64 len;		/* size to move */
};

struct f2fs_flush_device {
	u32 dev_num;		/* device number to flush */
	u32 segments;		/* # of segments to flush */
};

/* for inline stuff */
#define DEF_INLINE_RESERVED_SIZE	1
static inline int get_extra_isize(struct inode *inode);
static inline int get_inline_xattr_addrs(struct inode *inode);
#define MAX_INLINE_DATA(inode)	(sizeof(__le32) *			\
				(CUR_ADDRS_PER_INODE(inode) -		\
				get_inline_xattr_addrs(inode) -	\
				DEF_INLINE_RESERVED_SIZE))

/* for inline dir */
#define NR_INLINE_DENTRY(inode)	(MAX_INLINE_DATA(inode) * BITS_PER_BYTE / \
				((SIZE_OF_DIR_ENTRY + F2FS_SLOT_LEN) * \
				BITS_PER_BYTE + 1))
#define INLINE_DENTRY_BITMAP_SIZE(inode) \
	DIV_ROUND_UP(NR_INLINE_DENTRY(inode), BITS_PER_BYTE)
#define INLINE_RESERVED_SIZE(inode)	(MAX_INLINE_DATA(inode) - \
				((SIZE_OF_DIR_ENTRY + F2FS_SLOT_LEN) * \
				NR_INLINE_DENTRY(inode) + \
				INLINE_DENTRY_BITMAP_SIZE(inode)))

/*
 * For INODE and NODE manager
 */
/* for directory operations */
struct f2fs_dentry_ptr {
	struct inode *inode;
	void *bitmap;
	struct f2fs_dir_entry *dentry;
	__u8 (*filename)[F2FS_SLOT_LEN];
	int max;
	int nr_bitmap;
};

static inline void make_dentry_ptr_block(struct inode *inode,
		struct f2fs_dentry_ptr *d, struct f2fs_dentry_block *t)
{
	d->inode = inode;
	d->max = NR_DENTRY_IN_BLOCK;
	d->nr_bitmap = SIZE_OF_DENTRY_BITMAP;
	d->bitmap = t->dentry_bitmap;
	d->dentry = t->dentry;
	d->filename = t->filename;
}

static inline void make_dentry_ptr_inline(struct inode *inode,
					struct f2fs_dentry_ptr *d, void *t)
{
	int entry_cnt = NR_INLINE_DENTRY(inode);
	int bitmap_size = INLINE_DENTRY_BITMAP_SIZE(inode);
	int reserved_size = INLINE_RESERVED_SIZE(inode);

	d->inode = inode;
	d->max = entry_cnt;
	d->nr_bitmap = bitmap_size;
	d->bitmap = t;
	d->dentry = t + bitmap_size + reserved_size;
	d->filename = t + bitmap_size + reserved_size +
					SIZE_OF_DIR_ENTRY * entry_cnt;
}

/*
 * XATTR_NODE_OFFSET stores xattrs to one node block per file keeping -1
 * as its node offset to distinguish from index node blocks.
 * But some bits are used to mark the node block.
 */
#define XATTR_NODE_OFFSET	((((unsigned int)-1) << OFFSET_BIT_SHIFT) \
				>> OFFSET_BIT_SHIFT)
enum {
	ALLOC_NODE,			/* allocate a new node page if needed */
	LOOKUP_NODE,			/* look up a node without readahead */
	LOOKUP_NODE_RA,			/*
					 * look up a node with readahead called
					 * by get_data_block.
					 */
};

#define DEFAULT_RETRY_IO_COUNT	8	/* maximum retry read IO count */

/* maximum retry quota flush count */
#define DEFAULT_RETRY_QUOTA_FLUSH_COUNT		8

#define F2FS_LINK_MAX	0xffffffff	/* maximum link count per file */

#define MAX_DIR_RA_PAGES	4	/* maximum ra pages of dir */

/* for in-memory extent cache entry */
#define F2FS_MIN_EXTENT_LEN	64	/* minimum extent length */

/* number of extent info in extent cache we try to shrink */
#define EXTENT_CACHE_SHRINK_NUMBER	128

struct rb_entry {
	struct rb_node rb_node;		/* rb node located in rb-tree */
	unsigned int ofs;		/* start offset of the entry */
	unsigned int len;		/* length of the entry */
};

struct extent_info {
	unsigned int fofs;		/* start offset in a file */
	unsigned int len;		/* length of the extent */
	u32 blk;			/* start block address of the extent */
};

struct extent_node {
	struct rb_node rb_node;		/* rb node located in rb-tree */
	struct extent_info ei;		/* extent info */
	struct list_head list;		/* node in global extent list of sbi */
	struct extent_tree *et;		/* extent tree pointer */
};

struct extent_tree {
	nid_t ino;			/* inode number */
	struct rb_root_cached root;	/* root of extent info rb-tree */
	struct extent_node *cached_en;	/* recently accessed extent node */
	struct extent_info largest;	/* largested extent info */
	struct list_head list;		/* to be used by sbi->zombie_list */
	rwlock_t lock;			/* protect extent info rb-tree */
	atomic_t node_cnt;		/* # of extent node in rb-tree*/
	bool largest_updated;		/* largest extent updated */
};

/*
 * This structure is taken from ext4_map_blocks.
 *
 * Note that, however, f2fs uses NEW and MAPPED flags for f2fs_map_blocks().
 */
#define F2FS_MAP_NEW		(1 << BH_New)
#define F2FS_MAP_MAPPED		(1 << BH_Mapped)
#define F2FS_MAP_UNWRITTEN	(1 << BH_Unwritten)
#define F2FS_MAP_FLAGS		(F2FS_MAP_NEW | F2FS_MAP_MAPPED |\
				F2FS_MAP_UNWRITTEN)

struct f2fs_map_blocks {
	block_t m_pblk;
	block_t m_lblk;
	unsigned int m_len;
	unsigned int m_flags;
	pgoff_t *m_next_pgofs;		/* point next possible non-hole pgofs */
	pgoff_t *m_next_extent;		/* point to next possible extent */
	int m_seg_type;
	bool m_may_create;		/* indicate it is from write path */
};

/* for flag in get_data_block */
enum {
	F2FS_GET_BLOCK_DEFAULT,
	F2FS_GET_BLOCK_FIEMAP,
	F2FS_GET_BLOCK_BMAP,
	F2FS_GET_BLOCK_DIO,
	F2FS_GET_BLOCK_PRE_DIO,
	F2FS_GET_BLOCK_PRE_AIO,
	F2FS_GET_BLOCK_PRECACHE,
};

/*
 * i_advise uses FADVISE_XXX_BIT. We can add additional hints later.
 */
#define FADVISE_COLD_BIT	0x01
#define FADVISE_LOST_PINO_BIT	0x02
#define FADVISE_ENCRYPT_BIT	0x04
#define FADVISE_ENC_NAME_BIT	0x08
#define FADVISE_KEEP_SIZE_BIT	0x10
#define FADVISE_HOT_BIT		0x20
#define FADVISE_VERITY_BIT	0x40

#define FADVISE_MODIFIABLE_BITS	(FADVISE_COLD_BIT | FADVISE_HOT_BIT)

#define file_is_cold(inode)	is_file(inode, FADVISE_COLD_BIT)
#define file_wrong_pino(inode)	is_file(inode, FADVISE_LOST_PINO_BIT)
#define file_set_cold(inode)	set_file(inode, FADVISE_COLD_BIT)
#define file_lost_pino(inode)	set_file(inode, FADVISE_LOST_PINO_BIT)
#define file_clear_cold(inode)	clear_file(inode, FADVISE_COLD_BIT)
#define file_got_pino(inode)	clear_file(inode, FADVISE_LOST_PINO_BIT)
#define file_is_encrypt(inode)	is_file(inode, FADVISE_ENCRYPT_BIT)
#define file_set_encrypt(inode)	set_file(inode, FADVISE_ENCRYPT_BIT)
#define file_clear_encrypt(inode) clear_file(inode, FADVISE_ENCRYPT_BIT)
#define file_enc_name(inode)	is_file(inode, FADVISE_ENC_NAME_BIT)
#define file_set_enc_name(inode) set_file(inode, FADVISE_ENC_NAME_BIT)
#define file_keep_isize(inode)	is_file(inode, FADVISE_KEEP_SIZE_BIT)
#define file_set_keep_isize(inode) set_file(inode, FADVISE_KEEP_SIZE_BIT)
#define file_is_hot(inode)	is_file(inode, FADVISE_HOT_BIT)
#define file_set_hot(inode)	set_file(inode, FADVISE_HOT_BIT)
#define file_clear_hot(inode)	clear_file(inode, FADVISE_HOT_BIT)
#define file_is_verity(inode)	is_file(inode, FADVISE_VERITY_BIT)
#define file_set_verity(inode)	set_file(inode, FADVISE_VERITY_BIT)

#define DEF_DIR_LEVEL		0

enum {
	GC_FAILURE_PIN,
	GC_FAILURE_ATOMIC,
	MAX_GC_FAILURE
};

struct f2fs_inode_info {
	struct inode vfs_inode;		/* serve a vfs inode */
	unsigned long i_flags;		/* keep an inode flags for ioctl */
	unsigned char i_advise;		/* use to give file attribute hints */
	unsigned char i_dir_level;	/* use for dentry level for large dir */
	unsigned int i_current_depth;	/* only for directory depth */
	/* for gc failure statistic */
	unsigned int i_gc_failures[MAX_GC_FAILURE];
	unsigned int i_pino;		/* parent inode number */
	umode_t i_acl_mode;		/* keep file acl mode temporarily */

	/* Use below internally in f2fs*/
	unsigned long flags;		/* use to pass per-file flags */
	struct rw_semaphore i_sem;	/* protect fi info */
	atomic_t dirty_pages;		/* # of dirty pages */
	f2fs_hash_t chash;		/* hash value of given file name */
	unsigned int clevel;		/* maximum level of given file name */
	struct task_struct *task;	/* lookup and create consistency */
	struct task_struct *cp_task;	/* separate cp/wb IO stats*/
	nid_t i_xattr_nid;		/* node id that contains xattrs */
	loff_t	last_disk_size;		/* lastly written file size */

#ifdef CONFIG_QUOTA
	struct dquot *i_dquot[MAXQUOTAS];

	/* quota space reservation, managed internally by quota code */
	qsize_t i_reserved_quota;
#endif
	struct list_head dirty_list;	/* dirty list for dirs and files */
	struct list_head gdirty_list;	/* linked in global dirty list */
	struct list_head inmem_ilist;	/* list for inmem inodes */
	struct list_head inmem_pages;	/* inmemory pages managed by f2fs */
	struct task_struct *inmem_task;	/* store inmemory task */
	struct mutex inmem_lock;	/* lock for inmemory pages */
	struct extent_tree *extent_tree;	/* cached extent_tree entry */

	/* avoid racing between foreground op and gc */
	struct rw_semaphore i_gc_rwsem[2];
	struct rw_semaphore i_mmap_sem;
	struct rw_semaphore i_xattr_sem; /* avoid racing between reading and changing EAs */

	int i_extra_isize;		/* size of extra space located in i_addr */
	kprojid_t i_projid;		/* id for project quota */
	int i_inline_xattr_size;	/* inline xattr size */
	struct timespec64 i_crtime;	/* inode creation time */
	struct timespec64 i_disk_time[4];/* inode disk times */

	/* for file compress */
	u64 i_compr_blocks;			/* # of compressed blocks */
	unsigned char i_compress_algorithm;	/* algorithm type */
	unsigned char i_log_cluster_size;	/* log of cluster size */
	unsigned int i_cluster_size;		/* cluster size */
};

static inline void get_extent_info(struct extent_info *ext,
					struct f2fs_extent *i_ext)
{
	ext->fofs = le32_to_cpu(i_ext->fofs);
	ext->blk = le32_to_cpu(i_ext->blk);
	ext->len = le32_to_cpu(i_ext->len);
}

static inline void set_raw_extent(struct extent_info *ext,
					struct f2fs_extent *i_ext)
{
	i_ext->fofs = cpu_to_le32(ext->fofs);
	i_ext->blk = cpu_to_le32(ext->blk);
	i_ext->len = cpu_to_le32(ext->len);
}

static inline void set_extent_info(struct extent_info *ei, unsigned int fofs,
						u32 blk, unsigned int len)
{
	ei->fofs = fofs;
	ei->blk = blk;
	ei->len = len;
}

static inline bool __is_discard_mergeable(struct discard_info *back,
			struct discard_info *front, unsigned int max_len)
{
	return (back->lstart + back->len == front->lstart) &&
		(back->len + front->len <= max_len);
}

static inline bool __is_discard_back_mergeable(struct discard_info *cur,
			struct discard_info *back, unsigned int max_len)
{
	return __is_discard_mergeable(back, cur, max_len);
}

static inline bool __is_discard_front_mergeable(struct discard_info *cur,
			struct discard_info *front, unsigned int max_len)
{
	return __is_discard_mergeable(cur, front, max_len);
}

static inline bool __is_extent_mergeable(struct extent_info *back,
						struct extent_info *front)
{
	return (back->fofs + back->len == front->fofs &&
			back->blk + back->len == front->blk);
}

static inline bool __is_back_mergeable(struct extent_info *cur,
						struct extent_info *back)
{
	return __is_extent_mergeable(back, cur);
}

static inline bool __is_front_mergeable(struct extent_info *cur,
						struct extent_info *front)
{
	return __is_extent_mergeable(cur, front);
}

extern void f2fs_mark_inode_dirty_sync(struct inode *inode, bool sync);
static inline void __try_update_largest_extent(struct extent_tree *et,
						struct extent_node *en)
{
	if (en->ei.len > et->largest.len) {
		et->largest = en->ei;
		et->largest_updated = true;
	}
}

static inline void print_block_data(struct super_block *sb, sector_t blocknr,
		      unsigned char *data_to_dump, int start, int len)
{
	int i, j;
	int bh_offset = (start / 16) * 16;
	char row_data[17] = { 0, };
	char row_hex[50] = { 0, };
	char ch;
	struct mount *mnt = NULL;

	if (ignore_fs_panic)
		return;

	printk(KERN_ERR "As F2FS-fs error, printing data in hex\n");
	printk(KERN_ERR " [partition info] s_id : %s, start sector# : %lu\n"
			, sb->s_id, sb->s_bdev->bd_part->start_sect);
	printk(KERN_ERR " dump block# : %lu, start offset(byte) : %d\n"
			, blocknr, start);
	printk(KERN_ERR " length(byte) : %d, data_to_dump 0x%p\n"
			, len, (void *)data_to_dump);
	if (!list_empty(&sb->s_mounts)) {
		mnt = list_first_entry(&sb->s_mounts, struct mount, mnt_instance);
		if (mnt)
			printk(KERN_ERR " mountpoint : %s\n"
					, mnt->mnt_mountpoint->d_name.name);
	}
	printk(KERN_ERR "-------------------------------------------------\n");
	for (i = 0; i < (len + 15) / 16; i++) {
		for (j = 0; j < 16; j++) {
			ch = *(data_to_dump + bh_offset + j);
			if (start <= bh_offset + j
				&& start + len > bh_offset + j) {

				if (isascii(ch) && isprint(ch))
					sprintf(row_data + j, "%c", ch);
				else
					sprintf(row_data + j, ".");

				sprintf(row_hex + (j * 3), "%2.2x ", ch);
			} else {
				sprintf(row_data + j, " ");
				sprintf(row_hex + (j * 3), "-- ");
			}
		}
		printk(KERN_ERR "0x%4.4x : %s | %s\n"
				, bh_offset, row_hex, row_data);
		bh_offset += 16;
	}
	printk(KERN_ERR "-------------------------------------------------\n");
}


static inline void print_bh(struct super_block *sb, struct buffer_head *bh
				, int start, int len)
{
	if (bh) {
		printk(KERN_ERR " print_bh: bh %p,"
				" bh->b_size %lu, bh->b_data %p\n",
				(void *) bh, bh->b_size, (void *) bh->b_data);
		print_block_data(sb, bh->b_blocknr, bh->b_data, start, len);

	} else {
		printk(KERN_ERR " print_bh: bh is null!\n");
	}
}

/*
 * For free nid management
 */
enum nid_state {
	FREE_NID,		/* newly added to free nid list */
	PREALLOC_NID,		/* it is preallocated */
	MAX_NID_STATE,
};
 
enum nat_state {
	TOTAL_NAT,
	DIRTY_NAT,
	RECLAIMABLE_NAT,
	MAX_NAT_STATE,
};

struct f2fs_nm_info {
	block_t nat_blkaddr;		/* base disk address of NAT */
	nid_t max_nid;			/* maximum possible node ids */
	nid_t available_nids;		/* # of available node ids */
	nid_t next_scan_nid;		/* the next nid to be scanned */
	unsigned int ram_thresh;	/* control the memory footprint */
	unsigned int ra_nid_pages;	/* # of nid pages to be readaheaded */
	unsigned int dirty_nats_ratio;	/* control dirty nats ratio threshold */

	/* NAT cache management */
	struct radix_tree_root nat_root;/* root of the nat entry cache */
	struct radix_tree_root nat_set_root;/* root of the nat set cache */
	struct rw_semaphore nat_tree_lock;	/* protect nat_tree_lock */
	struct list_head nat_entries;	/* cached nat entry list (clean) */
	spinlock_t nat_list_lock;	/* protect clean nat entry list */
	unsigned int nat_cnt[MAX_NAT_STATE]; /* the # of cached nat entries */
	unsigned int nat_blocks;	/* # of nat blocks */

	/* free node ids management */
	struct radix_tree_root free_nid_root;/* root of the free_nid cache */
	struct list_head free_nid_list;		/* list for free nids excluding preallocated nids */
	unsigned int nid_cnt[MAX_NID_STATE];	/* the number of free node id */
	spinlock_t nid_list_lock;	/* protect nid lists ops */
	struct mutex build_lock;	/* lock for build free nids */
	unsigned char **free_nid_bitmap;
	unsigned char *nat_block_bitmap;
	unsigned short *free_nid_count;	/* free nid count of NAT block */

	/* for checkpoint */
	char *nat_bitmap;		/* NAT bitmap pointer */

	unsigned int nat_bits_blocks;	/* # of nat bits blocks */
	unsigned char *nat_bits;	/* NAT bits blocks */
	unsigned char *full_nat_bits;	/* full NAT pages */
	unsigned char *empty_nat_bits;	/* empty NAT pages */
#ifdef CONFIG_F2FS_CHECK_FS
	char *nat_bitmap_mir;		/* NAT bitmap mirror */
#endif
	int bitmap_size;		/* bitmap size */
};

/*
 * this structure is used as one of function parameters.
 * all the information are dedicated to a given direct node block determined
 * by the data offset in a file.
 */
struct dnode_of_data {
	struct inode *inode;		/* vfs inode pointer */
	struct page *inode_page;	/* its inode page, NULL is possible */
	struct page *node_page;		/* cached direct node page */
	nid_t nid;			/* node id of the direct node block */
	unsigned int ofs_in_node;	/* data offset in the node page */
	bool inode_page_locked;		/* inode page is locked or not */
	bool node_changed;		/* is node block changed */
	char cur_level;			/* level of hole node page */
	char max_level;			/* level of current page located */
	block_t	data_blkaddr;		/* block address of the node block */
};

static inline void set_new_dnode(struct dnode_of_data *dn, struct inode *inode,
		struct page *ipage, struct page *npage, nid_t nid)
{
	memset(dn, 0, sizeof(*dn));
	dn->inode = inode;
	dn->inode_page = ipage;
	dn->node_page = npage;
	dn->nid = nid;
}

/*
 * For SIT manager
 *
 * By default, there are 6 active log areas across the whole main area.
 * When considering hot and cold data separation to reduce cleaning overhead,
 * we split 3 for data logs and 3 for node logs as hot, warm, and cold types,
 * respectively.
 * In the current design, you should not change the numbers intentionally.
 * Instead, as a mount option such as active_logs=x, you can use 2, 4, and 6
 * logs individually according to the underlying devices. (default: 6)
 * Just in case, on-disk layout covers maximum 16 logs that consist of 8 for
 * data and 8 for node logs.
 */
#define	NR_CURSEG_DATA_TYPE	(3)
#define NR_CURSEG_NODE_TYPE	(3)
#define NR_CURSEG_TYPE	(NR_CURSEG_DATA_TYPE + NR_CURSEG_NODE_TYPE)

enum {
	CURSEG_HOT_DATA	= 0,	/* directory entry blocks */
	CURSEG_WARM_DATA,	/* data blocks */
	CURSEG_COLD_DATA,	/* multimedia or GCed data blocks */
	CURSEG_HOT_NODE,	/* direct node blocks of directory files */
	CURSEG_WARM_NODE,	/* direct node blocks of normal files */
	CURSEG_COLD_NODE,	/* indirect node blocks */
	NO_CHECK_TYPE,
	CURSEG_COLD_DATA_PINNED,/* cold data for pinned file */
};

struct flush_cmd {
	struct completion wait;
	struct llist_node llnode;
	nid_t ino;
	int ret;
};

struct flush_cmd_control {
	struct task_struct *f2fs_issue_flush;	/* flush thread */
	wait_queue_head_t flush_wait_queue;	/* waiting queue for wake-up */
	atomic_t issued_flush;			/* # of issued flushes */
	atomic_t queued_flush;			/* # of queued flushes */
	struct llist_head issue_list;		/* list for command issue */
	struct llist_node *dispatch_list;	/* list for command dispatch */
};

struct f2fs_sm_info {
	struct sit_info *sit_info;		/* whole segment information */
	struct free_segmap_info *free_info;	/* free segment information */
	struct dirty_seglist_info *dirty_info;	/* dirty segment information */
	struct curseg_info *curseg_array;	/* active segment information */

	struct rw_semaphore curseg_lock;	/* for preventing curseg change */

	block_t seg0_blkaddr;		/* block address of 0'th segment */
	block_t main_blkaddr;		/* start block address of main area */
	block_t ssa_blkaddr;		/* start block address of SSA area */

	unsigned int segment_count;	/* total # of segments */
	unsigned int main_segments;	/* # of segments in main area */
	unsigned int reserved_segments;	/* # of reserved segments */
	unsigned int ovp_segments;	/* # of overprovision segments */

	/* a threshold to reclaim prefree segments */
	unsigned int rec_prefree_segments;

	/* for batched trimming */
	unsigned int trim_sections;		/* # of sections to trim */

	struct list_head sit_entry_set;	/* sit entry set list */

	unsigned int ipu_policy;	/* in-place-update policy */
	unsigned int min_ipu_util;	/* in-place-update threshold */
	unsigned int min_fsync_blocks;	/* threshold for fsync */
	unsigned int min_seq_blocks;	/* threshold for sequential blocks */
	unsigned int min_hot_blocks;	/* threshold for hot block allocation */
	unsigned int min_ssr_sections;	/* threshold to trigger SSR allocation */

	/* for flush command control */
	struct flush_cmd_control *fcc_info;

	/* for discard command control */
	struct discard_cmd_control *dcc_info;
};

/*
 * For superblock
 */
/*
 * COUNT_TYPE for monitoring
 *
 * f2fs monitors the number of several block types such as on-writeback,
 * dirty dentry blocks, dirty node blocks, and dirty meta blocks.
 */
#define WB_DATA_TYPE(p)	(__is_cp_guaranteed(p) ? F2FS_WB_CP_DATA : F2FS_WB_DATA)
enum count_type {
	F2FS_DIRTY_DENTS,
	F2FS_DIRTY_DATA,
	F2FS_DIRTY_QDATA,
	F2FS_DIRTY_NODES,
	F2FS_DIRTY_META,
	F2FS_INMEM_PAGES,
	F2FS_DIRTY_IMETA,
	F2FS_WB_CP_DATA,
	F2FS_WB_DATA,
	F2FS_RD_DATA,
	F2FS_RD_NODE,
	F2FS_RD_META,
	F2FS_DIO_WRITE,
	F2FS_DIO_READ,
	NR_COUNT_TYPE,
};

/*
 * The below are the page types of bios used in submit_bio().
 * The available types are:
 * DATA			User data pages. It operates as async mode.
 * NODE			Node pages. It operates as async mode.
 * META			FS metadata pages such as SIT, NAT, CP.
 * NR_PAGE_TYPE		The number of page types.
 * META_FLUSH		Make sure the previous pages are written
 *			with waiting the bio's completion
 * ...			Only can be used with META.
 */
#define PAGE_TYPE_OF_BIO(type)	((type) > META ? META : (type))
enum page_type {
	DATA,
	NODE,
	META,
	NR_PAGE_TYPE,
	META_FLUSH,
	INMEM,		/* the below types are used by tracepoints only. */
	INMEM_DROP,
	INMEM_INVALIDATE,
	INMEM_REVOKE,
	IPU,
	OPU,
};

enum temp_type {
	HOT = 0,	/* must be zero for meta bio */
	WARM,
	COLD,
	NR_TEMP_TYPE,
};

enum need_lock_type {
	LOCK_REQ = 0,
	LOCK_DONE,
	LOCK_RETRY,
};

enum cp_reason_type {
	CP_NO_NEEDED,
	CP_NON_REGULAR,
	CP_COMPRESSED,
	CP_HARDLINK,
	CP_SB_NEED_CP,
	CP_WRONG_PINO,
	CP_NO_SPC_ROLL,
	CP_NODE_NEED_CP,
	CP_FASTBOOT_MODE,
	CP_SPEC_LOG_NUM,
	CP_RECOVER_DIR,
	NR_CP_REASON,
};

enum iostat_type {
	APP_DIRECT_IO,			/* app direct IOs */
	APP_BUFFERED_IO,		/* app buffered IOs */
	APP_WRITE_IO,			/* app write IOs */
	APP_MAPPED_IO,			/* app mapped IOs */
	FS_DATA_IO,			/* data IOs from kworker/fsync/reclaimer */
	FS_NODE_IO,			/* node IOs from kworker/fsync/reclaimer */
	FS_META_IO,			/* meta IOs from kworker/reclaimer */
	FS_GC_DATA_IO,			/* data IOs from forground gc */
	FS_GC_NODE_IO,			/* node IOs from forground gc */
	FS_CP_DATA_IO,			/* data IOs from checkpoint */
	FS_CP_NODE_IO,			/* node IOs from checkpoint */
	FS_CP_META_IO,			/* meta IOs from checkpoint */
	FS_DISCARD,			/* discard */
	NR_IO_TYPE,
};

struct f2fs_io_info {
	struct f2fs_sb_info *sbi;	/* f2fs_sb_info pointer */
	nid_t ino;		/* inode number */
	enum page_type type;	/* contains DATA/NODE/META/META_FLUSH */
	enum temp_type temp;	/* contains HOT/WARM/COLD */
	int op;			/* contains REQ_OP_ */
	int op_flags;		/* req_flag_bits */
	block_t new_blkaddr;	/* new block address to be written */
	block_t old_blkaddr;	/* old block address before Cow */
	struct page *page;	/* page to be written */
	struct page *encrypted_page;	/* encrypted page */
	struct page *compressed_page;	/* compressed page */
	struct list_head list;		/* serialize IOs */
	bool submitted;		/* indicate IO submission */
	int need_lock;		/* indicate we need to lock cp_rwsem */
	bool in_list;		/* indicate fio is in io_list */
	bool is_por;		/* indicate IO is from recovery or not */
	bool retry;		/* need to reallocate block address */
	int compr_blocks;	/* # of compressed block addresses */
	bool encrypted;		/* indicate file is encrypted */
	enum iostat_type io_type;	/* io type */
	struct writeback_control *io_wbc; /* writeback control */
	struct bio **bio;		/* bio for ipu */
	sector_t *last_block;		/* last block number in bio */
	unsigned char version;		/* version of the node */
};

struct bio_entry {
	struct bio *bio;
	struct list_head list;
};

#define is_read_io(rw) ((rw) == READ)
struct f2fs_bio_info {
	struct f2fs_sb_info *sbi;	/* f2fs superblock */
	struct bio *bio;		/* bios to merge */
	sector_t last_block_in_bio;	/* last block number */
	struct f2fs_io_info fio;	/* store buffered io info. */
	struct rw_semaphore io_rwsem;	/* blocking op for bio */
	spinlock_t io_lock;		/* serialize DATA/NODE IOs */
	struct list_head io_list;	/* track fios */
	struct list_head bio_list;	/* bio entry list head */
	struct rw_semaphore bio_list_lock;	/* lock to protect bio entry list */
};

#define FDEV(i)				(sbi->devs[i])
#define RDEV(i)				(raw_super->devs[i])
struct f2fs_dev_info {
	struct block_device *bdev;
	char path[MAX_PATH_LEN];
	unsigned int total_segments;
	block_t start_blk;
	block_t end_blk;
#ifdef CONFIG_BLK_DEV_ZONED
	unsigned int nr_blkz;		/* Total number of zones */
	unsigned long *blkz_seq;	/* Bitmap indicating sequential zones */
#endif
};

enum inode_type {
	DIR_INODE,			/* for dirty dir inode */
	FILE_INODE,			/* for dirty regular/symlink inode */
	DIRTY_META,			/* for all dirtied inode metadata */
	ATOMIC_FILE,			/* for all atomic files */
	NR_INODE_TYPE,
};

/* for inner inode cache management */
struct inode_management {
	struct radix_tree_root ino_root;	/* ino entry array */
	spinlock_t ino_lock;			/* for ino entry lock */
	struct list_head ino_list;		/* inode list head */
	unsigned long ino_num;			/* number of entries */
};

/* For s_flag in struct f2fs_sb_info */
enum {
	SBI_IS_DIRTY,				/* dirty flag for checkpoint */
	SBI_IS_CLOSE,				/* specify unmounting */
	SBI_NEED_FSCK,				/* need fsck.f2fs to fix */
	SBI_POR_DOING,				/* recovery is doing or not */
	SBI_NEED_SB_WRITE,			/* need to recover superblock */
	SBI_NEED_CP,				/* need to checkpoint */
	SBI_IS_SHUTDOWN,			/* shutdown by ioctl */
	SBI_IS_RECOVERED,			/* recovered orphan/data */
	SBI_CP_DISABLED,			/* CP was disabled last mount */
	SBI_CP_DISABLED_QUICK,			/* CP was disabled quickly */
	SBI_QUOTA_NEED_FLUSH,			/* need to flush quota info in CP */
	SBI_QUOTA_SKIP_FLUSH,			/* skip flushing quota in current CP */
	SBI_QUOTA_NEED_REPAIR,			/* quota file may be corrupted */
	SBI_IS_RESIZEFS,			/* resizefs is in process */
};

enum {
	CP_TIME,
	REQ_TIME,
	DISCARD_TIME,
	GC_TIME,
	DISABLE_TIME,
	UMOUNT_DISCARD_TIMEOUT,
	MAX_TIME,
};

enum {
	GC_NORMAL,
	GC_IDLE_CB,
	GC_IDLE_GREEDY,
	GC_URGENT,
};

enum {
	WHINT_MODE_OFF,		/* not pass down write hints */
	WHINT_MODE_USER,	/* try to pass down hints given by users */
	WHINT_MODE_FS,		/* pass down hints with F2FS policy */
};

enum {
	ALLOC_MODE_DEFAULT,	/* stay default */
	ALLOC_MODE_REUSE,	/* reuse segments as much as possible */
};

enum fsync_mode {
	FSYNC_MODE_POSIX,	/* fsync follows posix semantics */
	FSYNC_MODE_STRICT,	/* fsync behaves in line with ext4 */
	FSYNC_MODE_NOBARRIER,	/* fsync behaves nobarrier based on posix */
};

/*
 * this value is set in page as a private data which indicate that
 * the page is atomically written, and it is in inmem_pages list.
 */
#define ATOMIC_WRITTEN_PAGE		((unsigned long)-1)
#define DUMMY_WRITTEN_PAGE		((unsigned long)-2)

#define IS_ATOMIC_WRITTEN_PAGE(page)			\
		(page_private(page) == (unsigned long)ATOMIC_WRITTEN_PAGE)
#define IS_DUMMY_WRITTEN_PAGE(page)			\
		(page_private(page) == (unsigned long)DUMMY_WRITTEN_PAGE)

#ifdef CONFIG_FS_ENCRYPTION
#define DUMMY_ENCRYPTION_ENABLED(sbi) \
			(unlikely(F2FS_OPTION(sbi).test_dummy_encryption))
#else
#define DUMMY_ENCRYPTION_ENABLED(sbi) (0)
#endif

<<<<<<< HEAD
enum sec_stat_cp_type {
	STAT_CP_ALL,
	STAT_CP_BG,
	STAT_CP_FSYNC,
	NR_STAT_CP,
};

struct f2fs_sec_stat_info {
	u64 gc_count[2];		/* FG_GC, BG_GC */
	u64 gc_node_seg_count[2];
	u64 gc_data_seg_count[2];
	u64 gc_node_blk_count[2];
	u64 gc_data_blk_count[2];
	u64 gc_ttime[2];

	u64 cp_cnt[NR_STAT_CP];		/* total, balance, fsync */
	u64 cpr_cnt[NR_CP_REASON];	/* cp reason by fsync */
	u64 cp_max_interval;		/* max checkpoint interval */
	u64 alloc_seg_type[2];		/* LFS, SSR */
	u64 alloc_blk_count[2];
	atomic64_t inplace_count;	/* atomic */
	u64 fsync_count;
	u64 fsync_dirty_pages;
	u64 hot_file_written_blocks;	/* db, db-journal, db-wal, db-shm */
	u64 cold_file_written_blocks;
	u64 warm_file_written_blocks;

	u64 max_inmem_pages;		/* get_pages(sbi, F2FS_INMEM_PAGES) */
	u64 drop_inmem_all;
	u64 drop_inmem_files;
	u64 kwritten_byte;
	u32 fs_por_error;
	u32 fs_error;
	u32 max_undiscard_blks;		/* # of undiscard blocks */
};

struct f2fs_sec_fsck_info {
	u64 fsck_read_bytes;
	u64 fsck_written_bytes;
	u64 fsck_elapsed_time;
	u32 fsck_exit_code;
	u32 valid_node_count;
	u32 valid_inode_count;
};

#ifdef CONFIG_F2FS_SEC_BLOCK_OPERATIONS_DEBUG
#define F2FS_SEC_BLKOPS_ENTRIES		10
#define F2FS_SEC_BLKOPS_LOGGING_THR	5		// > 5 Secs -> logging
enum sec_blkops_dbg_type {
	F2FS_SEC_DBG_DENTS,
	F2FS_SEC_DBG_IMETA,
	F2FS_SEC_DBG_NODES,

	NR_F2FS_SEC_DBG_ENTRY,
};

struct f2fs_sec_blkops_entry {
	unsigned int nr_ops;
	unsigned long long cumulative_jiffies;
};

struct f2fs_sec_blkops_dbg {
	unsigned long long start_time;
	unsigned long long end_time;
	unsigned int entry_idx;
	unsigned int step;
	int ret_val;
	struct f2fs_sec_blkops_entry entry[NR_F2FS_SEC_DBG_ENTRY];
};
#endif


#define F2FS_SUPPORT_CHECKPOINT_CMD_TIME_NS

struct checkpoint_cmd {
	struct completion wait;
	struct llist_node llnode;
	int ret;
	struct task_struct *owner;
	unsigned long queue_time;		/* jiffies */
	unsigned long dispatch_time;
	unsigned long start_time;
	unsigned long complete_time;
#ifdef F2FS_SUPPORT_CHECKPOINT_CMD_TIME_NS
	unsigned long long queue_time_ns;	/* sched_clock */
	unsigned long long dispatch_time_ns;
	unsigned long long start_time_ns;
	unsigned long long complete_time_ns;
#endif
};

struct f2fs_ckpt_cmd_control {
	struct task_struct *ckpt_task;		/* issue checkpoint task */
	wait_queue_head_t ckpt_wait_queue;	/* waiting queue for wake-up */
	atomic_t issued_ckpt;			/* # of issued ckpts */
	atomic_t issing_ckpt;			/* # of issing ckpts */
	atomic_t accum_ckpt;			/* # of accum. issing ckpts */
	struct llist_head issue_list;		/* list for command issue */
	struct llist_node *dispatch_list;	/* list for command dispatch */
};
=======
/* For compression */
enum compress_algorithm_type {
	COMPRESS_LZO,
	COMPRESS_LZ4,
	COMPRESS_MAX,
};

#define COMPRESS_DATA_RESERVED_SIZE		4
struct compress_data {
	__le32 clen;			/* compressed data size */
	__le32 chksum;			/* checksum of compressed data */
	__le32 reserved[COMPRESS_DATA_RESERVED_SIZE];	/* reserved */
	u8 cdata[];			/* compressed data */
};

#define COMPRESS_HEADER_SIZE	(sizeof(struct compress_data))

#define F2FS_COMPRESSED_PAGE_MAGIC	0xF5F2C000

/* compress context */
struct compress_ctx {
	struct inode *inode;		/* inode the context belong to */
	pgoff_t cluster_idx;		/* cluster index number */
	unsigned int cluster_size;	/* page count in cluster */
	unsigned int log_cluster_size;	/* log of cluster size */
	struct page **rpages;		/* pages store raw data in cluster */
	unsigned int nr_rpages;		/* total page number in rpages */
	struct page **cpages;		/* pages store compressed data in cluster */
	unsigned int nr_cpages;		/* total page number in cpages */
	void *rbuf;			/* virtual mapped address on rpages */
	struct compress_data *cbuf;	/* virtual mapped address on cpages */
	size_t rlen;			/* valid data length in rbuf */
	size_t clen;			/* valid data length in cbuf */
	void *private;			/* payload buffer for specified compression algorithm */
};

/* compress context for write IO path */
struct compress_io_ctx {
	u32 magic;			/* magic number to indicate page is compressed */
	struct inode *inode;		/* inode the context belong to */
	struct page **rpages;		/* pages store raw data in cluster */
	unsigned int nr_rpages;		/* total page number in rpages */
	refcount_t ref;			/* referrence count of raw page */
};

/* decompress io context for read IO path */
struct decompress_io_ctx {
	u32 magic;			/* magic number to indicate page is compressed */
	struct inode *inode;		/* inode the context belong to */
	pgoff_t cluster_idx;		/* cluster index number */
	unsigned int cluster_size;	/* page count in cluster */
	unsigned int log_cluster_size;	/* log of cluster size */
	struct page **rpages;		/* pages store raw data in cluster */
	unsigned int nr_rpages;		/* total page number in rpages */
	struct page **cpages;		/* pages store compressed data in cluster */
	unsigned int nr_cpages;		/* total page number in cpages */
	struct page **tpages;		/* temp pages to pad holes in cluster */
	void *rbuf;			/* virtual mapped address on rpages */
	struct compress_data *cbuf;	/* virtual mapped address on cpages */
	size_t rlen;			/* valid data length in rbuf */
	size_t clen;			/* valid data length in cbuf */
	refcount_t ref;			/* referrence count of compressed page */
	bool failed;			/* indicate IO error during decompression */
};

#define NULL_CLUSTER			((unsigned int)(~0))
#define MIN_COMPRESS_LOG_SIZE		2
#define MAX_COMPRESS_LOG_SIZE		8
>>>>>>> 3389e56d

struct f2fs_sb_info {
	struct super_block *sb;			/* pointer to VFS super block */
	struct proc_dir_entry *s_proc;		/* proc entry */
	struct f2fs_super_block *raw_super;	/* raw super block pointer */
	struct rw_semaphore sb_lock;		/* lock for raw super block */
	int valid_super_block;			/* valid super block no */
	unsigned long s_flag;				/* flags for sbi */
	struct mutex writepages;		/* mutex for writepages() */
#ifdef CONFIG_UNICODE
	struct unicode_map *s_encoding;
	__u16 s_encoding_flags;
#endif

#ifdef CONFIG_BLK_DEV_ZONED
	unsigned int blocks_per_blkz;		/* F2FS blocks per zone */
	unsigned int log_blocks_per_blkz;	/* log2 F2FS blocks per zone */
#endif

	/* for node-related operations */
	struct f2fs_nm_info *nm_info;		/* node manager */
	struct inode *node_inode;		/* cache node blocks */

	/* for segment-related operations */
	struct f2fs_sm_info *sm_info;		/* segment manager */

	/* for bio operations */
	struct f2fs_bio_info *write_io[NR_PAGE_TYPE];	/* for write bios */
	/* keep migration IO order for LFS mode */
	struct rw_semaphore io_order_lock;
	mempool_t *write_io_dummy;		/* Dummy pages */

	/* for checkpoint */
	struct f2fs_ckpt_cmd_control *ccc_info;	/* for checkpoint cmd control */
	struct f2fs_checkpoint *ckpt;		/* raw checkpoint pointer */
	int cur_cp_pack;			/* remain current cp pack */
	spinlock_t cp_lock;			/* for flag in ckpt */
	struct inode *meta_inode;		/* cache meta blocks */
	struct mutex cp_mutex;			/* checkpoint procedure lock */
	struct rw_semaphore cp_rwsem;		/* blocking FS operations */
	struct rw_semaphore node_write;		/* locking node writes */
	struct rw_semaphore node_change;	/* locking node change */
	wait_queue_head_t cp_wait;
	unsigned long last_time[MAX_TIME];	/* to store time in jiffies */
	long interval_time[MAX_TIME];		/* to store thresholds */

	struct inode_management im[MAX_INO_ENTRY];      /* manage inode cache */

	spinlock_t fsync_node_lock;		/* for node entry lock */
	struct list_head fsync_node_list;	/* node list head */
	unsigned int fsync_seg_id;		/* sequence id */
	unsigned int fsync_node_num;		/* number of node entries */

	/* for orphan inode, use 0'th array */
	unsigned int max_orphans;		/* max orphan inodes */

	/* for inode management */
	struct list_head inode_list[NR_INODE_TYPE];	/* dirty inode list */
	spinlock_t inode_lock[NR_INODE_TYPE];	/* for dirty inode list lock */
	struct mutex flush_lock;		/* for flush exclusion */

	/* for extent tree cache */
	struct radix_tree_root extent_tree_root;/* cache extent cache entries */
	struct mutex extent_tree_lock;	/* locking extent radix tree */
	struct list_head extent_list;		/* lru list for shrinker */
	spinlock_t extent_lock;			/* locking extent lru list */
	atomic_t total_ext_tree;		/* extent tree count */
	struct list_head zombie_list;		/* extent zombie tree list */
	atomic_t total_zombie_tree;		/* extent zombie tree count */
	atomic_t total_ext_node;		/* extent info count */

	/* basic filesystem units */
	unsigned int log_sectors_per_block;	/* log2 sectors per block */
	unsigned int log_blocksize;		/* log2 block size */
	unsigned int blocksize;			/* block size */
	unsigned int root_ino_num;		/* root inode number*/
	unsigned int node_ino_num;		/* node inode number*/
	unsigned int meta_ino_num;		/* meta inode number*/
	unsigned int log_blocks_per_seg;	/* log2 blocks per segment */
	unsigned int blocks_per_seg;		/* blocks per segment */
	unsigned int segs_per_sec;		/* segments per section */
	unsigned int secs_per_zone;		/* sections per zone */
	unsigned int total_sections;		/* total section count */
	struct mutex resize_mutex;		/* for resize exclusion */
	unsigned int total_node_count;		/* total node block count */
	unsigned int total_valid_node_count;	/* valid node block count */
	loff_t max_file_blocks;			/* max block index of file */
	int dir_level;				/* directory level */
	int readdir_ra;				/* readahead inode in readdir */

	block_t user_block_count;		/* # of user blocks */
	block_t total_valid_block_count;	/* # of valid blocks */
	block_t discard_blks;			/* discard command candidats */
	block_t last_valid_block_count;		/* for recovery */
	block_t reserved_blocks;		/* configurable reserved blocks */
	block_t current_reserved_blocks;	/* current reserved blocks */

	/* Additional tracking for no checkpoint mode */
	block_t unusable_block_count;		/* # of blocks saved by last cp */

	unsigned int nquota_files;		/* # of quota sysfile */
	struct rw_semaphore quota_sem;		/* blocking cp for flags */

	/* # of pages, see count_type */
	atomic_t nr_pages[NR_COUNT_TYPE];
	/* # of allocated blocks */
	struct percpu_counter alloc_valid_block_count;

	/* writeback control */
	atomic_t wb_sync_req[META];	/* count # of WB_SYNC threads */

	/* valid inode count */
	struct percpu_counter total_valid_inode_count;

	struct f2fs_mount_info mount_opt;	/* mount options */

	/* for cleaning operations */
	struct rw_semaphore gc_lock;		/*
						 * semaphore for GC, avoid
						 * race between GC and GC or CP
						 */
	struct f2fs_gc_kthread	*gc_thread;	/* GC thread */
	unsigned int cur_victim_sec;		/* current victim section num */
	unsigned int gc_mode;			/* current GC state */
	unsigned int next_victim_seg[2];	/* next segment in victim section */
	/* for skip statistic */
	unsigned int atomic_files;              /* # of opened atomic file */
	unsigned long long skipped_atomic_files[2];	/* FG_GC and BG_GC */
	unsigned long long skipped_gc_rwsem;		/* FG_GC only */

	/* threshold for gc trials on pinned files */
	u64 gc_pin_file_threshold;
	struct rw_semaphore pin_sem;

	/* maximum # of trials to find a victim segment for SSR and GC */
	unsigned int max_victim_search;
	/* migration granularity of garbage collection, unit: segment */
	unsigned int migration_granularity;

	/*
	 * for stat information.
	 * one is for the LFS mode, and the other is for the SSR mode.
	 */
#ifdef CONFIG_F2FS_STAT_FS
	struct f2fs_stat_info *stat_info;	/* FS status information */
	atomic_t meta_count[META_MAX];		/* # of meta blocks */
	unsigned int segment_count[2];		/* # of allocated segments */
	unsigned int block_count[2];		/* # of allocated blocks */
	atomic_t inplace_count;		/* # of inplace update */
	atomic64_t total_hit_ext;		/* # of lookup extent cache */
	atomic64_t read_hit_rbtree;		/* # of hit rbtree extent node */
	atomic64_t read_hit_largest;		/* # of hit largest extent node */
	atomic64_t read_hit_cached;		/* # of hit cached extent node */
	atomic_t inline_xattr;			/* # of inline_xattr inodes */
	atomic_t inline_inode;			/* # of inline_data inodes */
	atomic_t inline_dir;			/* # of inline_dentry inodes */
<<<<<<< HEAD
=======
	atomic_t compr_inode;			/* # of compressed inodes */
	atomic_t compr_blocks;			/* # of compressed blocks */
>>>>>>> 3389e56d
	atomic_t vw_cnt;			/* # of volatile writes */
	atomic_t max_aw_cnt;			/* max # of atomic writes */
	atomic_t max_vw_cnt;			/* max # of volatile writes */
	unsigned int io_skip_bggc;		/* skip background gc for in-flight IO */
	unsigned int other_skip_bggc;		/* skip background gc for other reasons */
	unsigned int ndirty_inode[NR_INODE_TYPE];	/* # of dirty inodes */
#endif
	spinlock_t stat_lock;			/* lock for stat operations */

	/* For app/fs IO statistics */
	spinlock_t iostat_lock;
	unsigned long long write_iostat[NR_IO_TYPE];
	bool iostat_enable;

	/* For sysfs suppport */
	struct kobject s_kobj;
	struct completion s_kobj_unregister;

	/* For shrinker support */
	struct list_head s_list;
	int s_ndevs;				/* number of devices */
	struct f2fs_dev_info *devs;		/* for device list */
	unsigned int dirty_device;		/* for checkpoint data flush */
	spinlock_t dev_lock;			/* protect dirty_device */
	struct mutex umount_mutex;
	unsigned int shrinker_run_no;

	/* For write statistics */
	u64 sectors_written_start;
	u64 kbytes_written;

	/* Reference to checksum algorithm driver via cryptoapi */
	struct crypto_shash *s_chksum_driver;

	/* Precomputed FS UUID checksum for seeding other checksums */
	__u32 s_chksum_seed;

<<<<<<< HEAD
	unsigned int sec_hqm_preserve;
	struct f2fs_sec_stat_info sec_stat;
	struct f2fs_sec_fsck_info sec_fsck_stat;

	/* To gather information of fragmentation */
	unsigned int s_sec_part_best_extents;
	unsigned int s_sec_part_current_extents;
	unsigned int s_sec_part_score;
	unsigned int s_sec_defrag_writes_kb;
	unsigned int s_sec_num_apps;
	unsigned int s_sec_capacity_apps_kb;

	unsigned int s_sec_cond_fua_mode;

#ifdef CONFIG_F2FS_SEC_BLOCK_OPERATIONS_DEBUG
	unsigned int s_sec_blkops_total;
	unsigned long long s_sec_blkops_max_elapsed;
	struct f2fs_sec_blkops_dbg s_sec_dbg_entries[F2FS_SEC_BLKOPS_ENTRIES];
	struct f2fs_sec_blkops_dbg s_sec_dbg_max_entry;
#endif
=======
	struct workqueue_struct *post_read_wq;	/* post read workqueue */
>>>>>>> 3389e56d
};

struct f2fs_private_dio {
	struct inode *inode;
	void *orig_private;
	bio_end_io_t *orig_end_io;
	bool write;
};

#ifdef CONFIG_F2FS_FAULT_INJECTION
#define f2fs_show_injection_info(sbi, type)					\
	printk_ratelimited("%sF2FS-fs (%s) : inject %s in %s of %pS\n",	\
		KERN_INFO, sbi->sb->s_id,				\
		f2fs_fault_name[type],					\
		__func__, __builtin_return_address(0))
static inline bool time_to_inject(struct f2fs_sb_info *sbi, int type)
{
	struct f2fs_fault_info *ffi = &F2FS_OPTION(sbi).fault_info;

	if (!ffi->inject_rate)
		return false;

	if (!IS_FAULT_SET(ffi, type))
		return false;

	atomic_inc(&ffi->inject_ops);
	if (atomic_read(&ffi->inject_ops) >= ffi->inject_rate) {
		atomic_set(&ffi->inject_ops, 0);
		return true;
	}
	return false;
}
#else
#define f2fs_show_injection_info(sbi, type) do { } while (0)
static inline bool time_to_inject(struct f2fs_sb_info *sbi, int type)
{
	return false;
}
#endif

/*
 * Test if the mounted volume is a multi-device volume.
 *   - For a single regular disk volume, sbi->s_ndevs is 0.
 *   - For a single zoned disk volume, sbi->s_ndevs is 1.
 *   - For a multi-device volume, sbi->s_ndevs is always 2 or more.
 */
static inline bool f2fs_is_multi_device(struct f2fs_sb_info *sbi)
{
	return sbi->s_ndevs > 1;
}

/* For write statistics. Suppose sector size is 512 bytes,
 * and the return value is in kbytes. s is of struct f2fs_sb_info.
 */
#define BD_PART_WRITTEN(s)						 \
(((u64)part_stat_read((s)->sb->s_bdev->bd_part, sectors[STAT_WRITE]) -   \
		(s)->sectors_written_start) >> 1)

static inline void f2fs_update_time(struct f2fs_sb_info *sbi, int type)
{
	unsigned long now = jiffies;

	sbi->last_time[type] = now;

	/* DISCARD_TIME and GC_TIME are based on REQ_TIME */
	if (type == REQ_TIME) {
		sbi->last_time[DISCARD_TIME] = now;
		sbi->last_time[GC_TIME] = now;
	}
}

static inline bool f2fs_time_over(struct f2fs_sb_info *sbi, int type)
{
	unsigned long interval = sbi->interval_time[type] * HZ;

	return time_after(jiffies, sbi->last_time[type] + interval);
}

static inline unsigned int f2fs_time_to_wait(struct f2fs_sb_info *sbi,
						int type)
{
	unsigned long interval = sbi->interval_time[type] * HZ;
	unsigned int wait_ms = 0;
	long delta;

	delta = (sbi->last_time[type] + interval) - jiffies;
	if (delta > 0)
		wait_ms = jiffies_to_msecs(delta);

	return wait_ms;
}

/*
 * SEC Specific Patch
 * <------ SB -----><----------- CP -------------><-------- .... ----->
 * [SB0][SB1]....[ ][CP1][CP Payload...]...[CP2]....
 *                ^ (cp_blkaddr - 1) Reserved block for extra flags
 * - struct f2fs_sb_extra_flag_blk
 *   - need_fsck : force fsck request flags - F2FS_SEC_EXTRA_FSC_MAGIC
 *   - spo_counter : count by fsck (!CP_UMOUNT)
 *   - rsvd
 */
void f2fs_set_sb_extra_flag(struct f2fs_sb_info *sbi, int flag);
void f2fs_get_fsck_stat(struct f2fs_sb_info *sbi);

/*
 * Inline functions
 */
static inline u32 __f2fs_crc32(struct f2fs_sb_info *sbi, u32 crc,
			      const void *address, unsigned int length)
{
	struct {
		struct shash_desc shash;
		char ctx[4];
	} desc;
	int err;

	BUG_ON(crypto_shash_descsize(sbi->s_chksum_driver) != sizeof(desc.ctx));

	desc.shash.tfm = sbi->s_chksum_driver;
	desc.shash.flags = 0;
	*(u32 *)desc.ctx = crc;

	err = crypto_shash_update(&desc.shash, address, length);
	BUG_ON(err);

	return *(u32 *)desc.ctx;
}

static inline u32 f2fs_crc32(struct f2fs_sb_info *sbi, const void *address,
			   unsigned int length)
{
	return __f2fs_crc32(sbi, F2FS_SUPER_MAGIC, address, length);
}

static inline bool f2fs_crc_valid(struct f2fs_sb_info *sbi, __u32 blk_crc,
				  void *buf, size_t buf_size)
{
	return f2fs_crc32(sbi, buf, buf_size) == blk_crc;
}

static inline u32 f2fs_chksum(struct f2fs_sb_info *sbi, u32 crc,
			      const void *address, unsigned int length)
{
	return __f2fs_crc32(sbi, crc, address, length);
}

static inline struct f2fs_inode_info *F2FS_I(struct inode *inode)
{
	return container_of(inode, struct f2fs_inode_info, vfs_inode);
}

static inline struct f2fs_sb_info *F2FS_SB(struct super_block *sb)
{
	return sb->s_fs_info;
}

static inline struct f2fs_sb_info *F2FS_I_SB(struct inode *inode)
{
	return F2FS_SB(inode->i_sb);
}

static inline struct f2fs_sb_info *F2FS_M_SB(struct address_space *mapping)
{
	return F2FS_I_SB(mapping->host);
}

static inline struct f2fs_sb_info *F2FS_P_SB(struct page *page)
{
	return F2FS_M_SB(page_file_mapping(page));
}

static inline struct f2fs_super_block *F2FS_RAW_SUPER(struct f2fs_sb_info *sbi)
{
	return (struct f2fs_super_block *)(sbi->raw_super);
}

static inline struct f2fs_checkpoint *F2FS_CKPT(struct f2fs_sb_info *sbi)
{
	return (struct f2fs_checkpoint *)(sbi->ckpt);
}

static inline struct f2fs_node *F2FS_NODE(struct page *page)
{
	return (struct f2fs_node *)page_address(page);
}

static inline struct f2fs_inode *F2FS_INODE(struct page *page)
{
	return &((struct f2fs_node *)page_address(page))->i;
}

static inline struct f2fs_nm_info *NM_I(struct f2fs_sb_info *sbi)
{
	return (struct f2fs_nm_info *)(sbi->nm_info);
}

static inline struct f2fs_sm_info *SM_I(struct f2fs_sb_info *sbi)
{
	return (struct f2fs_sm_info *)(sbi->sm_info);
}

static inline struct sit_info *SIT_I(struct f2fs_sb_info *sbi)
{
	return (struct sit_info *)(SM_I(sbi)->sit_info);
}

static inline struct free_segmap_info *FREE_I(struct f2fs_sb_info *sbi)
{
	return (struct free_segmap_info *)(SM_I(sbi)->free_info);
}

static inline struct dirty_seglist_info *DIRTY_I(struct f2fs_sb_info *sbi)
{
	return (struct dirty_seglist_info *)(SM_I(sbi)->dirty_info);
}

static inline struct address_space *META_MAPPING(struct f2fs_sb_info *sbi)
{
	return sbi->meta_inode->i_mapping;
}

static inline struct address_space *NODE_MAPPING(struct f2fs_sb_info *sbi)
{
	return sbi->node_inode->i_mapping;
}

static inline bool is_sbi_flag_set(struct f2fs_sb_info *sbi, unsigned int type)
{
	return test_bit(type, &sbi->s_flag);
}

static inline void set_sbi_flag(struct f2fs_sb_info *sbi, unsigned int type)
{
	set_bit(type, &sbi->s_flag);
}

static inline void clear_sbi_flag(struct f2fs_sb_info *sbi, unsigned int type)
{
	clear_bit(type, &sbi->s_flag);
}

static inline unsigned long long cur_cp_version(struct f2fs_checkpoint *cp)
{
	return le64_to_cpu(cp->checkpoint_ver);
}

static inline unsigned long f2fs_qf_ino(struct super_block *sb, int type)
{
	if (type < F2FS_MAX_QUOTAS)
		return le32_to_cpu(F2FS_SB(sb)->raw_super->qf_ino[type]);
	return 0;
}

static inline __u64 cur_cp_crc(struct f2fs_checkpoint *cp)
{
	size_t crc_offset = le32_to_cpu(cp->checksum_offset);
	return le32_to_cpu(*((__le32 *)((unsigned char *)cp + crc_offset)));
}

static inline bool __is_set_ckpt_flags(struct f2fs_checkpoint *cp, unsigned int f)
{
	unsigned int ckpt_flags = le32_to_cpu(cp->ckpt_flags);

	return ckpt_flags & f;
}

static inline bool is_set_ckpt_flags(struct f2fs_sb_info *sbi, unsigned int f)
{
	return __is_set_ckpt_flags(F2FS_CKPT(sbi), f);
}

static inline void __set_ckpt_flags(struct f2fs_checkpoint *cp, unsigned int f)
{
	unsigned int ckpt_flags;

	ckpt_flags = le32_to_cpu(cp->ckpt_flags);
	ckpt_flags |= f;
	cp->ckpt_flags = cpu_to_le32(ckpt_flags);
}

static inline void set_ckpt_flags(struct f2fs_sb_info *sbi, unsigned int f)
{
	unsigned long flags;

	spin_lock_irqsave(&sbi->cp_lock, flags);
	__set_ckpt_flags(F2FS_CKPT(sbi), f);
	spin_unlock_irqrestore(&sbi->cp_lock, flags);
}

static inline void __clear_ckpt_flags(struct f2fs_checkpoint *cp, unsigned int f)
{
	unsigned int ckpt_flags;

	ckpt_flags = le32_to_cpu(cp->ckpt_flags);
	ckpt_flags &= (~f);
	cp->ckpt_flags = cpu_to_le32(ckpt_flags);
}

static inline void clear_ckpt_flags(struct f2fs_sb_info *sbi, unsigned int f)
{
	unsigned long flags;

	spin_lock_irqsave(&sbi->cp_lock, flags);
	__clear_ckpt_flags(F2FS_CKPT(sbi), f);
	spin_unlock_irqrestore(&sbi->cp_lock, flags);
}

static inline void disable_nat_bits(struct f2fs_sb_info *sbi, bool lock)
{
	unsigned long flags;
	unsigned char *nat_bits;

	/*
	 * In order to re-enable nat_bits we need to call fsck.f2fs by
	 * set_sbi_flag(sbi, SBI_NEED_FSCK). But it may give huge cost,
	 * so let's rely on regular fsck or unclean shutdown.
	 */

	if (lock)
		spin_lock_irqsave(&sbi->cp_lock, flags);
	__clear_ckpt_flags(F2FS_CKPT(sbi), CP_NAT_BITS_FLAG);
	nat_bits = NM_I(sbi)->nat_bits;
	NM_I(sbi)->nat_bits = NULL;
	if (lock)
		spin_unlock_irqrestore(&sbi->cp_lock, flags);

	kvfree(nat_bits);
}

static inline bool enabled_nat_bits(struct f2fs_sb_info *sbi,
					struct cp_control *cpc)
{
	bool set = is_set_ckpt_flags(sbi, CP_NAT_BITS_FLAG);

	return (cpc) ? (cpc->reason & CP_UMOUNT) && set : set;
}

static inline void f2fs_lock_op(struct f2fs_sb_info *sbi)
{
	down_read(&sbi->cp_rwsem);
}

static inline int f2fs_trylock_op(struct f2fs_sb_info *sbi)
{
	return down_read_trylock(&sbi->cp_rwsem);
}

static inline void f2fs_unlock_op(struct f2fs_sb_info *sbi)
{
	up_read(&sbi->cp_rwsem);
}

static inline void f2fs_lock_all(struct f2fs_sb_info *sbi)
{
	down_write(&sbi->cp_rwsem);
}

static inline void f2fs_unlock_all(struct f2fs_sb_info *sbi)
{
	up_write(&sbi->cp_rwsem);
}

static inline int __get_cp_reason(struct f2fs_sb_info *sbi)
{
	int reason = CP_SYNC;

	if (test_opt(sbi, FASTBOOT))
		reason = CP_FASTBOOT;
	if (is_sbi_flag_set(sbi, SBI_IS_CLOSE))
		reason = CP_UMOUNT;
	return reason;
}

static inline bool __remain_node_summaries(int reason)
{
	return (reason & (CP_UMOUNT | CP_FASTBOOT));
}

static inline bool __exist_node_summaries(struct f2fs_sb_info *sbi)
{
	return (is_set_ckpt_flags(sbi, CP_UMOUNT_FLAG) ||
			is_set_ckpt_flags(sbi, CP_FASTBOOT_FLAG));
}

/*
 * Check whether the inode has blocks or not
 */
static inline int F2FS_HAS_BLOCKS(struct inode *inode)
{
	block_t xattr_block = F2FS_I(inode)->i_xattr_nid ? 1 : 0;

	return (inode->i_blocks >> F2FS_LOG_SECTORS_PER_BLOCK) > xattr_block;
}

static inline bool f2fs_has_xattr_block(unsigned int ofs)
{
	return ofs == XATTR_NODE_OFFSET;
}

static inline bool __allow_reserved_blocks(struct f2fs_sb_info *sbi,
					struct inode *inode, bool cap)
{
	if (!inode)
		return true;
	if (!test_opt(sbi, RESERVE_ROOT))
		return false;
	if (IS_NOQUOTA(inode))
		return true;
	if (uid_eq(F2FS_OPTION(sbi).s_resuid, current_fsuid()))
		return true;
	if (!gid_eq(F2FS_OPTION(sbi).s_resgid, GLOBAL_ROOT_GID) &&
					in_group_p(F2FS_OPTION(sbi).s_resgid))
		return true;
	if (cap && capable(CAP_SYS_RESOURCE))
		return true;
	return false;
}

static inline void f2fs_i_blocks_write(struct inode *, block_t, bool, bool);
static inline int inc_valid_block_count(struct f2fs_sb_info *sbi,
				 struct inode *inode, blkcnt_t *count)
{
	blkcnt_t diff = 0, release = 0;
	block_t avail_user_block_count;
	int ret;

	ret = dquot_reserve_block(inode, *count);
	if (ret)
		return ret;

	if (time_to_inject(sbi, FAULT_BLOCK)) {
		f2fs_show_injection_info(sbi, FAULT_BLOCK);
		release = *count;
		goto release_quota;
	}

	/*
	 * let's increase this in prior to actual block count change in order
	 * for f2fs_sync_file to avoid data races when deciding checkpoint.
	 */
	percpu_counter_add(&sbi->alloc_valid_block_count, (*count));

	spin_lock(&sbi->stat_lock);
	sbi->total_valid_block_count += (block_t)(*count);
	avail_user_block_count = sbi->user_block_count -
					sbi->current_reserved_blocks;

	if (!__allow_reserved_blocks(sbi, inode, true))
		avail_user_block_count -= F2FS_OPTION(sbi).root_reserved_blocks;
	if (unlikely(is_sbi_flag_set(sbi, SBI_CP_DISABLED))) {
		if (avail_user_block_count > sbi->unusable_block_count)
			avail_user_block_count -= sbi->unusable_block_count;
		else
			avail_user_block_count = 0;
	}
	if (unlikely(sbi->total_valid_block_count > avail_user_block_count)) {
		diff = sbi->total_valid_block_count - avail_user_block_count;
		if (diff > *count)
			diff = *count;
		*count -= diff;
		release = diff;
		sbi->total_valid_block_count -= diff;
		if (!*count) {
			spin_unlock(&sbi->stat_lock);
			goto enospc;
		}
	}
	spin_unlock(&sbi->stat_lock);

	if (unlikely(release)) {
		percpu_counter_sub(&sbi->alloc_valid_block_count, release);
		dquot_release_reservation_block(inode, release);
	}
	f2fs_i_blocks_write(inode, *count, true, true);
	return 0;

enospc:
	percpu_counter_sub(&sbi->alloc_valid_block_count, release);
release_quota:
	dquot_release_reservation_block(inode, release);
	return -ENOSPC;
}

__printf(2, 3)
void f2fs_printk(struct f2fs_sb_info *sbi, const char *fmt, ...);

#define f2fs_err(sbi, fmt, ...)						\
	f2fs_printk(sbi, KERN_ERR fmt, ##__VA_ARGS__)
#define f2fs_warn(sbi, fmt, ...)					\
	f2fs_printk(sbi, KERN_WARNING fmt, ##__VA_ARGS__)
#define f2fs_notice(sbi, fmt, ...)					\
	f2fs_printk(sbi, KERN_NOTICE fmt, ##__VA_ARGS__)
#define f2fs_info(sbi, fmt, ...)					\
	f2fs_printk(sbi, KERN_INFO fmt, ##__VA_ARGS__)
#define f2fs_debug(sbi, fmt, ...)					\
	f2fs_printk(sbi, KERN_DEBUG fmt, ##__VA_ARGS__)

static inline void dec_valid_block_count(struct f2fs_sb_info *sbi,
						struct inode *inode,
						block_t count)
{
	blkcnt_t sectors = count << F2FS_LOG_SECTORS_PER_BLOCK;

	spin_lock(&sbi->stat_lock);
	f2fs_bug_on(sbi, sbi->total_valid_block_count < (block_t) count);
	sbi->total_valid_block_count -= (block_t)count;
	if (sbi->reserved_blocks &&
		sbi->current_reserved_blocks < sbi->reserved_blocks)
		sbi->current_reserved_blocks = min(sbi->reserved_blocks,
					sbi->current_reserved_blocks + count);
	spin_unlock(&sbi->stat_lock);
	if (unlikely(inode->i_blocks < sectors)) {
		f2fs_warn(sbi, "Inconsistent i_blocks, ino:%lu, iblocks:%llu, sectors:%llu",
			  inode->i_ino,
			  (unsigned long long)inode->i_blocks,
			  (unsigned long long)sectors);
		set_sbi_flag(sbi, SBI_NEED_FSCK);
		return;
	}
	f2fs_i_blocks_write(inode, count, false, true);
}

static inline void inc_page_count(struct f2fs_sb_info *sbi, int count_type)
{
	atomic_inc(&sbi->nr_pages[count_type]);

	if (count_type == F2FS_DIRTY_DENTS ||
			count_type == F2FS_DIRTY_NODES ||
			count_type == F2FS_DIRTY_META ||
			count_type == F2FS_DIRTY_QDATA ||
			count_type == F2FS_DIRTY_IMETA)
		set_sbi_flag(sbi, SBI_IS_DIRTY);
}

static inline void inode_inc_dirty_pages(struct inode *inode)
{
	atomic_inc(&F2FS_I(inode)->dirty_pages);
	inc_page_count(F2FS_I_SB(inode), S_ISDIR(inode->i_mode) ?
				F2FS_DIRTY_DENTS : F2FS_DIRTY_DATA);
	if (IS_NOQUOTA(inode))
		inc_page_count(F2FS_I_SB(inode), F2FS_DIRTY_QDATA);
}

static inline void dec_page_count(struct f2fs_sb_info *sbi, int count_type)
{
	atomic_dec(&sbi->nr_pages[count_type]);
}

static inline int dec_return_page_count(struct f2fs_sb_info *sbi, int count_type)
{
	return atomic_dec_return(&sbi->nr_pages[count_type]);
}

static inline void inode_dec_dirty_pages(struct inode *inode)
{
	if (!S_ISDIR(inode->i_mode) && !S_ISREG(inode->i_mode) &&
			!S_ISLNK(inode->i_mode))
		return;

	atomic_dec(&F2FS_I(inode)->dirty_pages);
	dec_page_count(F2FS_I_SB(inode), S_ISDIR(inode->i_mode) ?
				F2FS_DIRTY_DENTS : F2FS_DIRTY_DATA);
	if (IS_NOQUOTA(inode))
		dec_page_count(F2FS_I_SB(inode), F2FS_DIRTY_QDATA);
}

static inline s64 get_pages(struct f2fs_sb_info *sbi, int count_type)
{
	return atomic_read(&sbi->nr_pages[count_type]);
}

static inline int get_dirty_pages(struct inode *inode)
{
	return atomic_read(&F2FS_I(inode)->dirty_pages);
}

static inline int get_blocktype_secs(struct f2fs_sb_info *sbi, int block_type)
{
	unsigned int pages_per_sec = sbi->segs_per_sec * sbi->blocks_per_seg;
	unsigned int segs = (get_pages(sbi, block_type) + pages_per_sec - 1) >>
						sbi->log_blocks_per_seg;

	return segs / sbi->segs_per_sec;
}

static inline block_t valid_user_blocks(struct f2fs_sb_info *sbi)
{
	return sbi->total_valid_block_count;
}

static inline block_t discard_blocks(struct f2fs_sb_info *sbi)
{
	return sbi->discard_blks;
}

static inline unsigned long __bitmap_size(struct f2fs_sb_info *sbi, int flag)
{
	struct f2fs_checkpoint *ckpt = F2FS_CKPT(sbi);

	/* return NAT or SIT bitmap */
	if (flag == NAT_BITMAP)
		return le32_to_cpu(ckpt->nat_ver_bitmap_bytesize);
	else if (flag == SIT_BITMAP)
		return le32_to_cpu(ckpt->sit_ver_bitmap_bytesize);

	return 0;
}

static inline block_t __cp_payload(struct f2fs_sb_info *sbi)
{
	return le32_to_cpu(F2FS_RAW_SUPER(sbi)->cp_payload);
}

static inline void *__bitmap_ptr(struct f2fs_sb_info *sbi, int flag)
{
	struct f2fs_checkpoint *ckpt = F2FS_CKPT(sbi);
	int offset;

	if (is_set_ckpt_flags(sbi, CP_LARGE_NAT_BITMAP_FLAG)) {
		offset = (flag == SIT_BITMAP) ?
			le32_to_cpu(ckpt->nat_ver_bitmap_bytesize) : 0;
		/*
		 * if large_nat_bitmap feature is enabled, leave checksum
		 * protection for all nat/sit bitmaps.
		 */
		return &ckpt->sit_nat_version_bitmap + offset + sizeof(__le32);
	}

	if (__cp_payload(sbi) > 0) {
		if (flag == NAT_BITMAP)
			return &ckpt->sit_nat_version_bitmap;
		else
			return (unsigned char *)ckpt + F2FS_BLKSIZE;
	} else {
		offset = (flag == NAT_BITMAP) ?
			le32_to_cpu(ckpt->sit_ver_bitmap_bytesize) : 0;
		return &ckpt->sit_nat_version_bitmap + offset;
	}
}

static inline block_t __start_cp_addr(struct f2fs_sb_info *sbi)
{
	block_t start_addr = le32_to_cpu(F2FS_RAW_SUPER(sbi)->cp_blkaddr);

	if (sbi->cur_cp_pack == 2)
		start_addr += sbi->blocks_per_seg;
	return start_addr;
}

static inline block_t __start_cp_next_addr(struct f2fs_sb_info *sbi)
{
	block_t start_addr = le32_to_cpu(F2FS_RAW_SUPER(sbi)->cp_blkaddr);

	if (sbi->cur_cp_pack == 1)
		start_addr += sbi->blocks_per_seg;
	return start_addr;
}

static inline void __set_cp_next_pack(struct f2fs_sb_info *sbi)
{
	sbi->cur_cp_pack = (sbi->cur_cp_pack == 1) ? 2 : 1;
}

static inline block_t __start_sum_addr(struct f2fs_sb_info *sbi)
{
	return le32_to_cpu(F2FS_CKPT(sbi)->cp_pack_start_sum);
}

static inline int inc_valid_node_count(struct f2fs_sb_info *sbi,
					struct inode *inode, bool is_inode)
{
	block_t	valid_block_count;
	unsigned int valid_node_count, user_block_count;
	int err;

	if (is_inode) {
		if (inode) {
			err = dquot_alloc_inode(inode);
			if (err)
				return err;
		}
	} else {
		err = dquot_reserve_block(inode, 1);
		if (err)
			return err;
	}

	if (time_to_inject(sbi, FAULT_BLOCK)) {
		f2fs_show_injection_info(sbi, FAULT_BLOCK);
		goto enospc;
	}

	spin_lock(&sbi->stat_lock);

	valid_block_count = sbi->total_valid_block_count +
					sbi->current_reserved_blocks + 1;

	if (!__allow_reserved_blocks(sbi, inode, false))
		valid_block_count += F2FS_OPTION(sbi).root_reserved_blocks;
	user_block_count = sbi->user_block_count;
	if (unlikely(is_sbi_flag_set(sbi, SBI_CP_DISABLED)))
		user_block_count -= sbi->unusable_block_count;

	if (unlikely(valid_block_count > user_block_count)) {
		spin_unlock(&sbi->stat_lock);
		goto enospc;
	}

	valid_node_count = sbi->total_valid_node_count + 1;
	if (unlikely(valid_node_count > sbi->total_node_count)) {
		spin_unlock(&sbi->stat_lock);
		goto enospc;
	}

	sbi->total_valid_node_count++;
	sbi->total_valid_block_count++;
	spin_unlock(&sbi->stat_lock);

	if (inode) {
		if (is_inode)
			f2fs_mark_inode_dirty_sync(inode, true);
		else
			f2fs_i_blocks_write(inode, 1, true, true);
	}

	percpu_counter_inc(&sbi->alloc_valid_block_count);
	return 0;

enospc:
	if (is_inode) {
		if (inode)
			dquot_free_inode(inode);
	} else {
		dquot_release_reservation_block(inode, 1);
	}
	return -ENOSPC;
}

static inline void dec_valid_node_count(struct f2fs_sb_info *sbi,
					struct inode *inode, bool is_inode)
{
	spin_lock(&sbi->stat_lock);

	f2fs_bug_on(sbi, !sbi->total_valid_block_count);
	f2fs_bug_on(sbi, !sbi->total_valid_node_count);

	sbi->total_valid_node_count--;
	sbi->total_valid_block_count--;
	if (sbi->reserved_blocks &&
		sbi->current_reserved_blocks < sbi->reserved_blocks)
		sbi->current_reserved_blocks++;

	spin_unlock(&sbi->stat_lock);

	if (is_inode) {
		dquot_free_inode(inode);
	} else {
		if (unlikely(inode->i_blocks == 0)) {
			f2fs_warn(sbi, "Inconsistent i_blocks, ino:%lu, iblocks:%llu",
				  inode->i_ino,
				  (unsigned long long)inode->i_blocks);
			set_sbi_flag(sbi, SBI_NEED_FSCK);
			return;
		}
		f2fs_i_blocks_write(inode, 1, false, true);
	}
}

static inline unsigned int valid_node_count(struct f2fs_sb_info *sbi)
{
	return sbi->total_valid_node_count;
}

static inline void inc_valid_inode_count(struct f2fs_sb_info *sbi)
{
	percpu_counter_inc(&sbi->total_valid_inode_count);
}

static inline void dec_valid_inode_count(struct f2fs_sb_info *sbi)
{
	percpu_counter_dec(&sbi->total_valid_inode_count);
}

static inline s64 valid_inode_count(struct f2fs_sb_info *sbi)
{
	return percpu_counter_sum_positive(&sbi->total_valid_inode_count);
}

static inline struct page *f2fs_grab_cache_page(struct address_space *mapping,
						pgoff_t index, bool for_write)
{
	struct page *page;

	if (IS_ENABLED(CONFIG_F2FS_FAULT_INJECTION)) {
		if (!for_write)
			page = find_get_page_flags(mapping, index,
							FGP_LOCK | FGP_ACCESSED);
		else
			page = find_lock_page(mapping, index);
		if (page)
			return page;

		if (time_to_inject(F2FS_M_SB(mapping), FAULT_PAGE_ALLOC)) {
			f2fs_show_injection_info(F2FS_M_SB(mapping),
							FAULT_PAGE_ALLOC);
			return NULL;
		}
	}

	if (!for_write)
		return grab_cache_page(mapping, index);
	return grab_cache_page_write_begin(mapping, index, AOP_FLAG_NOFS);
}

static inline struct page *f2fs_pagecache_get_page(
				struct address_space *mapping, pgoff_t index,
				int fgp_flags, gfp_t gfp_mask)
{
	if (time_to_inject(F2FS_M_SB(mapping), FAULT_PAGE_GET)) {
		f2fs_show_injection_info(F2FS_M_SB(mapping), FAULT_PAGE_GET);
		return NULL;
	}

	return pagecache_get_page(mapping, index, fgp_flags, gfp_mask);
}

static inline void f2fs_copy_page(struct page *src, struct page *dst)
{
	char *src_kaddr = kmap(src);
	char *dst_kaddr = kmap(dst);

	memcpy(dst_kaddr, src_kaddr, PAGE_SIZE);
	kunmap(dst);
	kunmap(src);
}

static inline void f2fs_put_page(struct page *page, int unlock)
{
	if (!page)
		return;

	if (unlock) {
		f2fs_bug_on(F2FS_P_SB(page), !PageLocked(page));
		unlock_page(page);
	}
	put_page(page);
}

static inline void f2fs_put_dnode(struct dnode_of_data *dn)
{
	if (dn->node_page)
		f2fs_put_page(dn->node_page, 1);
	if (dn->inode_page && dn->node_page != dn->inode_page)
		f2fs_put_page(dn->inode_page, 0);
	dn->node_page = NULL;
	dn->inode_page = NULL;
}

static inline struct kmem_cache *f2fs_kmem_cache_create(const char *name,
					size_t size)
{
	return kmem_cache_create(name, size, 0, SLAB_RECLAIM_ACCOUNT, NULL);
}

static inline void *f2fs_kmem_cache_alloc(struct kmem_cache *cachep,
						gfp_t flags)
{
	void *entry;

	entry = kmem_cache_alloc(cachep, flags);
	if (!entry)
		entry = kmem_cache_alloc(cachep, flags | __GFP_NOFAIL);
	return entry;
}

static inline bool is_idle(struct f2fs_sb_info *sbi, int type)
{
	if (sbi->gc_mode == GC_URGENT)
		return true;

	if (get_pages(sbi, F2FS_RD_DATA) || get_pages(sbi, F2FS_RD_NODE) ||
		get_pages(sbi, F2FS_RD_META) || get_pages(sbi, F2FS_WB_DATA) ||
		get_pages(sbi, F2FS_WB_CP_DATA) ||
		get_pages(sbi, F2FS_DIO_READ) ||
		get_pages(sbi, F2FS_DIO_WRITE))
		return false;

	if (type != DISCARD_TIME && SM_I(sbi) && SM_I(sbi)->dcc_info &&
			atomic_read(&SM_I(sbi)->dcc_info->queued_discard))
		return false;

	if (SM_I(sbi) && SM_I(sbi)->fcc_info &&
			atomic_read(&SM_I(sbi)->fcc_info->queued_flush))
		return false;

	return f2fs_time_over(sbi, type);
}

static inline void f2fs_radix_tree_insert(struct radix_tree_root *root,
				unsigned long index, void *item)
{
	while (radix_tree_insert(root, index, item))
		cond_resched();
}

#define RAW_IS_INODE(p)	((p)->footer.nid == (p)->footer.ino)

static inline bool IS_INODE(struct page *page)
{
	struct f2fs_node *p = F2FS_NODE(page);

	return RAW_IS_INODE(p);
}

static inline int offset_in_addr(struct f2fs_inode *i)
{
	return (i->i_inline & F2FS_EXTRA_ATTR) ?
			(le16_to_cpu(i->i_extra_isize) / sizeof(__le32)) : 0;
}

static inline __le32 *blkaddr_in_node(struct f2fs_node *node)
{
	return RAW_IS_INODE(node) ? node->i.i_addr : node->dn.addr;
}

static inline int f2fs_has_extra_attr(struct inode *inode);
static inline block_t datablock_addr(struct inode *inode,
			struct page *node_page, unsigned int offset)
{
	struct f2fs_node *raw_node;
	__le32 *addr_array;
	int base = 0;
	bool is_inode = IS_INODE(node_page);

	raw_node = F2FS_NODE(node_page);

	/* from GC path only */
	if (is_inode) {
		if (!inode)
			base = offset_in_addr(&raw_node->i);
		else if (f2fs_has_extra_attr(inode))
			base = get_extra_isize(inode);
	}

	addr_array = blkaddr_in_node(raw_node);
	return le32_to_cpu(addr_array[base + offset]);
}

static inline int f2fs_test_bit(unsigned int nr, char *addr)
{
	int mask;

	addr += (nr >> 3);
	mask = 1 << (7 - (nr & 0x07));
	return mask & *addr;
}

static inline void f2fs_set_bit(unsigned int nr, char *addr)
{
	int mask;

	addr += (nr >> 3);
	mask = 1 << (7 - (nr & 0x07));
	*addr |= mask;
}

static inline void f2fs_clear_bit(unsigned int nr, char *addr)
{
	int mask;

	addr += (nr >> 3);
	mask = 1 << (7 - (nr & 0x07));
	*addr &= ~mask;
}

static inline int f2fs_test_and_set_bit(unsigned int nr, char *addr)
{
	int mask;
	int ret;

	addr += (nr >> 3);
	mask = 1 << (7 - (nr & 0x07));
	ret = mask & *addr;
	*addr |= mask;
	return ret;
}

static inline int f2fs_test_and_clear_bit(unsigned int nr, char *addr)
{
	int mask;
	int ret;

	addr += (nr >> 3);
	mask = 1 << (7 - (nr & 0x07));
	ret = mask & *addr;
	*addr &= ~mask;
	return ret;
}

static inline void f2fs_change_bit(unsigned int nr, char *addr)
{
	int mask;

	addr += (nr >> 3);
	mask = 1 << (7 - (nr & 0x07));
	*addr ^= mask;
}


enum F2FS_SEC_FUA_MODE {
	F2FS_SEC_FUA_NONE = 0,
	F2FS_SEC_FUA_ROOT,
	F2FS_SEC_FUA_DIR,

	NR_F2FS_SEC_FUA_MODE,
};

#define __f2fs_is_cold_node(page)			\
	(le32_to_cpu(F2FS_NODE(page)->footer.flag) & (1 << COLD_BIT_SHIFT))

static inline void f2fs_cond_set_fua(struct f2fs_io_info *fio) 
{
	if (!fio->sbi->s_sec_cond_fua_mode) 
		return;

	if (fio->type == META)
		fio->op_flags |= REQ_PREFLUSH | REQ_FUA;
	else if ((fio->page && IS_NOQUOTA(fio->page->mapping->host)) || 
			(fio->ino == f2fs_qf_ino(fio->sbi->sb, USRQUOTA) ||
			fio->ino == f2fs_qf_ino(fio->sbi->sb, GRPQUOTA) ||
			fio->ino == f2fs_qf_ino(fio->sbi->sb, PRJQUOTA)))
		fio->op_flags |= REQ_FUA;
	else if (fio->sbi->s_sec_cond_fua_mode == F2FS_SEC_FUA_ROOT &&
			fio->ino == F2FS_ROOT_INO(fio->sbi))
		fio->op_flags |= REQ_FUA;
	else if (fio->sbi->s_sec_cond_fua_mode == F2FS_SEC_FUA_DIR && fio->page &&
		((fio->type == NODE && !__f2fs_is_cold_node(fio->page)) ||
		(fio->type == DATA && S_ISDIR(fio->page->mapping->host->i_mode))))
		fio->op_flags |= REQ_FUA;
	// Directory Inode or Indirect Node -> COLD_BIT X
	// ref. set_cold_node()
}

/*
 * On-disk inode flags (f2fs_inode::i_flags)
 */
#define F2FS_COMPR_FL			0x00000004 /* Compress file */
#define F2FS_SYNC_FL			0x00000008 /* Synchronous updates */
#define F2FS_IMMUTABLE_FL		0x00000010 /* Immutable file */
#define F2FS_APPEND_FL			0x00000020 /* writes to file may only append */
#define F2FS_NODUMP_FL			0x00000040 /* do not dump file */
#define F2FS_NOATIME_FL			0x00000080 /* do not update atime */
#define F2FS_NOCOMP_FL			0x00000400 /* Don't compress */
#define F2FS_INDEX_FL			0x00001000 /* hash-indexed directory */
#define F2FS_DIRSYNC_FL			0x00010000 /* dirsync behaviour (directories only) */
#define F2FS_PROJINHERIT_FL		0x20000000 /* Create with parents projid */
#define F2FS_CASEFOLD_FL		0x40000000 /* Casefolded file */

/* Flags that should be inherited by new inodes from their parent. */
#define F2FS_FL_INHERITED (F2FS_SYNC_FL | F2FS_NODUMP_FL | F2FS_NOATIME_FL | \
			   F2FS_DIRSYNC_FL | F2FS_PROJINHERIT_FL | \
			   F2FS_CASEFOLD_FL | F2FS_COMPR_FL | F2FS_NOCOMP_FL)

/* Flags that are appropriate for regular files (all but dir-specific ones). */
#define F2FS_REG_FLMASK		(~(F2FS_DIRSYNC_FL | F2FS_PROJINHERIT_FL | \
				F2FS_CASEFOLD_FL))

/* Flags that are appropriate for non-directories/regular files. */
#define F2FS_OTHER_FLMASK	(F2FS_NODUMP_FL | F2FS_NOATIME_FL)

static inline __u32 f2fs_mask_flags(umode_t mode, __u32 flags)
{
	if (S_ISDIR(mode))
		return flags;
	else if (S_ISREG(mode))
		return flags & F2FS_REG_FLMASK;
	else
		return flags & F2FS_OTHER_FLMASK;
}

/* used for f2fs_inode_info->flags */
enum {
	FI_NEW_INODE,		/* indicate newly allocated inode */
	FI_DIRTY_INODE,		/* indicate inode is dirty or not */
	FI_AUTO_RECOVER,	/* indicate inode is recoverable */
	FI_DIRTY_DIR,		/* indicate directory has dirty pages */
	FI_INC_LINK,		/* need to increment i_nlink */
	FI_ACL_MODE,		/* indicate acl mode */
	FI_NO_ALLOC,		/* should not allocate any blocks */
	FI_FREE_NID,		/* free allocated nide */
	FI_NO_EXTENT,		/* not to use the extent cache */
	FI_INLINE_XATTR,	/* used for inline xattr */
	FI_INLINE_DATA,		/* used for inline data*/
	FI_INLINE_DENTRY,	/* used for inline dentry */
	FI_APPEND_WRITE,	/* inode has appended data */
	FI_UPDATE_WRITE,	/* inode has in-place-update data */
	FI_NEED_IPU,		/* used for ipu per file */
	FI_ATOMIC_FILE,		/* indicate atomic file */
	FI_ATOMIC_COMMIT,	/* indicate the state of atomical committing */
	FI_VOLATILE_FILE,	/* indicate volatile file */
	FI_FIRST_BLOCK_WRITTEN,	/* indicate #0 data block was written */
	FI_DROP_CACHE,		/* drop dirty page cache */
	FI_DATA_EXIST,		/* indicate data exists */
	FI_INLINE_DOTS,		/* indicate inline dot dentries */
	FI_DO_DEFRAG,		/* indicate defragment is running */
	FI_DIRTY_FILE,		/* indicate regular/symlink has dirty pages */
	FI_NO_PREALLOC,		/* indicate skipped preallocated blocks */
	FI_HOT_DATA,		/* indicate file is hot */
	FI_EXTRA_ATTR,		/* indicate file has extra attribute */
	FI_PROJ_INHERIT,	/* indicate file inherits projectid */
	FI_PIN_FILE,		/* indicate file should not be gced */
	FI_ATOMIC_REVOKE_REQUEST, /* request to drop atomic data */
	FI_VERITY_IN_PROGRESS,	/* building fs-verity Merkle tree */
<<<<<<< HEAD
#ifdef CONFIG_FS_HPB
	FI_HPB_INODE,		/* HPB */
#endif
=======
	FI_COMPRESSED_FILE,	/* indicate file's data can be compressed */
	FI_MMAP_FILE,		/* indicate file was mmapped */
>>>>>>> 3389e56d
};

static inline void __mark_inode_dirty_flag(struct inode *inode,
						int flag, bool set)
{
	switch (flag) {
	case FI_INLINE_XATTR:
	case FI_INLINE_DATA:
	case FI_INLINE_DENTRY:
	case FI_NEW_INODE:
		if (set)
			return;
		/* fall through */
	case FI_DATA_EXIST:
	case FI_INLINE_DOTS:
	case FI_PIN_FILE:
	case FI_COMPRESSED_FILE:
		f2fs_mark_inode_dirty_sync(inode, true);
	}
}

static inline void set_inode_flag(struct inode *inode, int flag)
{
	if (!test_bit(flag, &F2FS_I(inode)->flags))
		set_bit(flag, &F2FS_I(inode)->flags);
	__mark_inode_dirty_flag(inode, flag, true);
}

static inline int is_inode_flag_set(struct inode *inode, int flag)
{
	return test_bit(flag, &F2FS_I(inode)->flags);
}

static inline void clear_inode_flag(struct inode *inode, int flag)
{
	if (test_bit(flag, &F2FS_I(inode)->flags))
		clear_bit(flag, &F2FS_I(inode)->flags);
	__mark_inode_dirty_flag(inode, flag, false);
}

static inline bool f2fs_verity_in_progress(struct inode *inode)
{
	return IS_ENABLED(CONFIG_FS_VERITY) &&
	       is_inode_flag_set(inode, FI_VERITY_IN_PROGRESS);
}

static inline void set_acl_inode(struct inode *inode, umode_t mode)
{
	F2FS_I(inode)->i_acl_mode = mode;
	set_inode_flag(inode, FI_ACL_MODE);
	f2fs_mark_inode_dirty_sync(inode, false);
}

static inline void f2fs_i_links_write(struct inode *inode, bool inc)
{
	if (inc)
		inc_nlink(inode);
	else
		drop_nlink(inode);
	f2fs_mark_inode_dirty_sync(inode, true);
}

static inline void f2fs_i_blocks_write(struct inode *inode,
					block_t diff, bool add, bool claim)
{
	bool clean = !is_inode_flag_set(inode, FI_DIRTY_INODE);
	bool recover = is_inode_flag_set(inode, FI_AUTO_RECOVER);

	/* add = 1, claim = 1 should be dquot_reserve_block in pair */
	if (add) {
		if (claim)
			dquot_claim_block(inode, diff);
		else
			dquot_alloc_block_nofail(inode, diff);
	} else {
		dquot_free_block(inode, diff);
	}

	f2fs_mark_inode_dirty_sync(inode, true);
	if (clean || recover)
		set_inode_flag(inode, FI_AUTO_RECOVER);
}

static inline void f2fs_i_size_write(struct inode *inode, loff_t i_size)
{
	bool clean = !is_inode_flag_set(inode, FI_DIRTY_INODE);
	bool recover = is_inode_flag_set(inode, FI_AUTO_RECOVER);

	if (i_size_read(inode) == i_size)
		return;

	i_size_write(inode, i_size);
	f2fs_mark_inode_dirty_sync(inode, true);
	if (clean || recover)
		set_inode_flag(inode, FI_AUTO_RECOVER);
}

static inline void f2fs_i_depth_write(struct inode *inode, unsigned int depth)
{
	F2FS_I(inode)->i_current_depth = depth;
	f2fs_mark_inode_dirty_sync(inode, true);
}

static inline void f2fs_i_gc_failures_write(struct inode *inode,
					unsigned int count)
{
	F2FS_I(inode)->i_gc_failures[GC_FAILURE_PIN] = count;
	f2fs_mark_inode_dirty_sync(inode, true);
}

static inline void f2fs_i_xnid_write(struct inode *inode, nid_t xnid)
{
	F2FS_I(inode)->i_xattr_nid = xnid;
	f2fs_mark_inode_dirty_sync(inode, true);
}

static inline void f2fs_i_pino_write(struct inode *inode, nid_t pino)
{
	F2FS_I(inode)->i_pino = pino;
	f2fs_mark_inode_dirty_sync(inode, true);
}

static inline void get_inline_info(struct inode *inode, struct f2fs_inode *ri)
{
	struct f2fs_inode_info *fi = F2FS_I(inode);

	if (ri->i_inline & F2FS_INLINE_XATTR)
		set_bit(FI_INLINE_XATTR, &fi->flags);
	if (ri->i_inline & F2FS_INLINE_DATA)
		set_bit(FI_INLINE_DATA, &fi->flags);
	if (ri->i_inline & F2FS_INLINE_DENTRY)
		set_bit(FI_INLINE_DENTRY, &fi->flags);
	if (ri->i_inline & F2FS_DATA_EXIST)
		set_bit(FI_DATA_EXIST, &fi->flags);
	if (ri->i_inline & F2FS_INLINE_DOTS)
		set_bit(FI_INLINE_DOTS, &fi->flags);
	if (ri->i_inline & F2FS_EXTRA_ATTR)
		set_bit(FI_EXTRA_ATTR, &fi->flags);
	if (ri->i_inline & F2FS_PIN_FILE)
		set_bit(FI_PIN_FILE, &fi->flags);
}

static inline void set_raw_inline(struct inode *inode, struct f2fs_inode *ri)
{
	ri->i_inline = 0;

	if (is_inode_flag_set(inode, FI_INLINE_XATTR))
		ri->i_inline |= F2FS_INLINE_XATTR;
	if (is_inode_flag_set(inode, FI_INLINE_DATA))
		ri->i_inline |= F2FS_INLINE_DATA;
	if (is_inode_flag_set(inode, FI_INLINE_DENTRY))
		ri->i_inline |= F2FS_INLINE_DENTRY;
	if (is_inode_flag_set(inode, FI_DATA_EXIST))
		ri->i_inline |= F2FS_DATA_EXIST;
	if (is_inode_flag_set(inode, FI_INLINE_DOTS))
		ri->i_inline |= F2FS_INLINE_DOTS;
	if (is_inode_flag_set(inode, FI_EXTRA_ATTR))
		ri->i_inline |= F2FS_EXTRA_ATTR;
	if (is_inode_flag_set(inode, FI_PIN_FILE))
		ri->i_inline |= F2FS_PIN_FILE;
}

static inline int f2fs_has_extra_attr(struct inode *inode)
{
	return is_inode_flag_set(inode, FI_EXTRA_ATTR);
}

static inline int f2fs_has_inline_xattr(struct inode *inode)
{
	return is_inode_flag_set(inode, FI_INLINE_XATTR);
}

static inline int f2fs_compressed_file(struct inode *inode)
{
	return S_ISREG(inode->i_mode) &&
		is_inode_flag_set(inode, FI_COMPRESSED_FILE);
}

static inline unsigned int addrs_per_inode(struct inode *inode)
{
	unsigned int addrs = CUR_ADDRS_PER_INODE(inode) -
				get_inline_xattr_addrs(inode);

	if (!f2fs_compressed_file(inode))
		return addrs;
	return ALIGN_DOWN(addrs, F2FS_I(inode)->i_cluster_size);
}

static inline unsigned int addrs_per_block(struct inode *inode)
{
	if (!f2fs_compressed_file(inode))
		return DEF_ADDRS_PER_BLOCK;
	return ALIGN_DOWN(DEF_ADDRS_PER_BLOCK, F2FS_I(inode)->i_cluster_size);
}

static inline void *inline_xattr_addr(struct inode *inode, struct page *page)
{
	struct f2fs_inode *ri = F2FS_INODE(page);

	return (void *)&(ri->i_addr[DEF_ADDRS_PER_INODE -
					get_inline_xattr_addrs(inode)]);
}

static inline int inline_xattr_size(struct inode *inode)
{
	if (f2fs_has_inline_xattr(inode))
		return get_inline_xattr_addrs(inode) * sizeof(__le32);
	return 0;
}

static inline int f2fs_has_inline_data(struct inode *inode)
{
	return is_inode_flag_set(inode, FI_INLINE_DATA);
}

static inline int f2fs_exist_data(struct inode *inode)
{
	return is_inode_flag_set(inode, FI_DATA_EXIST);
}

static inline int f2fs_has_inline_dots(struct inode *inode)
{
	return is_inode_flag_set(inode, FI_INLINE_DOTS);
}

static inline int f2fs_is_mmap_file(struct inode *inode)
{
	return is_inode_flag_set(inode, FI_MMAP_FILE);
}

static inline bool f2fs_is_pinned_file(struct inode *inode)
{
	return is_inode_flag_set(inode, FI_PIN_FILE);
}

static inline bool f2fs_is_atomic_file(struct inode *inode)
{
	return is_inode_flag_set(inode, FI_ATOMIC_FILE);
}

static inline bool f2fs_is_commit_atomic_write(struct inode *inode)
{
	return is_inode_flag_set(inode, FI_ATOMIC_COMMIT);
}

static inline bool f2fs_is_volatile_file(struct inode *inode)
{
	return is_inode_flag_set(inode, FI_VOLATILE_FILE);
}

static inline bool f2fs_is_first_block_written(struct inode *inode)
{
	return is_inode_flag_set(inode, FI_FIRST_BLOCK_WRITTEN);
}

static inline bool f2fs_is_drop_cache(struct inode *inode)
{
	return is_inode_flag_set(inode, FI_DROP_CACHE);
}

static inline void *inline_data_addr(struct inode *inode, struct page *page)
{
	struct f2fs_inode *ri = F2FS_INODE(page);
	int extra_size = get_extra_isize(inode);

	return (void *)&(ri->i_addr[extra_size + DEF_INLINE_RESERVED_SIZE]);
}

static inline int f2fs_has_inline_dentry(struct inode *inode)
{
	return is_inode_flag_set(inode, FI_INLINE_DENTRY);
}

static inline int is_file(struct inode *inode, int type)
{
	return F2FS_I(inode)->i_advise & type;
}

static inline void set_file(struct inode *inode, int type)
{
	F2FS_I(inode)->i_advise |= type;
	f2fs_mark_inode_dirty_sync(inode, true);
}

static inline void clear_file(struct inode *inode, int type)
{
	F2FS_I(inode)->i_advise &= ~type;
	f2fs_mark_inode_dirty_sync(inode, true);
}

static inline bool f2fs_is_time_consistent(struct inode *inode)
{
	if (!timespec64_equal(F2FS_I(inode)->i_disk_time, &inode->i_atime))
		return false;
	if (!timespec64_equal(F2FS_I(inode)->i_disk_time + 1, &inode->i_ctime))
		return false;
	if (!timespec64_equal(F2FS_I(inode)->i_disk_time + 2, &inode->i_mtime))
		return false;
	if (!timespec64_equal(F2FS_I(inode)->i_disk_time + 3,
						&F2FS_I(inode)->i_crtime))
		return false;
	return true;
}

static inline bool f2fs_skip_inode_update(struct inode *inode, int dsync)
{
	bool ret;

	if (dsync) {
		struct f2fs_sb_info *sbi = F2FS_I_SB(inode);

		spin_lock(&sbi->inode_lock[DIRTY_META]);
		ret = list_empty(&F2FS_I(inode)->gdirty_list);
		spin_unlock(&sbi->inode_lock[DIRTY_META]);
		return ret;
	}
	if (!is_inode_flag_set(inode, FI_AUTO_RECOVER) ||
			file_keep_isize(inode) ||
			i_size_read(inode) & ~PAGE_MASK)
		return false;

	if (!f2fs_is_time_consistent(inode))
		return false;

	down_read(&F2FS_I(inode)->i_sem);
	ret = F2FS_I(inode)->last_disk_size == i_size_read(inode);
	up_read(&F2FS_I(inode)->i_sem);

	return ret;
}

static inline bool f2fs_readonly(struct super_block *sb)
{
	return sb_rdonly(sb);
}

static inline bool f2fs_cp_error(struct f2fs_sb_info *sbi)
{
	return is_set_ckpt_flags(sbi, CP_ERROR_FLAG);
}

static inline bool is_dot_dotdot(const struct qstr *str)
{
	if (str->len == 1 && str->name[0] == '.')
		return true;

	if (str->len == 2 && str->name[0] == '.' && str->name[1] == '.')
		return true;

	return false;
}

static inline bool f2fs_may_extent_tree(struct inode *inode)
{
	struct f2fs_sb_info *sbi = F2FS_I_SB(inode);

	if (!test_opt(sbi, EXTENT_CACHE) ||
			is_inode_flag_set(inode, FI_NO_EXTENT) ||
			is_inode_flag_set(inode, FI_COMPRESSED_FILE))
		return false;

	/*
	 * for recovered files during mount do not create extents
	 * if shrinker is not registered.
	 */
	if (list_empty(&sbi->s_list))
		return false;

	return S_ISREG(inode->i_mode);
}

static inline void *f2fs_kmalloc(struct f2fs_sb_info *sbi,
					size_t size, gfp_t flags)
{
	void *ret;

	if (time_to_inject(sbi, FAULT_KMALLOC)) {
		f2fs_show_injection_info(sbi, FAULT_KMALLOC);
		return NULL;
	}

	ret = kmalloc(size, flags);
	if (ret)
		return ret;

	return kvmalloc(size, flags);
}

static inline void *f2fs_kzalloc(struct f2fs_sb_info *sbi,
					size_t size, gfp_t flags)
{
	return f2fs_kmalloc(sbi, size, flags | __GFP_ZERO);
}

static inline void *f2fs_kvmalloc(struct f2fs_sb_info *sbi,
					size_t size, gfp_t flags)
{
	if (time_to_inject(sbi, FAULT_KVMALLOC)) {
		f2fs_show_injection_info(sbi, FAULT_KVMALLOC);
		return NULL;
	}

	return kvmalloc(size, flags);
}

static inline void *f2fs_kvzalloc(struct f2fs_sb_info *sbi,
					size_t size, gfp_t flags)
{
	return f2fs_kvmalloc(sbi, size, flags | __GFP_ZERO);
}

static inline int get_extra_isize(struct inode *inode)
{
	return F2FS_I(inode)->i_extra_isize / sizeof(__le32);
}

static inline int get_inline_xattr_addrs(struct inode *inode)
{
	return F2FS_I(inode)->i_inline_xattr_size;
}

#define f2fs_get_inode_mode(i) \
	((is_inode_flag_set(i, FI_ACL_MODE)) ? \
	 (F2FS_I(i)->i_acl_mode) : ((i)->i_mode))

#define F2FS_TOTAL_EXTRA_ATTR_SIZE			\
	(offsetof(struct f2fs_inode, i_extra_end) -	\
	offsetof(struct f2fs_inode, i_extra_isize))	\

#define F2FS_OLD_ATTRIBUTE_SIZE	(offsetof(struct f2fs_inode, i_addr))
#define F2FS_FITS_IN_INODE(f2fs_inode, extra_isize, field)		\
		((offsetof(typeof(*(f2fs_inode)), field) +	\
		sizeof((f2fs_inode)->field))			\
		<= (F2FS_OLD_ATTRIBUTE_SIZE + (extra_isize)))	\

static inline void f2fs_reset_iostat(struct f2fs_sb_info *sbi)
{
	int i;

	spin_lock(&sbi->iostat_lock);
	for (i = 0; i < NR_IO_TYPE; i++)
		sbi->write_iostat[i] = 0;
	spin_unlock(&sbi->iostat_lock);
}

static inline void f2fs_update_iostat(struct f2fs_sb_info *sbi,
			enum iostat_type type, unsigned long long io_bytes)
{
	if (!sbi->iostat_enable)
		return;
	spin_lock(&sbi->iostat_lock);
	sbi->write_iostat[type] += io_bytes;

	if (type == APP_WRITE_IO || type == APP_DIRECT_IO)
		sbi->write_iostat[APP_BUFFERED_IO] =
			sbi->write_iostat[APP_WRITE_IO] -
			sbi->write_iostat[APP_DIRECT_IO];
	spin_unlock(&sbi->iostat_lock);
}

#define __is_large_section(sbi)		((sbi)->segs_per_sec > 1)

#define __is_meta_io(fio) (PAGE_TYPE_OF_BIO((fio)->type) == META)

bool f2fs_is_valid_blkaddr(struct f2fs_sb_info *sbi,
					block_t blkaddr, int type);
static inline void verify_blkaddr(struct f2fs_sb_info *sbi,
					block_t blkaddr, int type)
{
	if (!f2fs_is_valid_blkaddr(sbi, blkaddr, type)) {
		f2fs_err(sbi, "invalid blkaddr: %u, type: %d, run fsck to fix.",
			 blkaddr, type);
		f2fs_bug_on(sbi, 1);
	}
}

static inline bool __is_valid_data_blkaddr(block_t blkaddr)
{
	if (blkaddr == NEW_ADDR || blkaddr == NULL_ADDR ||
			blkaddr == COMPRESS_ADDR)
		return false;
	return true;
}

static inline void f2fs_set_page_private(struct page *page,
						unsigned long data)
{
	if (PagePrivate(page))
		return;

	get_page(page);
	SetPagePrivate(page);
	set_page_private(page, data);
}

static inline void f2fs_clear_page_private(struct page *page)
{
	if (!PagePrivate(page))
		return;

	set_page_private(page, 0);
	ClearPagePrivate(page);
	f2fs_put_page(page, 0);
}

/*
 * file.c
 */
int f2fs_sync_file(struct file *file, loff_t start, loff_t end, int datasync);
void f2fs_truncate_data_blocks(struct dnode_of_data *dn);
int f2fs_truncate_blocks(struct inode *inode, u64 from, bool lock);
int f2fs_truncate(struct inode *inode);
int f2fs_getattr(const struct path *path, struct kstat *stat,
			u32 request_mask, unsigned int flags);
int f2fs_setattr(struct dentry *dentry, struct iattr *attr);
int f2fs_truncate_hole(struct inode *inode, pgoff_t pg_start, pgoff_t pg_end);
void f2fs_truncate_data_blocks_range(struct dnode_of_data *dn, int count);
int f2fs_precache_extents(struct inode *inode);
long f2fs_ioctl(struct file *filp, unsigned int cmd, unsigned long arg);
long f2fs_compat_ioctl(struct file *file, unsigned int cmd, unsigned long arg);
int f2fs_transfer_project_quota(struct inode *inode, kprojid_t kprojid);
int f2fs_pin_file_control(struct inode *inode, bool inc);

/*
 * inode.c
 */
void f2fs_set_inode_flags(struct inode *inode);
bool f2fs_inode_chksum_verify(struct f2fs_sb_info *sbi, struct page *page);
void f2fs_inode_chksum_set(struct f2fs_sb_info *sbi, struct page *page);
struct inode *f2fs_iget(struct super_block *sb, unsigned long ino);
struct inode *f2fs_iget_retry(struct super_block *sb, unsigned long ino);
int f2fs_try_to_free_nats(struct f2fs_sb_info *sbi, int nr_shrink);
void f2fs_update_inode(struct inode *inode, struct page *node_page);
void f2fs_update_inode_page(struct inode *inode);
int f2fs_write_inode(struct inode *inode, struct writeback_control *wbc);
void f2fs_evict_inode(struct inode *inode);
void f2fs_handle_failed_inode(struct inode *inode);

/*
 * namei.c
 */
int f2fs_update_extension_list(struct f2fs_sb_info *sbi, const char *name,
							bool hot, bool set);
struct dentry *f2fs_get_parent(struct dentry *child);

extern int f2fs_ci_compare(const struct inode *parent,
			   const struct qstr *name,
			   const struct qstr *entry,
			   bool quick);

/*
 * dir.c
 */
unsigned char f2fs_get_de_type(struct f2fs_dir_entry *de);
struct f2fs_dir_entry *f2fs_find_target_dentry(struct fscrypt_name *fname,
			f2fs_hash_t namehash, int *max_slots,
			struct f2fs_dentry_ptr *d);
int f2fs_fill_dentries(struct dir_context *ctx, struct f2fs_dentry_ptr *d,
			unsigned int start_pos, struct fscrypt_str *fstr);
void f2fs_do_make_empty_dir(struct inode *inode, struct inode *parent,
			struct f2fs_dentry_ptr *d);
struct page *f2fs_init_inode_metadata(struct inode *inode, struct inode *dir,
			const struct qstr *new_name,
			const struct qstr *orig_name, struct page *dpage);
void f2fs_update_parent_metadata(struct inode *dir, struct inode *inode,
			unsigned int current_depth);
int f2fs_room_for_filename(const void *bitmap, int slots, int max_slots);
void f2fs_drop_nlink(struct inode *dir, struct inode *inode);
struct f2fs_dir_entry *__f2fs_find_entry(struct inode *dir,
			struct fscrypt_name *fname, struct page **res_page);
struct f2fs_dir_entry *f2fs_find_entry(struct inode *dir,
			const struct qstr *child, struct page **res_page);
struct f2fs_dir_entry *f2fs_parent_dir(struct inode *dir, struct page **p);
ino_t f2fs_inode_by_name(struct inode *dir, const struct qstr *qstr,
			struct page **page);
void f2fs_set_link(struct inode *dir, struct f2fs_dir_entry *de,
			struct page *page, struct inode *inode);
bool f2fs_has_enough_room(struct inode *dir, struct page *ipage,
			struct fscrypt_name *fname);
void f2fs_update_dentry(nid_t ino, umode_t mode, struct f2fs_dentry_ptr *d,
			const struct qstr *name, f2fs_hash_t name_hash,
			unsigned int bit_pos);
int f2fs_add_regular_entry(struct inode *dir, const struct qstr *new_name,
			const struct qstr *orig_name,
			struct inode *inode, nid_t ino, umode_t mode);
int f2fs_add_dentry(struct inode *dir, struct fscrypt_name *fname,
			struct inode *inode, nid_t ino, umode_t mode);
int f2fs_do_add_link(struct inode *dir, const struct qstr *name,
			struct inode *inode, nid_t ino, umode_t mode);
void f2fs_delete_entry(struct f2fs_dir_entry *dentry, struct page *page,
			struct inode *dir, struct inode *inode);
int f2fs_do_tmpfile(struct inode *inode, struct inode *dir);
bool f2fs_empty_dir(struct inode *dir);

static inline int f2fs_add_link(struct dentry *dentry, struct inode *inode)
{
	return f2fs_do_add_link(d_inode(dentry->d_parent), &dentry->d_name,
				inode, inode->i_ino, inode->i_mode);
}

/*
 * super.c
 */
int f2fs_inode_dirtied(struct inode *inode, bool sync);
void f2fs_inode_synced(struct inode *inode);
int f2fs_enable_quota_files(struct f2fs_sb_info *sbi, bool rdonly);
int f2fs_quota_sync(struct super_block *sb, int type);
void f2fs_quota_off_umount(struct super_block *sb);
int f2fs_commit_super(struct f2fs_sb_info *sbi, bool recover);
int f2fs_sync_fs(struct super_block *sb, int sync);
int f2fs_sanity_check_ckpt(struct f2fs_sb_info *sbi);

/*
 * hash.c
 */
f2fs_hash_t f2fs_dentry_hash(const struct inode *dir,
		const struct qstr *name_info, struct fscrypt_name *fname);

/*
 * node.c
 */
struct dnode_of_data;
struct node_info;

int f2fs_check_nid_range(struct f2fs_sb_info *sbi, nid_t nid);
bool f2fs_available_free_memory(struct f2fs_sb_info *sbi, int type);
bool f2fs_in_warm_node_list(struct f2fs_sb_info *sbi, struct page *page);
void f2fs_init_fsync_node_info(struct f2fs_sb_info *sbi);
void f2fs_del_fsync_node_entry(struct f2fs_sb_info *sbi, struct page *page);
void f2fs_reset_fsync_node_info(struct f2fs_sb_info *sbi);
int f2fs_need_dentry_mark(struct f2fs_sb_info *sbi, nid_t nid);
bool f2fs_is_checkpointed_node(struct f2fs_sb_info *sbi, nid_t nid);
bool f2fs_need_inode_block_update(struct f2fs_sb_info *sbi, nid_t ino);
int __f2fs_get_node_info(struct f2fs_sb_info *sbi, nid_t nid,
					struct node_info *ni, int op_flags);
pgoff_t f2fs_get_next_page_offset(struct dnode_of_data *dn, pgoff_t pgofs);
int f2fs_get_dnode_of_data(struct dnode_of_data *dn, pgoff_t index, int mode);
int f2fs_truncate_inode_blocks(struct inode *inode, pgoff_t from);
int f2fs_truncate_xattr_node(struct inode *inode);
int f2fs_wait_on_node_pages_writeback(struct f2fs_sb_info *sbi,
					unsigned int seq_id);
int f2fs_remove_inode_page(struct inode *inode);
struct page *f2fs_new_inode_page(struct inode *inode);
struct page *f2fs_new_node_page(struct dnode_of_data *dn, unsigned int ofs);
void f2fs_ra_node_page(struct f2fs_sb_info *sbi, nid_t nid);
struct page *f2fs_get_node_page(struct f2fs_sb_info *sbi, pgoff_t nid);
struct page *f2fs_get_node_page_ra(struct page *parent, int start);
int f2fs_move_node_page(struct page *node_page, int gc_type);
int f2fs_flush_inline_data(struct f2fs_sb_info *sbi);
int f2fs_fsync_node_pages(struct f2fs_sb_info *sbi, struct inode *inode,
			struct writeback_control *wbc, bool atomic,
			unsigned int *seq_id);
int f2fs_sync_node_pages(struct f2fs_sb_info *sbi,
			struct writeback_control *wbc,
			bool do_balance, enum iostat_type io_type);
int f2fs_build_free_nids(struct f2fs_sb_info *sbi, bool sync, bool mount);
bool f2fs_alloc_nid(struct f2fs_sb_info *sbi, nid_t *nid);
void f2fs_alloc_nid_done(struct f2fs_sb_info *sbi, nid_t nid);
void f2fs_alloc_nid_failed(struct f2fs_sb_info *sbi, nid_t nid);
int f2fs_try_to_free_nids(struct f2fs_sb_info *sbi, int nr_shrink);
void f2fs_recover_inline_xattr(struct inode *inode, struct page *page);
int f2fs_recover_xattr_data(struct inode *inode, struct page *page);
int f2fs_recover_inode_page(struct f2fs_sb_info *sbi, struct page *page);
int f2fs_restore_node_summary(struct f2fs_sb_info *sbi,
			unsigned int segno, struct f2fs_summary_block *sum);
int f2fs_flush_nat_entries(struct f2fs_sb_info *sbi, struct cp_control *cpc);
int f2fs_build_node_manager(struct f2fs_sb_info *sbi);
void f2fs_destroy_node_manager(struct f2fs_sb_info *sbi);
int __init f2fs_create_node_manager_caches(void);
void f2fs_destroy_node_manager_caches(void);

static inline int f2fs_get_node_info(struct f2fs_sb_info *sbi, nid_t nid,
						struct node_info *ni)
{
	return __f2fs_get_node_info(sbi, nid, ni, 0);
}

/*
 * segment.c
 */
bool f2fs_need_SSR(struct f2fs_sb_info *sbi);
void f2fs_register_inmem_page(struct inode *inode, struct page *page);
void f2fs_drop_inmem_pages_all(struct f2fs_sb_info *sbi, bool gc_failure);
void f2fs_drop_inmem_pages(struct inode *inode);
void f2fs_drop_inmem_page(struct inode *inode, struct page *page);
int f2fs_commit_inmem_pages(struct inode *inode);
void f2fs_balance_fs(struct f2fs_sb_info *sbi, bool need);
void f2fs_balance_fs_bg(struct f2fs_sb_info *sbi);
int f2fs_issue_flush(struct f2fs_sb_info *sbi, nid_t ino);
int f2fs_create_flush_cmd_control(struct f2fs_sb_info *sbi);
int f2fs_flush_device_cache(struct f2fs_sb_info *sbi);
void f2fs_destroy_flush_cmd_control(struct f2fs_sb_info *sbi, bool free);
void f2fs_invalidate_blocks(struct f2fs_sb_info *sbi, block_t addr);
bool f2fs_is_checkpointed_data(struct f2fs_sb_info *sbi, block_t blkaddr);
void f2fs_drop_discard_cmd(struct f2fs_sb_info *sbi);
void f2fs_stop_discard_thread(struct f2fs_sb_info *sbi);
bool f2fs_issue_discard_timeout(struct f2fs_sb_info *sbi);
void f2fs_clear_prefree_segments(struct f2fs_sb_info *sbi,
					struct cp_control *cpc);
void f2fs_dirty_to_prefree(struct f2fs_sb_info *sbi);
block_t f2fs_get_unusable_blocks(struct f2fs_sb_info *sbi);
int f2fs_disable_cp_again(struct f2fs_sb_info *sbi, block_t unusable);
void f2fs_release_discard_addrs(struct f2fs_sb_info *sbi);
int f2fs_npages_for_summary_flush(struct f2fs_sb_info *sbi, bool for_ra);
void allocate_segment_for_resize(struct f2fs_sb_info *sbi, int type,
					unsigned int start, unsigned int end);
void f2fs_allocate_new_segments(struct f2fs_sb_info *sbi, int type);
int f2fs_trim_fs(struct f2fs_sb_info *sbi, struct fstrim_range *range);
bool f2fs_exist_trim_candidates(struct f2fs_sb_info *sbi,
					struct cp_control *cpc);
struct page *f2fs_get_sum_page(struct f2fs_sb_info *sbi, unsigned int segno);
void f2fs_update_meta_page(struct f2fs_sb_info *sbi, void *src,
					block_t blk_addr);
void f2fs_do_write_meta_page(struct f2fs_sb_info *sbi, struct page *page,
						enum iostat_type io_type);
void f2fs_do_write_node_page(unsigned int nid, struct f2fs_io_info *fio);
void f2fs_outplace_write_data(struct dnode_of_data *dn,
			struct f2fs_io_info *fio);
int f2fs_inplace_write_data(struct f2fs_io_info *fio);
void f2fs_do_replace_block(struct f2fs_sb_info *sbi, struct f2fs_summary *sum,
			block_t old_blkaddr, block_t new_blkaddr,
			bool recover_curseg, bool recover_newaddr);
void f2fs_replace_block(struct f2fs_sb_info *sbi, struct dnode_of_data *dn,
			block_t old_addr, block_t new_addr,
			unsigned char version, bool recover_curseg,
			bool recover_newaddr);
void f2fs_allocate_data_block(struct f2fs_sb_info *sbi, struct page *page,
			block_t old_blkaddr, block_t *new_blkaddr,
			struct f2fs_summary *sum, int type,
			struct f2fs_io_info *fio, bool add_list);
void f2fs_wait_on_page_writeback(struct page *page,
			enum page_type type, bool ordered, bool locked);
void f2fs_wait_on_block_writeback(struct inode *inode, block_t blkaddr);
void f2fs_wait_on_block_writeback_range(struct inode *inode, block_t blkaddr,
								block_t len);
void f2fs_write_data_summaries(struct f2fs_sb_info *sbi, block_t start_blk);
void f2fs_write_node_summaries(struct f2fs_sb_info *sbi, block_t start_blk);
int f2fs_lookup_journal_in_cursum(struct f2fs_journal *journal, int type,
			unsigned int val, int alloc);
void f2fs_flush_sit_entries(struct f2fs_sb_info *sbi, struct cp_control *cpc);
int f2fs_build_segment_manager(struct f2fs_sb_info *sbi);
void f2fs_destroy_segment_manager(struct f2fs_sb_info *sbi);
int __init f2fs_create_segment_manager_caches(void);
void f2fs_destroy_segment_manager_caches(void);
int f2fs_rw_hint_to_seg_type(enum rw_hint hint);
enum rw_hint f2fs_io_type_to_rw_hint(struct f2fs_sb_info *sbi,
			enum page_type type, enum temp_type temp);

/*
 * checkpoint.c
 */
void f2fs_stop_checkpoint(struct f2fs_sb_info *sbi, bool end_io);
struct page *f2fs_grab_meta_page(struct f2fs_sb_info *sbi, pgoff_t index);
struct page *f2fs_get_meta_page(struct f2fs_sb_info *sbi, pgoff_t index);
struct page *f2fs_get_meta_page_nofail(struct f2fs_sb_info *sbi, pgoff_t index);
struct page *f2fs_get_tmp_page(struct f2fs_sb_info *sbi, pgoff_t index);
bool f2fs_is_valid_blkaddr(struct f2fs_sb_info *sbi,
					block_t blkaddr, int type);
int f2fs_ra_meta_pages(struct f2fs_sb_info *sbi, block_t start, int nrpages,
			int type, bool sync);
void f2fs_ra_meta_pages_cond(struct f2fs_sb_info *sbi, pgoff_t index);
long f2fs_sync_meta_pages(struct f2fs_sb_info *sbi, enum page_type type,
			long nr_to_write, enum iostat_type io_type);
void f2fs_add_ino_entry(struct f2fs_sb_info *sbi, nid_t ino, int type);
void f2fs_remove_ino_entry(struct f2fs_sb_info *sbi, nid_t ino, int type);
void f2fs_release_ino_entry(struct f2fs_sb_info *sbi, bool all);
bool f2fs_exist_written_data(struct f2fs_sb_info *sbi, nid_t ino, int mode);
void f2fs_set_dirty_device(struct f2fs_sb_info *sbi, nid_t ino,
					unsigned int devidx, int type);
bool f2fs_is_dirty_device(struct f2fs_sb_info *sbi, nid_t ino,
					unsigned int devidx, int type);
int f2fs_sync_inode_meta(struct f2fs_sb_info *sbi);
int f2fs_acquire_orphan_inode(struct f2fs_sb_info *sbi);
void f2fs_release_orphan_inode(struct f2fs_sb_info *sbi);
void f2fs_add_orphan_inode(struct inode *inode);
void f2fs_remove_orphan_inode(struct f2fs_sb_info *sbi, nid_t ino);
int f2fs_recover_orphan_inodes(struct f2fs_sb_info *sbi);
int f2fs_get_valid_checkpoint(struct f2fs_sb_info *sbi);
void f2fs_update_dirty_page(struct inode *inode, struct page *page);
void f2fs_remove_dirty_inode(struct inode *inode);
int f2fs_sync_dirty_inodes(struct f2fs_sb_info *sbi, enum inode_type type);
void f2fs_wait_on_all_pages_writeback(struct f2fs_sb_info *sbi);
int f2fs_write_checkpoint(struct f2fs_sb_info *sbi, struct cp_control *cpc);
void f2fs_init_ino_entry_info(struct f2fs_sb_info *sbi);
int __init f2fs_create_checkpoint_caches(void);
void f2fs_destroy_checkpoint_caches(void);
int f2fs_issue_checkpoint(struct f2fs_sb_info *sbi);
int f2fs_create_checkpoint_cmd_control(struct f2fs_sb_info *sbi);
int f2fs_destroy_checkpoint_cmd_control(struct f2fs_sb_info *sbi, bool free);
int f2fs_set_issue_ckpt_ioprio(struct f2fs_sb_info *sbi, unsigned int ioprio);

/*
 * data.c
 */
int __init f2fs_init_bioset(void);
void f2fs_destroy_bioset(void);
struct bio *f2fs_bio_alloc(struct f2fs_sb_info *sbi, int npages, bool no_fail);
int f2fs_init_bio_entry_cache(void);
void f2fs_destroy_bio_entry_cache(void);
void f2fs_submit_bio(struct f2fs_sb_info *sbi,
				struct bio *bio, enum page_type type);
void f2fs_submit_merged_write(struct f2fs_sb_info *sbi, enum page_type type);
void f2fs_submit_merged_write_cond(struct f2fs_sb_info *sbi,
				struct inode *inode, struct page *page,
				nid_t ino, enum page_type type);
void f2fs_submit_merged_ipu_write(struct f2fs_sb_info *sbi,
					struct bio **bio, struct page *page);
void f2fs_flush_merged_writes(struct f2fs_sb_info *sbi);
int f2fs_submit_page_bio(struct f2fs_io_info *fio);
int f2fs_merge_page_bio(struct f2fs_io_info *fio);
void f2fs_submit_page_write(struct f2fs_io_info *fio);
struct block_device *f2fs_target_device(struct f2fs_sb_info *sbi,
			block_t blk_addr, struct bio *bio);
int f2fs_target_device_index(struct f2fs_sb_info *sbi, block_t blkaddr);
void f2fs_set_data_blkaddr(struct dnode_of_data *dn);
void f2fs_update_data_blkaddr(struct dnode_of_data *dn, block_t blkaddr);
int f2fs_reserve_new_blocks(struct dnode_of_data *dn, blkcnt_t count);
int f2fs_reserve_new_block(struct dnode_of_data *dn);
int f2fs_get_block(struct dnode_of_data *dn, pgoff_t index);
int f2fs_preallocate_blocks(struct kiocb *iocb, struct iov_iter *from);
int f2fs_reserve_block(struct dnode_of_data *dn, pgoff_t index);
int f2fs_mpage_readpages(struct address_space *mapping,
			struct list_head *pages, struct page *page,
			unsigned nr_pages, bool is_readahead);
struct page *f2fs_get_read_data_page(struct inode *inode, pgoff_t index,
			int op_flags, bool for_write);
struct page *f2fs_find_data_page(struct inode *inode, pgoff_t index);
struct page *f2fs_get_lock_data_page(struct inode *inode, pgoff_t index,
			bool for_write);
struct page *f2fs_get_new_data_page(struct inode *inode,
			struct page *ipage, pgoff_t index, bool new_i_size);
int f2fs_do_write_data_page(struct f2fs_io_info *fio);
void __do_map_lock(struct f2fs_sb_info *sbi, int flag, bool lock);
int f2fs_map_blocks(struct inode *inode, struct f2fs_map_blocks *map,
			int create, int flag);
int f2fs_fiemap(struct inode *inode, struct fiemap_extent_info *fieinfo,
			u64 start, u64 len);
int f2fs_encrypt_one_page(struct f2fs_io_info *fio);
bool f2fs_should_update_inplace(struct inode *inode, struct f2fs_io_info *fio);
bool f2fs_should_update_outplace(struct inode *inode, struct f2fs_io_info *fio);
int f2fs_write_single_data_page(struct page *page, int *submitted,
				struct bio **bio, sector_t *last_block,
				struct writeback_control *wbc,
				enum iostat_type io_type,
				int compr_blocks);
void f2fs_invalidate_page(struct page *page, unsigned int offset,
			unsigned int length);
int f2fs_release_page(struct page *page, gfp_t wait);
#ifdef CONFIG_MIGRATION
int f2fs_migrate_page(struct address_space *mapping, struct page *newpage,
			struct page *page, enum migrate_mode mode);
#endif
bool f2fs_overwrite_io(struct inode *inode, loff_t pos, size_t len);
void f2fs_clear_radix_tree_dirty_tag(struct page *page);
int f2fs_init_post_read_processing(void);
void f2fs_destroy_post_read_processing(void);
int f2fs_init_post_read_wq(struct f2fs_sb_info *sbi);
void f2fs_destroy_post_read_wq(struct f2fs_sb_info *sbi);

/*
 * gc.c
 */
int f2fs_start_gc_thread(struct f2fs_sb_info *sbi);
void f2fs_stop_gc_thread(struct f2fs_sb_info *sbi);
block_t f2fs_start_bidx_of_node(unsigned int node_ofs, struct inode *inode);
int f2fs_gc(struct f2fs_sb_info *sbi, bool sync, bool background,
			unsigned int segno);
void f2fs_build_gc_manager(struct f2fs_sb_info *sbi);
int f2fs_resize_fs(struct f2fs_sb_info *sbi, __u64 block_count);

/*
 * recovery.c
 */
int f2fs_recover_fsync_data(struct f2fs_sb_info *sbi, bool check_only);
bool f2fs_space_for_roll_forward(struct f2fs_sb_info *sbi);

/*
 * debug.c
 */
#ifdef CONFIG_F2FS_STAT_FS
struct f2fs_stat_info {
	struct list_head stat_list;
	struct f2fs_sb_info *sbi;
	int all_area_segs, sit_area_segs, nat_area_segs, ssa_area_segs;
	int main_area_segs, main_area_sections, main_area_zones;
	unsigned long long hit_largest, hit_cached, hit_rbtree;
	unsigned long long hit_total, total_ext;
	int ext_tree, zombie_tree, ext_node;
	int ndirty_node, ndirty_dent, ndirty_meta, ndirty_imeta;
	int ndirty_data, ndirty_qdata;
	int inmem_pages;
	unsigned int ndirty_dirs, ndirty_files, nquota_files, ndirty_all;
	int nats, dirty_nats, sits, dirty_sits;
	int free_nids, avail_nids, alloc_nids;
	int total_count, utilization;
	int bg_gc, nr_wb_cp_data, nr_wb_data;
	int nr_rd_data, nr_rd_node, nr_rd_meta;
	int nr_dio_read, nr_dio_write;
	unsigned int io_skip_bggc, other_skip_bggc;
	int nr_flushing, nr_flushed, flush_list_empty;
	int nr_discarding, nr_discarded;
	int nr_discard_cmd;
	unsigned int undiscard_blks;
	int inline_xattr, inline_inode, inline_dir, append, update, orphans;
	int compr_inode, compr_blocks;
	int aw_cnt, max_aw_cnt, vw_cnt, max_vw_cnt;
	unsigned int valid_count, valid_node_count, valid_inode_count, discard_blks;
	unsigned int bimodal, avg_vblocks;
	int util_free, util_valid, util_invalid;
	int rsvd_segs, overp_segs;
	int dirty_count, node_pages, meta_pages;
	int prefree_count, call_count, cp_count, bg_cp_count;
	int tot_segs, node_segs, data_segs, free_segs, free_secs;
	int bg_node_segs, bg_data_segs;
	int tot_blks, data_blks, node_blks;
	int bg_data_blks, bg_node_blks;
	unsigned long long skipped_atomic_files[2];
	int curseg[NR_CURSEG_TYPE];
	int cursec[NR_CURSEG_TYPE];
	int curzone[NR_CURSEG_TYPE];

	unsigned int meta_count[META_MAX];
	unsigned int segment_count[2];
	unsigned int block_count[2];
	unsigned int inplace_count;
	unsigned long long base_mem, cache_mem, page_mem;
};

static inline struct f2fs_stat_info *F2FS_STAT(struct f2fs_sb_info *sbi)
{
	return (struct f2fs_stat_info *)sbi->stat_info;
}

#define stat_inc_cp_count(si)		((si)->cp_count++)
#define stat_inc_bg_cp_count(si)	((si)->bg_cp_count++)
#define stat_inc_call_count(si)		((si)->call_count++)
#define stat_inc_bggc_count(si)		((si)->bg_gc++)
#define stat_io_skip_bggc_count(sbi)	((sbi)->io_skip_bggc++)
#define stat_other_skip_bggc_count(sbi)	((sbi)->other_skip_bggc++)
#define stat_inc_dirty_inode(sbi, type)	((sbi)->ndirty_inode[type]++)
#define stat_dec_dirty_inode(sbi, type)	((sbi)->ndirty_inode[type]--)
#define stat_inc_total_hit(sbi)		(atomic64_inc(&(sbi)->total_hit_ext))
#define stat_inc_rbtree_node_hit(sbi)	(atomic64_inc(&(sbi)->read_hit_rbtree))
#define stat_inc_largest_node_hit(sbi)	(atomic64_inc(&(sbi)->read_hit_largest))
#define stat_inc_cached_node_hit(sbi)	(atomic64_inc(&(sbi)->read_hit_cached))
#define stat_inc_inline_xattr(inode)					\
	do {								\
		if (f2fs_has_inline_xattr(inode))			\
			(atomic_inc(&F2FS_I_SB(inode)->inline_xattr));	\
	} while (0)
#define stat_dec_inline_xattr(inode)					\
	do {								\
		if (f2fs_has_inline_xattr(inode))			\
			(atomic_dec(&F2FS_I_SB(inode)->inline_xattr));	\
	} while (0)
#define stat_inc_inline_inode(inode)					\
	do {								\
		if (f2fs_has_inline_data(inode))			\
			(atomic_inc(&F2FS_I_SB(inode)->inline_inode));	\
	} while (0)
#define stat_dec_inline_inode(inode)					\
	do {								\
		if (f2fs_has_inline_data(inode))			\
			(atomic_dec(&F2FS_I_SB(inode)->inline_inode));	\
	} while (0)
#define stat_inc_inline_dir(inode)					\
	do {								\
		if (f2fs_has_inline_dentry(inode))			\
			(atomic_inc(&F2FS_I_SB(inode)->inline_dir));	\
	} while (0)
#define stat_dec_inline_dir(inode)					\
	do {								\
		if (f2fs_has_inline_dentry(inode))			\
			(atomic_dec(&F2FS_I_SB(inode)->inline_dir));	\
	} while (0)
#define stat_inc_compr_inode(inode)					\
	do {								\
		if (f2fs_compressed_file(inode))			\
			(atomic_inc(&F2FS_I_SB(inode)->compr_inode));	\
	} while (0)
#define stat_dec_compr_inode(inode)					\
	do {								\
		if (f2fs_compressed_file(inode))			\
			(atomic_dec(&F2FS_I_SB(inode)->compr_inode));	\
	} while (0)
#define stat_add_compr_blocks(inode, blocks)				\
		(atomic_add(blocks, &F2FS_I_SB(inode)->compr_blocks))
#define stat_sub_compr_blocks(inode, blocks)				\
		(atomic_sub(blocks, &F2FS_I_SB(inode)->compr_blocks))
#define stat_inc_meta_count(sbi, blkaddr)				\
	do {								\
		if (blkaddr < SIT_I(sbi)->sit_base_addr)		\
			atomic_inc(&(sbi)->meta_count[META_CP]);	\
		else if (blkaddr < NM_I(sbi)->nat_blkaddr)		\
			atomic_inc(&(sbi)->meta_count[META_SIT]);	\
		else if (blkaddr < SM_I(sbi)->ssa_blkaddr)		\
			atomic_inc(&(sbi)->meta_count[META_NAT]);	\
		else if (blkaddr < SM_I(sbi)->main_blkaddr)		\
			atomic_inc(&(sbi)->meta_count[META_SSA]);	\
	} while (0)
#define stat_inc_seg_type(sbi, curseg)					\
		((sbi)->segment_count[(curseg)->alloc_type]++)
#define stat_inc_block_count(sbi, curseg)				\
		((sbi)->block_count[(curseg)->alloc_type]++)
#define stat_inc_inplace_blocks(sbi)					\
		(atomic_inc(&(sbi)->inplace_count))
#define stat_update_max_atomic_write(inode)				\
	do {								\
		int cur = F2FS_I_SB(inode)->atomic_files;	\
		int max = atomic_read(&F2FS_I_SB(inode)->max_aw_cnt);	\
		if (cur > max)						\
			atomic_set(&F2FS_I_SB(inode)->max_aw_cnt, cur);	\
	} while (0)
#define stat_inc_volatile_write(inode)					\
		(atomic_inc(&F2FS_I_SB(inode)->vw_cnt))
#define stat_dec_volatile_write(inode)					\
		(atomic_dec(&F2FS_I_SB(inode)->vw_cnt))
#define stat_update_max_volatile_write(inode)				\
	do {								\
		int cur = atomic_read(&F2FS_I_SB(inode)->vw_cnt);	\
		int max = atomic_read(&F2FS_I_SB(inode)->max_vw_cnt);	\
		if (cur > max)						\
			atomic_set(&F2FS_I_SB(inode)->max_vw_cnt, cur);	\
	} while (0)
#define stat_inc_seg_count(sbi, type, gc_type)				\
	do {								\
		struct f2fs_stat_info *si = F2FS_STAT(sbi);		\
		si->tot_segs++;						\
		if ((type) == SUM_TYPE_DATA) {				\
			si->data_segs++;				\
			si->bg_data_segs += (gc_type == BG_GC) ? 1 : 0;	\
		} else {						\
			si->node_segs++;				\
			si->bg_node_segs += (gc_type == BG_GC) ? 1 : 0;	\
		}							\
	} while (0)

#define stat_inc_tot_blk_count(si, blks)				\
	((si)->tot_blks += (blks))

#define stat_inc_data_blk_count(sbi, blks, gc_type)			\
	do {								\
		struct f2fs_stat_info *si = F2FS_STAT(sbi);		\
		stat_inc_tot_blk_count(si, blks);			\
		si->data_blks += (blks);				\
		si->bg_data_blks += ((gc_type) == BG_GC) ? (blks) : 0;	\
	} while (0)

#define stat_inc_node_blk_count(sbi, blks, gc_type)			\
	do {								\
		struct f2fs_stat_info *si = F2FS_STAT(sbi);		\
		stat_inc_tot_blk_count(si, blks);			\
		si->node_blks += (blks);				\
		si->bg_node_blks += ((gc_type) == BG_GC) ? (blks) : 0;	\
	} while (0)

int f2fs_build_stats(struct f2fs_sb_info *sbi);
void f2fs_update_sec_stats(struct f2fs_sb_info *sbi);
void f2fs_destroy_stats(struct f2fs_sb_info *sbi);
void __init f2fs_create_root_stats(void);
void f2fs_destroy_root_stats(void);
void f2fs_update_sit_info(struct f2fs_sb_info *sbi);
#else
#define stat_inc_cp_count(si)				do { } while (0)
#define stat_inc_bg_cp_count(si)			do { } while (0)
#define stat_inc_call_count(si)				do { } while (0)
#define stat_inc_bggc_count(si)				do { } while (0)
#define stat_io_skip_bggc_count(sbi)			do { } while (0)
#define stat_other_skip_bggc_count(sbi)			do { } while (0)
#define stat_inc_dirty_inode(sbi, type)			do { } while (0)
#define stat_dec_dirty_inode(sbi, type)			do { } while (0)
#define stat_inc_total_hit(sbi)				do { } while (0)
#define stat_inc_rbtree_node_hit(sbi)			do { } while (0)
#define stat_inc_largest_node_hit(sbi)			do { } while (0)
#define stat_inc_cached_node_hit(sbi)			do { } while (0)
#define stat_inc_inline_xattr(inode)			do { } while (0)
#define stat_dec_inline_xattr(inode)			do { } while (0)
#define stat_inc_inline_inode(inode)			do { } while (0)
#define stat_dec_inline_inode(inode)			do { } while (0)
#define stat_inc_inline_dir(inode)			do { } while (0)
#define stat_dec_inline_dir(inode)			do { } while (0)
#define stat_inc_compr_inode(inode)			do { } while (0)
#define stat_dec_compr_inode(inode)			do { } while (0)
#define stat_add_compr_blocks(inode, blocks)		do { } while (0)
#define stat_sub_compr_blocks(inode, blocks)		do { } while (0)
#define stat_inc_atomic_write(inode)			do { } while (0)
#define stat_dec_atomic_write(inode)			do { } while (0)
#define stat_update_max_atomic_write(inode)		do { } while (0)
#define stat_inc_volatile_write(inode)			do { } while (0)
#define stat_dec_volatile_write(inode)			do { } while (0)
#define stat_update_max_volatile_write(inode)		do { } while (0)
#define stat_inc_meta_count(sbi, blkaddr)		do { } while (0)
#define stat_inc_seg_type(sbi, curseg)			do { } while (0)
#define stat_inc_block_count(sbi, curseg)		do { } while (0)
#define stat_inc_inplace_blocks(sbi)			do { } while (0)
#define stat_inc_seg_count(sbi, type, gc_type)		do { } while (0)
#define stat_inc_tot_blk_count(si, blks)		do { } while (0)
#define stat_inc_data_blk_count(sbi, blks, gc_type)	do { } while (0)
#define stat_inc_node_blk_count(sbi, blks, gc_type)	do { } while (0)

static inline int f2fs_build_stats(struct f2fs_sb_info *sbi) { return 0; }
static inline void f2fs_destroy_stats(struct f2fs_sb_info *sbi) { }
static inline void __init f2fs_create_root_stats(void) { }
static inline void f2fs_destroy_root_stats(void) { }
static inline void update_sit_info(struct f2fs_sb_info *sbi) {}
#endif

extern const struct file_operations f2fs_dir_operations;
#ifdef CONFIG_UNICODE
extern const struct dentry_operations f2fs_dentry_ops;
#endif
extern const struct file_operations f2fs_file_operations;
extern const struct inode_operations f2fs_file_inode_operations;
extern const struct address_space_operations f2fs_dblock_aops;
extern const struct address_space_operations f2fs_node_aops;
extern const struct address_space_operations f2fs_meta_aops;
extern const struct inode_operations f2fs_dir_inode_operations;
extern const struct inode_operations f2fs_symlink_inode_operations;
extern const struct inode_operations f2fs_encrypted_symlink_inode_operations;
extern const struct inode_operations f2fs_special_inode_operations;
extern struct kmem_cache *f2fs_inode_entry_slab;

/*
 * inline.c
 */
bool f2fs_may_inline_data(struct inode *inode);
bool f2fs_may_inline_dentry(struct inode *inode);
void f2fs_do_read_inline_data(struct page *page, struct page *ipage);
void f2fs_truncate_inline_inode(struct inode *inode,
						struct page *ipage, u64 from);
int f2fs_read_inline_data(struct inode *inode, struct page *page);
int f2fs_convert_inline_page(struct dnode_of_data *dn, struct page *page);
int f2fs_convert_inline_inode(struct inode *inode);
int f2fs_try_convert_inline_dir(struct inode *dir, struct dentry *dentry);
int f2fs_write_inline_data(struct inode *inode, struct page *page);
bool f2fs_recover_inline_data(struct inode *inode, struct page *npage);
struct f2fs_dir_entry *f2fs_find_in_inline_dir(struct inode *dir,
			struct fscrypt_name *fname, struct page **res_page);
int f2fs_make_empty_inline_dir(struct inode *inode, struct inode *parent,
			struct page *ipage);
int f2fs_add_inline_entry(struct inode *dir, const struct qstr *new_name,
			const struct qstr *orig_name,
			struct inode *inode, nid_t ino, umode_t mode);
void f2fs_delete_inline_entry(struct f2fs_dir_entry *dentry,
				struct page *page, struct inode *dir,
				struct inode *inode);
bool f2fs_empty_inline_dir(struct inode *dir);
int f2fs_read_inline_dir(struct file *file, struct dir_context *ctx,
			struct fscrypt_str *fstr);
int f2fs_inline_data_fiemap(struct inode *inode,
			struct fiemap_extent_info *fieinfo,
			__u64 start, __u64 len);

/*
 * shrinker.c
 */
unsigned long f2fs_shrink_count(struct shrinker *shrink,
			struct shrink_control *sc);
unsigned long f2fs_shrink_scan(struct shrinker *shrink,
			struct shrink_control *sc);
void f2fs_join_shrinker(struct f2fs_sb_info *sbi);
void f2fs_leave_shrinker(struct f2fs_sb_info *sbi);

/*
 * extent_cache.c
 */
struct rb_entry *f2fs_lookup_rb_tree(struct rb_root_cached *root,
				struct rb_entry *cached_re, unsigned int ofs);
struct rb_node **f2fs_lookup_rb_tree_for_insert(struct f2fs_sb_info *sbi,
				struct rb_root_cached *root,
				struct rb_node **parent,
				unsigned int ofs, bool *leftmost);
struct rb_entry *f2fs_lookup_rb_tree_ret(struct rb_root_cached *root,
		struct rb_entry *cached_re, unsigned int ofs,
		struct rb_entry **prev_entry, struct rb_entry **next_entry,
		struct rb_node ***insert_p, struct rb_node **insert_parent,
		bool force, bool *leftmost);
bool f2fs_check_rb_tree_consistence(struct f2fs_sb_info *sbi,
						struct rb_root_cached *root);
unsigned int f2fs_shrink_extent_tree(struct f2fs_sb_info *sbi, int nr_shrink);
bool f2fs_init_extent_tree(struct inode *inode, struct f2fs_extent *i_ext);
void f2fs_drop_extent_tree(struct inode *inode);
unsigned int f2fs_destroy_extent_node(struct inode *inode);
void f2fs_destroy_extent_tree(struct inode *inode);
bool f2fs_lookup_extent_cache(struct inode *inode, pgoff_t pgofs,
			struct extent_info *ei);
void f2fs_update_extent_cache(struct dnode_of_data *dn);
void f2fs_update_extent_cache_range(struct dnode_of_data *dn,
			pgoff_t fofs, block_t blkaddr, unsigned int len);
void f2fs_init_extent_cache_info(struct f2fs_sb_info *sbi);
int __init f2fs_create_extent_cache(void);
void f2fs_destroy_extent_cache(void);

/*
 * sysfs.c
 */
int __init f2fs_init_sysfs(void);
void f2fs_exit_sysfs(void);
int f2fs_register_sysfs(struct f2fs_sb_info *sbi);
void f2fs_unregister_sysfs(struct f2fs_sb_info *sbi);

/* verity.c */
extern const struct fsverity_operations f2fs_verityops;

/*
 * crypto support
 */
static inline bool f2fs_encrypted_file(struct inode *inode)
{
	return IS_ENCRYPTED(inode) && S_ISREG(inode->i_mode);
}

static inline void f2fs_set_encrypted_inode(struct inode *inode)
{
#ifdef CONFIG_FS_ENCRYPTION
	file_set_encrypt(inode);
	f2fs_set_inode_flags(inode);
#endif
}

/*
 * Returns true if the reads of the inode's data need to undergo some
 * postprocessing step, like decryption or authenticity verification.
 */
static inline bool f2fs_post_read_required(struct inode *inode)
{
	return f2fs_encrypted_file(inode) || fsverity_active(inode) ||
		f2fs_compressed_file(inode);
}

/*
 * compress.c
 */
#ifdef CONFIG_F2FS_FS_COMPRESSION
bool f2fs_is_compressed_page(struct page *page);
struct page *f2fs_compress_control_page(struct page *page);
int f2fs_prepare_compress_overwrite(struct inode *inode,
			struct page **pagep, pgoff_t index, void **fsdata);
bool f2fs_compress_write_end(struct inode *inode, void *fsdata,
					pgoff_t index, unsigned copied);
void f2fs_compress_write_end_io(struct bio *bio, struct page *page);
bool f2fs_is_compress_backend_ready(struct inode *inode);
void f2fs_decompress_pages(struct bio *bio, struct page *page, bool verity);
bool f2fs_cluster_is_empty(struct compress_ctx *cc);
bool f2fs_cluster_can_merge_page(struct compress_ctx *cc, pgoff_t index);
void f2fs_compress_ctx_add_page(struct compress_ctx *cc, struct page *page);
int f2fs_write_multi_pages(struct compress_ctx *cc,
						int *submitted,
						struct writeback_control *wbc,
						enum iostat_type io_type);
int f2fs_is_compressed_cluster(struct inode *inode, pgoff_t index);
int f2fs_read_multi_pages(struct compress_ctx *cc, struct bio **bio_ret,
				unsigned nr_pages, sector_t *last_block_in_bio,
				bool is_readahead);
struct decompress_io_ctx *f2fs_alloc_dic(struct compress_ctx *cc);
void f2fs_free_dic(struct decompress_io_ctx *dic);
void f2fs_decompress_end_io(struct page **rpages,
			unsigned int cluster_size, bool err, bool verity);
int f2fs_init_compress_ctx(struct compress_ctx *cc);
void f2fs_destroy_compress_ctx(struct compress_ctx *cc);
void f2fs_init_compress_info(struct f2fs_sb_info *sbi);
#else
static inline bool f2fs_is_compressed_page(struct page *page) { return false; }
static inline bool f2fs_is_compress_backend_ready(struct inode *inode)
{
	if (!f2fs_compressed_file(inode))
		return true;
	/* not support compression */
	return false;
}
static inline struct page *f2fs_compress_control_page(struct page *page)
{
	WARN_ON_ONCE(1);
	return ERR_PTR(-EINVAL);
}
#endif

static inline void set_compress_context(struct inode *inode)
{
	struct f2fs_sb_info *sbi = F2FS_I_SB(inode);

	F2FS_I(inode)->i_compress_algorithm =
			F2FS_OPTION(sbi).compress_algorithm;
	F2FS_I(inode)->i_log_cluster_size =
			F2FS_OPTION(sbi).compress_log_size;
	F2FS_I(inode)->i_cluster_size =
			1 << F2FS_I(inode)->i_log_cluster_size;
	F2FS_I(inode)->i_flags |= F2FS_COMPR_FL;
	set_inode_flag(inode, FI_COMPRESSED_FILE);
	stat_inc_compr_inode(inode);
}

static inline u64 f2fs_disable_compressed_file(struct inode *inode)
{
	struct f2fs_inode_info *fi = F2FS_I(inode);

	if (!f2fs_compressed_file(inode))
		return 0;
	if (fi->i_compr_blocks)
		return fi->i_compr_blocks;

	fi->i_flags &= ~F2FS_COMPR_FL;
	clear_inode_flag(inode, FI_COMPRESSED_FILE);
	stat_dec_compr_inode(inode);
	return 0;
}

#define F2FS_FEATURE_FUNCS(name, flagname) \
static inline int f2fs_sb_has_##name(struct f2fs_sb_info *sbi) \
{ \
	return F2FS_HAS_FEATURE(sbi, F2FS_FEATURE_##flagname); \
}

F2FS_FEATURE_FUNCS(encrypt, ENCRYPT);
F2FS_FEATURE_FUNCS(blkzoned, BLKZONED);
F2FS_FEATURE_FUNCS(extra_attr, EXTRA_ATTR);
F2FS_FEATURE_FUNCS(project_quota, PRJQUOTA);
F2FS_FEATURE_FUNCS(inode_chksum, INODE_CHKSUM);
F2FS_FEATURE_FUNCS(flexible_inline_xattr, FLEXIBLE_INLINE_XATTR);
F2FS_FEATURE_FUNCS(quota_ino, QUOTA_INO);
F2FS_FEATURE_FUNCS(inode_crtime, INODE_CRTIME);
F2FS_FEATURE_FUNCS(lost_found, LOST_FOUND);
F2FS_FEATURE_FUNCS(verity, VERITY);
F2FS_FEATURE_FUNCS(sb_chksum, SB_CHKSUM);
F2FS_FEATURE_FUNCS(casefold, CASEFOLD);
F2FS_FEATURE_FUNCS(compression, COMPRESSION);

#ifdef CONFIG_BLK_DEV_ZONED
static inline bool f2fs_blkz_is_seq(struct f2fs_sb_info *sbi, int devi,
				    block_t blkaddr)
{
	unsigned int zno = blkaddr >> sbi->log_blocks_per_blkz;

	return test_bit(zno, FDEV(devi).blkz_seq);
}
#endif

static inline bool f2fs_hw_should_discard(struct f2fs_sb_info *sbi)
{
	return f2fs_sb_has_blkzoned(sbi);
}

static inline bool f2fs_bdev_support_discard(struct block_device *bdev)
{
	return blk_queue_discard(bdev_get_queue(bdev)) ||
	       bdev_is_zoned(bdev);
}

static inline bool f2fs_hw_support_discard(struct f2fs_sb_info *sbi)
{
	int i;

	if (!f2fs_is_multi_device(sbi))
		return f2fs_bdev_support_discard(sbi->sb->s_bdev);

	for (i = 0; i < sbi->s_ndevs; i++)
		if (f2fs_bdev_support_discard(FDEV(i).bdev))
			return true;
	return false;
}

static inline bool f2fs_realtime_discard_enable(struct f2fs_sb_info *sbi)
{
	return (test_opt(sbi, DISCARD) && f2fs_hw_support_discard(sbi)) ||
					f2fs_hw_should_discard(sbi);
}

static inline bool f2fs_hw_is_readonly(struct f2fs_sb_info *sbi)
{
	int i;

	if (!f2fs_is_multi_device(sbi))
		return bdev_read_only(sbi->sb->s_bdev);

	for (i = 0; i < sbi->s_ndevs; i++)
		if (bdev_read_only(FDEV(i).bdev))
			return true;
	return false;
}


static inline void set_opt_mode(struct f2fs_sb_info *sbi, unsigned int mt)
{
	clear_opt(sbi, ADAPTIVE);
	clear_opt(sbi, LFS);

	switch (mt) {
	case F2FS_MOUNT_ADAPTIVE:
		set_opt(sbi, ADAPTIVE);
		break;
	case F2FS_MOUNT_LFS:
		set_opt(sbi, LFS);
		break;
	}
}

static inline bool f2fs_may_encrypt(struct inode *inode)
{
#ifdef CONFIG_FS_ENCRYPTION
	umode_t mode = inode->i_mode;

	return (S_ISREG(mode) || S_ISDIR(mode) || S_ISLNK(mode));
#else
	return false;
#endif
}

static inline bool f2fs_may_compress(struct inode *inode)
{
	if (IS_SWAPFILE(inode) || f2fs_is_pinned_file(inode) ||
				f2fs_is_atomic_file(inode) ||
				f2fs_is_volatile_file(inode))
		return false;
	return S_ISREG(inode->i_mode) || S_ISDIR(inode->i_mode);
}

static inline void f2fs_i_compr_blocks_update(struct inode *inode,
						u64 blocks, bool add)
{
	int diff = F2FS_I(inode)->i_cluster_size - blocks;

	if (add) {
		F2FS_I(inode)->i_compr_blocks += diff;
		stat_add_compr_blocks(inode, diff);
	} else {
		F2FS_I(inode)->i_compr_blocks -= diff;
		stat_sub_compr_blocks(inode, diff);
	}
	f2fs_mark_inode_dirty_sync(inode, true);
}

static inline int block_unaligned_IO(struct inode *inode,
				struct kiocb *iocb, struct iov_iter *iter)
{
	unsigned int i_blkbits = READ_ONCE(inode->i_blkbits);
	unsigned int blocksize_mask = (1 << i_blkbits) - 1;
	loff_t offset = iocb->ki_pos;
	unsigned long align = offset | iov_iter_alignment(iter);

	return align & blocksize_mask;
}

static inline int allow_outplace_dio(struct inode *inode,
				struct kiocb *iocb, struct iov_iter *iter)
{
	struct f2fs_sb_info *sbi = F2FS_I_SB(inode);
	int rw = iov_iter_rw(iter);

	return (test_opt(sbi, LFS) && (rw == WRITE) &&
				!block_unaligned_IO(inode, iocb, iter));
}

static inline bool f2fs_force_buffered_io(struct inode *inode,
				struct kiocb *iocb, struct iov_iter *iter)
{
	struct f2fs_sb_info *sbi = F2FS_I_SB(inode);
	int rw = iov_iter_rw(iter);

	if (IS_ENABLED(CONFIG_FS_ENCRYPTION) && f2fs_encrypted_file(inode)) {
		if (!fscrypt_inode_uses_inline_crypto(inode) ||
		    !IS_ALIGNED(iocb->ki_pos | iov_iter_alignment(iter),
				F2FS_BLKSIZE))
			return true;
	}
	if (fsverity_active(inode))
		return true;
	if (f2fs_is_multi_device(sbi))
		return true;
	if (f2fs_compressed_file(inode))
		return true;
	/*
	 * for blkzoned device, fallback direct IO to buffered IO, so
	 * all IOs can be serialized by log-structured write.
	 */
	if (f2fs_sb_has_blkzoned(sbi))
		return true;
	if (test_opt(sbi, LFS) && (rw == WRITE)) {
		if (block_unaligned_IO(inode, iocb, iter))
			return true;
		if (F2FS_IO_ALIGNED(sbi))
			return true;
	}
	if (is_sbi_flag_set(F2FS_I_SB(inode), SBI_CP_DISABLED) &&
					!IS_SWAPFILE(inode))
		return true;

	return false;
}

#ifdef CONFIG_F2FS_FAULT_INJECTION
extern void f2fs_build_fault_attr(struct f2fs_sb_info *sbi, unsigned int rate,
							unsigned int type);
#else
#define f2fs_build_fault_attr(sbi, rate, type)		do { } while (0)
#endif

static inline bool is_journalled_quota(struct f2fs_sb_info *sbi)
{
#ifdef CONFIG_QUOTA
	if (f2fs_sb_has_quota_ino(sbi))
		return true;
	if (F2FS_OPTION(sbi).s_qf_names[USRQUOTA] ||
		F2FS_OPTION(sbi).s_qf_names[GRPQUOTA] ||
		F2FS_OPTION(sbi).s_qf_names[PRJQUOTA])
		return true;
#endif
	return false;
}

#define EFSBADCRC	EBADMSG		/* Bad CRC detected */
#define EFSCORRUPTED	EUCLEAN		/* Filesystem is corrupted */

#endif /* _LINUX_F2FS_H */<|MERGE_RESOLUTION|>--- conflicted
+++ resolved
@@ -1314,7 +1314,6 @@
 #define DUMMY_ENCRYPTION_ENABLED(sbi) (0)
 #endif
 
-<<<<<<< HEAD
 enum sec_stat_cp_type {
 	STAT_CP_ALL,
 	STAT_CP_BG,
@@ -1415,7 +1414,7 @@
 	struct llist_head issue_list;		/* list for command issue */
 	struct llist_node *dispatch_list;	/* list for command dispatch */
 };
-=======
+
 /* For compression */
 enum compress_algorithm_type {
 	COMPRESS_LZO,
@@ -1484,7 +1483,6 @@
 #define NULL_CLUSTER			((unsigned int)(~0))
 #define MIN_COMPRESS_LOG_SIZE		2
 #define MAX_COMPRESS_LOG_SIZE		8
->>>>>>> 3389e56d
 
 struct f2fs_sb_info {
 	struct super_block *sb;			/* pointer to VFS super block */
@@ -1641,11 +1639,8 @@
 	atomic_t inline_xattr;			/* # of inline_xattr inodes */
 	atomic_t inline_inode;			/* # of inline_data inodes */
 	atomic_t inline_dir;			/* # of inline_dentry inodes */
-<<<<<<< HEAD
-=======
 	atomic_t compr_inode;			/* # of compressed inodes */
 	atomic_t compr_blocks;			/* # of compressed blocks */
->>>>>>> 3389e56d
 	atomic_t vw_cnt;			/* # of volatile writes */
 	atomic_t max_aw_cnt;			/* max # of atomic writes */
 	atomic_t max_vw_cnt;			/* max # of volatile writes */
@@ -1683,7 +1678,8 @@
 	/* Precomputed FS UUID checksum for seeding other checksums */
 	__u32 s_chksum_seed;
 
-<<<<<<< HEAD
+	struct workqueue_struct *post_read_wq;	/* post read workqueue */
+
 	unsigned int sec_hqm_preserve;
 	struct f2fs_sec_stat_info sec_stat;
 	struct f2fs_sec_fsck_info sec_fsck_stat;
@@ -1704,9 +1700,6 @@
 	struct f2fs_sec_blkops_dbg s_sec_dbg_entries[F2FS_SEC_BLKOPS_ENTRIES];
 	struct f2fs_sec_blkops_dbg s_sec_dbg_max_entry;
 #endif
-=======
-	struct workqueue_struct *post_read_wq;	/* post read workqueue */
->>>>>>> 3389e56d
 };
 
 struct f2fs_private_dio {
@@ -2821,14 +2814,11 @@
 	FI_PIN_FILE,		/* indicate file should not be gced */
 	FI_ATOMIC_REVOKE_REQUEST, /* request to drop atomic data */
 	FI_VERITY_IN_PROGRESS,	/* building fs-verity Merkle tree */
-<<<<<<< HEAD
+	FI_COMPRESSED_FILE,	/* indicate file's data can be compressed */
+	FI_MMAP_FILE,		/* indicate file was mmapped */
 #ifdef CONFIG_FS_HPB
 	FI_HPB_INODE,		/* HPB */
 #endif
-=======
-	FI_COMPRESSED_FILE,	/* indicate file's data can be compressed */
-	FI_MMAP_FILE,		/* indicate file was mmapped */
->>>>>>> 3389e56d
 };
 
 static inline void __mark_inode_dirty_flag(struct inode *inode,
