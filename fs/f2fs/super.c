// SPDX-License-Identifier: GPL-2.0
/*
 * fs/f2fs/super.c
 *
 * Copyright (c) 2012 Samsung Electronics Co., Ltd.
 *             http://www.samsung.com/
 */
#include <linux/module.h>
#include <linux/init.h>
#include <linux/fs.h>
#include <linux/statfs.h>
#include <linux/buffer_head.h>
#include <linux/backing-dev.h>
#include <linux/kthread.h>
#include <linux/parser.h>
#include <linux/mount.h>
#include <linux/seq_file.h>
#include <linux/proc_fs.h>
#include <linux/random.h>
#include <linux/exportfs.h>
#include <linux/blkdev.h>
#include <linux/quotaops.h>
#include <linux/f2fs_fs.h>
#include <linux/sysfs.h>
#include <linux/cleancache.h>
#include <linux/quota.h>
#include <linux/unicode.h>
#include <linux/iversion.h>

#include "f2fs.h"
#include "node.h"
#include "segment.h"
#include "xattr.h"
#include "gc.h"
#include "trace.h"

#define CREATE_TRACE_POINTS
#include <trace/events/f2fs.h>

static struct kmem_cache *f2fs_inode_cachep;

#ifdef CONFIG_F2FS_FAULT_INJECTION

const char *f2fs_fault_name[FAULT_MAX] = {
	[FAULT_KMALLOC]		= "kmalloc",
	[FAULT_KVMALLOC]	= "kvmalloc",
	[FAULT_PAGE_ALLOC]	= "page alloc",
	[FAULT_PAGE_GET]	= "page get",
	[FAULT_ALLOC_BIO]	= "alloc bio",
	[FAULT_ALLOC_NID]	= "alloc nid",
	[FAULT_ORPHAN]		= "orphan",
	[FAULT_BLOCK]		= "no more block",
	[FAULT_DIR_DEPTH]	= "too big dir depth",
	[FAULT_EVICT_INODE]	= "evict_inode fail",
	[FAULT_TRUNCATE]	= "truncate fail",
	[FAULT_READ_IO]		= "read IO error",
	[FAULT_CHECKPOINT]	= "checkpoint error",
	[FAULT_DISCARD]		= "discard error",
	[FAULT_WRITE_IO]	= "write IO error",
};

void f2fs_build_fault_attr(struct f2fs_sb_info *sbi, unsigned int rate,
							unsigned int type)
{
	struct f2fs_fault_info *ffi = &F2FS_OPTION(sbi).fault_info;

	if (rate) {
		atomic_set(&ffi->inject_ops, 0);
		ffi->inject_rate = rate;
	}

	if (type)
		ffi->inject_type = type;

	if (!rate && !type)
		memset(ffi, 0, sizeof(struct f2fs_fault_info));
}
#endif

/* f2fs-wide shrinker description */
static struct shrinker f2fs_shrinker_info = {
	.scan_objects = f2fs_shrink_scan,
	.count_objects = f2fs_shrink_count,
	.seeks = DEFAULT_SEEKS,
};

enum {
	Opt_gc_background,
	Opt_disable_roll_forward,
	Opt_norecovery,
	Opt_discard,
	Opt_nodiscard,
	Opt_noheap,
	Opt_heap,
	Opt_user_xattr,
	Opt_nouser_xattr,
	Opt_acl,
	Opt_noacl,
	Opt_active_logs,
	Opt_disable_ext_identify,
	Opt_inline_xattr,
	Opt_noinline_xattr,
	Opt_inline_xattr_size,
	Opt_inline_data,
	Opt_inline_dentry,
	Opt_noinline_dentry,
	Opt_flush_merge,
	Opt_noflush_merge,
	Opt_nobarrier,
	Opt_fastboot,
	Opt_extent_cache,
	Opt_noextent_cache,
	Opt_noinline_data,
	Opt_data_flush,
	Opt_reserve_root,
	Opt_flush_group,
	Opt_resgid,
	Opt_resuid,
	Opt_mode,
	Opt_io_size_bits,
	Opt_fault_injection,
	Opt_fault_type,
	Opt_lazytime,
	Opt_nolazytime,
	Opt_quota,
	Opt_noquota,
	Opt_usrquota,
	Opt_grpquota,
	Opt_prjquota,
	Opt_usrjquota,
	Opt_grpjquota,
	Opt_prjjquota,
	Opt_offusrjquota,
	Opt_offgrpjquota,
	Opt_offprjjquota,
	Opt_jqfmt_vfsold,
	Opt_jqfmt_vfsv0,
	Opt_jqfmt_vfsv1,
	Opt_whint,
	Opt_alloc,
	Opt_fsync,
	Opt_test_dummy_encryption,
	Opt_inlinecrypt,
	Opt_checkpoint_disable,
	Opt_checkpoint_disable_cap,
	Opt_checkpoint_disable_cap_perc,
	Opt_checkpoint_enable,
	Opt_checkpoint_ioprio,
	Opt_compress_algorithm,
	Opt_compress_log_size,
	Opt_compress_extension,
	Opt_err,
};

static match_table_t f2fs_tokens = {
	{Opt_gc_background, "background_gc=%s"},
	{Opt_disable_roll_forward, "disable_roll_forward"},
	{Opt_norecovery, "norecovery"},
	{Opt_discard, "discard"},
	{Opt_nodiscard, "nodiscard"},
	{Opt_noheap, "no_heap"},
	{Opt_heap, "heap"},
	{Opt_user_xattr, "user_xattr"},
	{Opt_nouser_xattr, "nouser_xattr"},
	{Opt_acl, "acl"},
	{Opt_noacl, "noacl"},
	{Opt_active_logs, "active_logs=%u"},
	{Opt_disable_ext_identify, "disable_ext_identify"},
	{Opt_inline_xattr, "inline_xattr"},
	{Opt_noinline_xattr, "noinline_xattr"},
	{Opt_inline_xattr_size, "inline_xattr_size=%u"},
	{Opt_inline_data, "inline_data"},
	{Opt_inline_dentry, "inline_dentry"},
	{Opt_noinline_dentry, "noinline_dentry"},
	{Opt_flush_merge, "flush_merge"},
	{Opt_noflush_merge, "noflush_merge"},
	{Opt_nobarrier, "nobarrier"},
	{Opt_fastboot, "fastboot"},
	{Opt_extent_cache, "extent_cache"},
	{Opt_noextent_cache, "noextent_cache"},
	{Opt_noinline_data, "noinline_data"},
	{Opt_data_flush, "data_flush"},
	{Opt_reserve_root, "reserve_root=%u"},
	{Opt_flush_group, "flush_group=%u"},
	{Opt_resgid, "resgid=%u"},
	{Opt_resuid, "resuid=%u"},
	{Opt_mode, "mode=%s"},
	{Opt_io_size_bits, "io_bits=%u"},
	{Opt_fault_injection, "fault_injection=%u"},
	{Opt_fault_type, "fault_type=%u"},
	{Opt_lazytime, "lazytime"},
	{Opt_nolazytime, "nolazytime"},
	{Opt_quota, "quota"},
	{Opt_noquota, "noquota"},
	{Opt_usrquota, "usrquota"},
	{Opt_grpquota, "grpquota"},
	{Opt_prjquota, "prjquota"},
	{Opt_usrjquota, "usrjquota=%s"},
	{Opt_grpjquota, "grpjquota=%s"},
	{Opt_prjjquota, "prjjquota=%s"},
	{Opt_offusrjquota, "usrjquota="},
	{Opt_offgrpjquota, "grpjquota="},
	{Opt_offprjjquota, "prjjquota="},
	{Opt_jqfmt_vfsold, "jqfmt=vfsold"},
	{Opt_jqfmt_vfsv0, "jqfmt=vfsv0"},
	{Opt_jqfmt_vfsv1, "jqfmt=vfsv1"},
	{Opt_whint, "whint_mode=%s"},
	{Opt_alloc, "alloc_mode=%s"},
	{Opt_fsync, "fsync_mode=%s"},
	{Opt_test_dummy_encryption, "test_dummy_encryption=%s"},
	{Opt_test_dummy_encryption, "test_dummy_encryption"},
	{Opt_inlinecrypt, "inlinecrypt"},
	{Opt_checkpoint_disable, "checkpoint=disable"},
	{Opt_checkpoint_disable_cap, "checkpoint=disable:%u"},
	{Opt_checkpoint_disable_cap_perc, "checkpoint=disable:%u%%"},
	{Opt_checkpoint_enable, "checkpoint=enable"},
	{Opt_checkpoint_ioprio, "checkpoint_ioprio=%u"},
	{Opt_compress_algorithm, "compress_algorithm=%s"},
	{Opt_compress_log_size, "compress_log_size=%u"},
	{Opt_compress_extension, "compress_extension=%s"},
	{Opt_err, NULL},
};

void f2fs_printk(struct f2fs_sb_info *sbi, const char *fmt, ...)
{
	struct va_format vaf;
	va_list args;
	int level;

	va_start(args, fmt);

	level = printk_get_level(fmt);
	vaf.fmt = printk_skip_level(fmt);
	vaf.va = &args;
	printk("%c%cF2FS-fs (%s): %pV\n",
	       KERN_SOH_ASCII, level, sbi->sb->s_id, &vaf);

	va_end(args);
}

void f2fs_set_sb_extra_flag(struct f2fs_sb_info *sbi, int flag)
{
	struct f2fs_super_block *fsb = sbi->raw_super;
	unsigned long long extra_flag_blk_no = le32_to_cpu(fsb->cp_blkaddr) - 1;

	struct buffer_head *bh;
	struct f2fs_sb_extra_flag_blk *extra_blk;

	if (extra_flag_blk_no < 2) {
		// 0 -> SB 0, 1 -> SB 1, 
		// 2 or more : RSVD
		f2fs_warn(sbi, "extra_flag: No free blks for extra flags");
		return;
	}

	bh = sb_bread(sbi->sb, (sector_t)extra_flag_blk_no);
	if(!bh) {
		f2fs_warn(sbi, "extra_flag: Fail to allocate buffer_head");
		return;
	}

	lock_buffer(bh);
	extra_blk = (struct f2fs_sb_extra_flag_blk*)bh->b_data;

	switch(flag) {
	case F2FS_SEC_EXTRA_FSCK_MAGIC:
		if (extra_blk->need_fsck == 
				cpu_to_le32(F2FS_SEC_EXTRA_FSCK_MAGIC))
			goto out_unlock;

		extra_blk->need_fsck = cpu_to_le32(F2FS_SEC_EXTRA_FSCK_MAGIC);
		break;
	default:
		f2fs_warn(sbi, "extra_flag: Undefined flag - %x", flag);
		goto out_unlock;
	}
	
	set_buffer_uptodate(bh);
	set_buffer_dirty(bh);
	unlock_buffer(bh);

	if (__sync_dirty_buffer(bh, REQ_SYNC | REQ_FUA))
	f2fs_warn(sbi, "extra_flag: EIO");

	brelse(bh);

	return;

out_unlock:
	unlock_buffer(bh);
	brelse(bh);

	return;
}

void f2fs_get_fsck_stat(struct f2fs_sb_info *sbi)
{
	struct f2fs_super_block *fsb = sbi->raw_super;
	unsigned long long extra_flag_blk_no = le32_to_cpu(fsb->cp_blkaddr) - 1;

	struct buffer_head *bh;
	struct f2fs_sb_extra_flag_blk *extra_blk;

	if (extra_flag_blk_no < 2) {
		f2fs_warn(sbi, "extra_flag: No free blks for extra flags");
		return;
	}

	bh = sb_bread(sbi->sb, (sector_t)extra_flag_blk_no);
	if (!bh) {
		f2fs_warn(sbi, "extra_flag: Fail to allocate buffer_head");
		return;
	}

	extra_blk = (struct f2fs_sb_extra_flag_blk*)bh->b_data;
	sbi->sec_fsck_stat.fsck_elapsed_time =
			le64_to_cpu(extra_blk->fsck_elapsed_time);
	sbi->sec_fsck_stat.fsck_read_bytes =
			le64_to_cpu(extra_blk->fsck_read_bytes);
	sbi->sec_fsck_stat.fsck_written_bytes =
			le64_to_cpu(extra_blk->fsck_written_bytes);
	sbi->sec_fsck_stat.fsck_exit_code =
			le32_to_cpu(extra_blk->fsck_exit_code);
	sbi->sec_fsck_stat.valid_node_count =
			le32_to_cpu(extra_blk->valid_node_count);
	sbi->sec_fsck_stat.valid_inode_count =
			le32_to_cpu(extra_blk->valid_inode_count);

	brelse(bh);
}

#ifdef CONFIG_UNICODE
static const struct f2fs_sb_encodings {
	__u16 magic;
	char *name;
	char *version;
} f2fs_sb_encoding_map[] = {
	{F2FS_ENC_UTF8_12_1, "utf8", "12.1.0"},
};

static int f2fs_sb_read_encoding(const struct f2fs_super_block *sb,
				 const struct f2fs_sb_encodings **encoding,
				 __u16 *flags)
{
	__u16 magic = le16_to_cpu(sb->s_encoding);
	int i;

	for (i = 0; i < ARRAY_SIZE(f2fs_sb_encoding_map); i++)
		if (magic == f2fs_sb_encoding_map[i].magic)
			break;

	if (i >= ARRAY_SIZE(f2fs_sb_encoding_map))
		return -EINVAL;

	*encoding = &f2fs_sb_encoding_map[i];
	*flags = le16_to_cpu(sb->s_encoding_flags);

	return 0;
}
#endif

static inline void limit_reserve_root(struct f2fs_sb_info *sbi)
{
	block_t limit = min((sbi->user_block_count << 1) / 1000,
			sbi->user_block_count - sbi->reserved_blocks);

	/* limit is 1.0% */
	if (test_opt(sbi, RESERVE_ROOT) &&
			F2FS_OPTION(sbi).root_reserved_blocks > limit) {
		F2FS_OPTION(sbi).root_reserved_blocks = limit;
		f2fs_info(sbi, "Reduce reserved blocks for root = %u",
			  F2FS_OPTION(sbi).root_reserved_blocks);
	}
	if (!test_opt(sbi, RESERVE_ROOT) &&
		(!uid_eq(F2FS_OPTION(sbi).s_resuid,
				make_kuid(&init_user_ns, F2FS_DEF_RESUID)) ||
		!gid_eq(F2FS_OPTION(sbi).s_resgid,
				make_kgid(&init_user_ns, F2FS_DEF_RESGID))))
		f2fs_info(sbi, "Ignore s_resuid=%u, s_resgid=%u w/o reserve_root",
			  from_kuid_munged(&init_user_ns,
					   F2FS_OPTION(sbi).s_resuid),
			  from_kgid_munged(&init_user_ns,
					   F2FS_OPTION(sbi).s_resgid));
}

static inline void adjust_unusable_cap_perc(struct f2fs_sb_info *sbi)
{
	if (!F2FS_OPTION(sbi).unusable_cap_perc)
		return;

	if (F2FS_OPTION(sbi).unusable_cap_perc == 100)
		F2FS_OPTION(sbi).unusable_cap = sbi->user_block_count;
	else
		F2FS_OPTION(sbi).unusable_cap = (sbi->user_block_count / 100) *
					F2FS_OPTION(sbi).unusable_cap_perc;

	f2fs_info(sbi, "Adjust unusable cap for checkpoint=disable = %u / %u%%",
			F2FS_OPTION(sbi).unusable_cap,
			F2FS_OPTION(sbi).unusable_cap_perc);
}

static void init_once(void *foo)
{
	struct f2fs_inode_info *fi = (struct f2fs_inode_info *) foo;

	inode_init_once(&fi->vfs_inode);
}

#ifdef CONFIG_QUOTA
static const char * const quotatypes[] = INITQFNAMES;
#define QTYPE2NAME(t) (quotatypes[t])
static int f2fs_set_qf_name(struct super_block *sb, int qtype,
							substring_t *args)
{
	struct f2fs_sb_info *sbi = F2FS_SB(sb);
	char *qname;
	int ret = -EINVAL;

	if (sb_any_quota_loaded(sb) && !F2FS_OPTION(sbi).s_qf_names[qtype]) {
		f2fs_err(sbi, "Cannot change journaled quota options when quota turned on");
		return -EINVAL;
	}
	if (f2fs_sb_has_quota_ino(sbi)) {
		f2fs_info(sbi, "QUOTA feature is enabled, so ignore qf_name");
		return 0;
	}

	qname = match_strdup(args);
	if (!qname) {
		f2fs_err(sbi, "Not enough memory for storing quotafile name");
		return -ENOMEM;
	}
	if (F2FS_OPTION(sbi).s_qf_names[qtype]) {
		if (strcmp(F2FS_OPTION(sbi).s_qf_names[qtype], qname) == 0)
			ret = 0;
		else
			f2fs_err(sbi, "%s quota file already specified",
				 QTYPE2NAME(qtype));
		goto errout;
	}
	if (strchr(qname, '/')) {
		f2fs_err(sbi, "quotafile must be on filesystem root");
		goto errout;
	}
	F2FS_OPTION(sbi).s_qf_names[qtype] = qname;
	set_opt(sbi, QUOTA);
	return 0;
errout:
	kvfree(qname);
	return ret;
}

static int f2fs_clear_qf_name(struct super_block *sb, int qtype)
{
	struct f2fs_sb_info *sbi = F2FS_SB(sb);

	if (sb_any_quota_loaded(sb) && F2FS_OPTION(sbi).s_qf_names[qtype]) {
		f2fs_err(sbi, "Cannot change journaled quota options when quota turned on");
		return -EINVAL;
	}
	kvfree(F2FS_OPTION(sbi).s_qf_names[qtype]);
	F2FS_OPTION(sbi).s_qf_names[qtype] = NULL;
	return 0;
}

static int f2fs_check_quota_options(struct f2fs_sb_info *sbi)
{
	/*
	 * We do the test below only for project quotas. 'usrquota' and
	 * 'grpquota' mount options are allowed even without quota feature
	 * to support legacy quotas in quota files.
	 */
	if (test_opt(sbi, PRJQUOTA) && !f2fs_sb_has_project_quota(sbi)) {
		f2fs_err(sbi, "Project quota feature not enabled. Cannot enable project quota enforcement.");
		return -1;
	}
	if (F2FS_OPTION(sbi).s_qf_names[USRQUOTA] ||
			F2FS_OPTION(sbi).s_qf_names[GRPQUOTA] ||
			F2FS_OPTION(sbi).s_qf_names[PRJQUOTA]) {
		if (test_opt(sbi, USRQUOTA) &&
				F2FS_OPTION(sbi).s_qf_names[USRQUOTA])
			clear_opt(sbi, USRQUOTA);

		if (test_opt(sbi, GRPQUOTA) &&
				F2FS_OPTION(sbi).s_qf_names[GRPQUOTA])
			clear_opt(sbi, GRPQUOTA);

		if (test_opt(sbi, PRJQUOTA) &&
				F2FS_OPTION(sbi).s_qf_names[PRJQUOTA])
			clear_opt(sbi, PRJQUOTA);

		if (test_opt(sbi, GRPQUOTA) || test_opt(sbi, USRQUOTA) ||
				test_opt(sbi, PRJQUOTA)) {
			f2fs_err(sbi, "old and new quota format mixing");
			return -1;
		}

		if (!F2FS_OPTION(sbi).s_jquota_fmt) {
			f2fs_err(sbi, "journaled quota format not specified");
			return -1;
		}
	}

	if (f2fs_sb_has_quota_ino(sbi) && F2FS_OPTION(sbi).s_jquota_fmt) {
		f2fs_info(sbi, "QUOTA feature is enabled, so ignore jquota_fmt");
		F2FS_OPTION(sbi).s_jquota_fmt = 0;
	}
	return 0;
}
#endif

static int f2fs_set_test_dummy_encryption(struct super_block *sb,
					  const char *opt,
					  const substring_t *arg,
					  bool is_remount)
{
	struct f2fs_sb_info *sbi = F2FS_SB(sb);
#ifdef CONFIG_FS_ENCRYPTION
	int err;

	if (!f2fs_sb_has_encrypt(sbi)) {
		f2fs_err(sbi, "Encrypt feature is off");
		return -EINVAL;
	}

	/*
	 * This mount option is just for testing, and it's not worthwhile to
	 * implement the extra complexity (e.g. RCU protection) that would be
	 * needed to allow it to be set or changed during remount.  We do allow
	 * it to be specified during remount, but only if there is no change.
	 */
	if (is_remount && !F2FS_OPTION(sbi).dummy_enc_ctx.ctx) {
		f2fs_warn(sbi, "Can't set test_dummy_encryption on remount");
		return -EINVAL;
	}
	err = fscrypt_set_test_dummy_encryption(
		sb, arg, &F2FS_OPTION(sbi).dummy_enc_ctx);
	if (err) {
		if (err == -EEXIST)
			f2fs_warn(sbi,
				  "Can't change test_dummy_encryption on remount");
		else if (err == -EINVAL)
			f2fs_warn(sbi, "Value of option \"%s\" is unrecognized",
				  opt);
		else
			f2fs_warn(sbi, "Error processing option \"%s\" [%d]",
				  opt, err);
		return -EINVAL;
	}
	f2fs_warn(sbi, "Test dummy encryption mode enabled");
#else
	f2fs_warn(sbi, "Test dummy encryption mount option ignored");
#endif
	return 0;
}

static int parse_options(struct super_block *sb, char *options, bool is_remount)
{
	struct f2fs_sb_info *sbi = F2FS_SB(sb);
	substring_t args[MAX_OPT_ARGS];
	unsigned char (*ext)[F2FS_EXTENSION_LEN];
	char *p, *name;
	int arg = 0, ext_cnt;
	kuid_t uid;
	kgid_t gid;
	int ret;

	if (!options)
		return 0;

	while ((p = strsep(&options, ",")) != NULL) {
		int token;
		if (!*p)
			continue;
		/*
		 * Initialize args struct so we know whether arg was
		 * found; some options take optional arguments.
		 */
		args[0].to = args[0].from = NULL;
		token = match_token(p, f2fs_tokens, args);

		switch (token) {
		case Opt_gc_background:
			name = match_strdup(&args[0]);

			if (!name)
				return -ENOMEM;
			if (!strcmp(name, "on")) {
				F2FS_OPTION(sbi).bggc_mode = BGGC_MODE_ON;
			} else if (!strcmp(name, "off")) {
				F2FS_OPTION(sbi).bggc_mode = BGGC_MODE_OFF;
			} else if (!strcmp(name, "sync")) {
				F2FS_OPTION(sbi).bggc_mode = BGGC_MODE_SYNC;
			} else {
				kvfree(name);
				return -EINVAL;
			}
			kvfree(name);
			break;
		case Opt_disable_roll_forward:
			set_opt(sbi, DISABLE_ROLL_FORWARD);
			break;
		case Opt_norecovery:
			/* this option mounts f2fs with ro */
			set_opt(sbi, NORECOVERY);
			if (!f2fs_readonly(sb))
				return -EINVAL;
			break;
		case Opt_discard:
			set_opt(sbi, DISCARD);
			break;
		case Opt_nodiscard:
			if (f2fs_sb_has_blkzoned(sbi)) {
				f2fs_warn(sbi, "discard is required for zoned block devices");
				return -EINVAL;
			}
			clear_opt(sbi, DISCARD);
			break;
		case Opt_noheap:
			set_opt(sbi, NOHEAP);
			break;
		case Opt_heap:
			clear_opt(sbi, NOHEAP);
			break;
#ifdef CONFIG_F2FS_FS_XATTR
		case Opt_user_xattr:
			set_opt(sbi, XATTR_USER);
			break;
		case Opt_nouser_xattr:
			clear_opt(sbi, XATTR_USER);
			break;
		case Opt_inline_xattr:
			set_opt(sbi, INLINE_XATTR);
			break;
		case Opt_noinline_xattr:
			clear_opt(sbi, INLINE_XATTR);
			break;
		case Opt_inline_xattr_size:
			if (args->from && match_int(args, &arg))
				return -EINVAL;
			set_opt(sbi, INLINE_XATTR_SIZE);
			F2FS_OPTION(sbi).inline_xattr_size = arg;
			break;
#else
		case Opt_user_xattr:
			f2fs_info(sbi, "user_xattr options not supported");
			break;
		case Opt_nouser_xattr:
			f2fs_info(sbi, "nouser_xattr options not supported");
			break;
		case Opt_inline_xattr:
			f2fs_info(sbi, "inline_xattr options not supported");
			break;
		case Opt_noinline_xattr:
			f2fs_info(sbi, "noinline_xattr options not supported");
			break;
#endif
#ifdef CONFIG_F2FS_FS_POSIX_ACL
		case Opt_acl:
			set_opt(sbi, POSIX_ACL);
			break;
		case Opt_noacl:
			clear_opt(sbi, POSIX_ACL);
			break;
#else
		case Opt_acl:
			f2fs_info(sbi, "acl options not supported");
			break;
		case Opt_noacl:
			f2fs_info(sbi, "noacl options not supported");
			break;
#endif
		case Opt_active_logs:
			if (args->from && match_int(args, &arg))
				return -EINVAL;
			if (arg != 2 && arg != 4 && arg != NR_CURSEG_TYPE)
				return -EINVAL;
			F2FS_OPTION(sbi).active_logs = arg;
			break;
		case Opt_disable_ext_identify:
			set_opt(sbi, DISABLE_EXT_IDENTIFY);
			break;
		case Opt_inline_data:
			set_opt(sbi, INLINE_DATA);
			break;
		case Opt_inline_dentry:
			set_opt(sbi, INLINE_DENTRY);
			break;
		case Opt_noinline_dentry:
			clear_opt(sbi, INLINE_DENTRY);
			break;
		case Opt_flush_merge:
			set_opt(sbi, FLUSH_MERGE);
			break;
		case Opt_noflush_merge:
			clear_opt(sbi, FLUSH_MERGE);
			break;
		case Opt_nobarrier:
			set_opt(sbi, NOBARRIER);
			break;
		case Opt_fastboot:
			set_opt(sbi, FASTBOOT);
			break;
		case Opt_extent_cache:
			set_opt(sbi, EXTENT_CACHE);
			break;
		case Opt_noextent_cache:
			clear_opt(sbi, EXTENT_CACHE);
			break;
		case Opt_noinline_data:
			clear_opt(sbi, INLINE_DATA);
			break;
		case Opt_data_flush:
			set_opt(sbi, DATA_FLUSH);
			break;
		case Opt_reserve_root:
			if (args->from && match_int(args, &arg))
				return -EINVAL;
			if (test_opt(sbi, RESERVE_ROOT)) {
				f2fs_info(sbi, "Preserve previous reserve_root=%u",
					  F2FS_OPTION(sbi).root_reserved_blocks);
			} else {
				F2FS_OPTION(sbi).root_reserved_blocks = arg;
				set_opt(sbi, RESERVE_ROOT);
			}
			break;
		case Opt_resuid:
			if (args->from && match_int(args, &arg))
				return -EINVAL;
			uid = make_kuid(current_user_ns(), arg);
			if (!uid_valid(uid)) {
				f2fs_err(sbi, "Invalid uid value %d", arg);
				return -EINVAL;
			}
			F2FS_OPTION(sbi).s_resuid = uid;
			break;
		case Opt_resgid:
			if (args->from && match_int(args, &arg))
				return -EINVAL;
			gid = make_kgid(current_user_ns(), arg);
			if (!gid_valid(gid)) {
				f2fs_err(sbi, "Invalid gid value %d", arg);
				return -EINVAL;
			}
			F2FS_OPTION(sbi).s_resgid = gid;
			break;
		case Opt_flush_group:
			if (args->from && match_int(args, &arg))
				return -EINVAL;
			gid = make_kgid(current_user_ns(), arg);
			if (!gid_valid(gid)) {
				f2fs_err(sbi, "Invalid gid value %d", arg);
				return -EINVAL;
			}
			F2FS_OPTION(sbi).flush_group = gid;
			break;
		case Opt_mode:
			name = match_strdup(&args[0]);

			if (!name)
				return -ENOMEM;
			if (!strcmp(name, "adaptive")) {
				if (f2fs_sb_has_blkzoned(sbi)) {
					f2fs_warn(sbi, "adaptive mode is not allowed with zoned block device feature");
					kvfree(name);
					return -EINVAL;
				}
				F2FS_OPTION(sbi).fs_mode = FS_MODE_ADAPTIVE;
			} else if (!strcmp(name, "lfs")) {
				F2FS_OPTION(sbi).fs_mode = FS_MODE_LFS;
			} else {
				kvfree(name);
				return -EINVAL;
			}
			kvfree(name);
			break;
		case Opt_io_size_bits:
			if (args->from && match_int(args, &arg))
				return -EINVAL;
			if (arg <= 0 || arg > __ilog2_u32(BIO_MAX_PAGES)) {
				f2fs_warn(sbi, "Not support %d, larger than %d",
					  1 << arg, BIO_MAX_PAGES);
				return -EINVAL;
			}
			F2FS_OPTION(sbi).write_io_size_bits = arg;
			break;
#ifdef CONFIG_F2FS_FAULT_INJECTION
		case Opt_fault_injection:
			if (args->from && match_int(args, &arg))
				return -EINVAL;
			f2fs_build_fault_attr(sbi, arg, F2FS_ALL_FAULT_TYPE);
			set_opt(sbi, FAULT_INJECTION);
			break;

		case Opt_fault_type:
			if (args->from && match_int(args, &arg))
				return -EINVAL;
			f2fs_build_fault_attr(sbi, 0, arg);
			set_opt(sbi, FAULT_INJECTION);
			break;
#else
		case Opt_fault_injection:
			f2fs_info(sbi, "fault_injection options not supported");
			break;

		case Opt_fault_type:
			f2fs_info(sbi, "fault_type options not supported");
			break;
#endif
		case Opt_lazytime:
			sb->s_flags |= SB_LAZYTIME;
			break;
		case Opt_nolazytime:
			sb->s_flags &= ~SB_LAZYTIME;
			break;
#ifdef CONFIG_QUOTA
		case Opt_quota:
		case Opt_usrquota:
			set_opt(sbi, USRQUOTA);
			break;
		case Opt_grpquota:
			set_opt(sbi, GRPQUOTA);
			break;
		case Opt_prjquota:
			set_opt(sbi, PRJQUOTA);
			break;
		case Opt_usrjquota:
			ret = f2fs_set_qf_name(sb, USRQUOTA, &args[0]);
			if (ret)
				return ret;
			break;
		case Opt_grpjquota:
			ret = f2fs_set_qf_name(sb, GRPQUOTA, &args[0]);
			if (ret)
				return ret;
			break;
		case Opt_prjjquota:
			ret = f2fs_set_qf_name(sb, PRJQUOTA, &args[0]);
			if (ret)
				return ret;
			break;
		case Opt_offusrjquota:
			ret = f2fs_clear_qf_name(sb, USRQUOTA);
			if (ret)
				return ret;
			break;
		case Opt_offgrpjquota:
			ret = f2fs_clear_qf_name(sb, GRPQUOTA);
			if (ret)
				return ret;
			break;
		case Opt_offprjjquota:
			ret = f2fs_clear_qf_name(sb, PRJQUOTA);
			if (ret)
				return ret;
			break;
		case Opt_jqfmt_vfsold:
			F2FS_OPTION(sbi).s_jquota_fmt = QFMT_VFS_OLD;
			break;
		case Opt_jqfmt_vfsv0:
			F2FS_OPTION(sbi).s_jquota_fmt = QFMT_VFS_V0;
			break;
		case Opt_jqfmt_vfsv1:
			F2FS_OPTION(sbi).s_jquota_fmt = QFMT_VFS_V1;
			break;
		case Opt_noquota:
			clear_opt(sbi, QUOTA);
			clear_opt(sbi, USRQUOTA);
			clear_opt(sbi, GRPQUOTA);
			clear_opt(sbi, PRJQUOTA);
			break;
#else
		case Opt_quota:
		case Opt_usrquota:
		case Opt_grpquota:
		case Opt_prjquota:
		case Opt_usrjquota:
		case Opt_grpjquota:
		case Opt_prjjquota:
		case Opt_offusrjquota:
		case Opt_offgrpjquota:
		case Opt_offprjjquota:
		case Opt_jqfmt_vfsold:
		case Opt_jqfmt_vfsv0:
		case Opt_jqfmt_vfsv1:
		case Opt_noquota:
			f2fs_info(sbi, "quota operations not supported");
			break;
#endif
		case Opt_whint:
			name = match_strdup(&args[0]);
			if (!name)
				return -ENOMEM;
			if (!strcmp(name, "user-based")) {
				F2FS_OPTION(sbi).whint_mode = WHINT_MODE_USER;
			} else if (!strcmp(name, "off")) {
				F2FS_OPTION(sbi).whint_mode = WHINT_MODE_OFF;
			} else if (!strcmp(name, "fs-based")) {
				F2FS_OPTION(sbi).whint_mode = WHINT_MODE_FS;
			} else {
				kvfree(name);
				return -EINVAL;
			}
			kvfree(name);
			break;
		case Opt_alloc:
			name = match_strdup(&args[0]);
			if (!name)
				return -ENOMEM;

			if (!strcmp(name, "default")) {
				F2FS_OPTION(sbi).alloc_mode = ALLOC_MODE_DEFAULT;
			} else if (!strcmp(name, "reuse")) {
				F2FS_OPTION(sbi).alloc_mode = ALLOC_MODE_REUSE;
			} else {
				kvfree(name);
				return -EINVAL;
			}
			kvfree(name);
			break;
		case Opt_fsync:
			name = match_strdup(&args[0]);
			if (!name)
				return -ENOMEM;
			if (!strcmp(name, "posix")) {
				F2FS_OPTION(sbi).fsync_mode = FSYNC_MODE_POSIX;
			} else if (!strcmp(name, "strict")) {
				F2FS_OPTION(sbi).fsync_mode = FSYNC_MODE_STRICT;
			} else if (!strcmp(name, "nobarrier")) {
				F2FS_OPTION(sbi).fsync_mode =
							FSYNC_MODE_NOBARRIER;
			} else {
				kvfree(name);
				return -EINVAL;
			}
			kvfree(name);
			break;
		case Opt_test_dummy_encryption:
			ret = f2fs_set_test_dummy_encryption(sb, p, &args[0],
							     is_remount);
			if (ret)
				return ret;
			break;
		case Opt_inlinecrypt:
#ifdef CONFIG_FS_ENCRYPTION_INLINE_CRYPT
			F2FS_OPTION(sbi).inlinecrypt = true;
#else
			f2fs_info(sbi, "inline encryption not supported");
#endif
			break;
		case Opt_checkpoint_disable_cap_perc:
			if (args->from && match_int(args, &arg))
				return -EINVAL;
			if (arg < 0 || arg > 100)
				return -EINVAL;
			F2FS_OPTION(sbi).unusable_cap_perc = arg;
			set_opt(sbi, DISABLE_CHECKPOINT);
			break;
		case Opt_checkpoint_disable_cap:
			if (args->from && match_int(args, &arg))
				return -EINVAL;
			F2FS_OPTION(sbi).unusable_cap = arg;
			set_opt(sbi, DISABLE_CHECKPOINT);
			break;
		case Opt_checkpoint_disable:
			set_opt(sbi, DISABLE_CHECKPOINT);
			break;
		case Opt_checkpoint_enable:
			clear_opt(sbi, DISABLE_CHECKPOINT);
			break;
		case Opt_checkpoint_ioprio:
			if (args->from && match_int(args, &arg))
				return -EINVAL;
			if (arg < 0 || arg > 7) {
				f2fs_err(sbi, "Invalid checkpoint task; IO priority (must be 0-7)");
				return -EINVAL;
			}
			F2FS_OPTION(sbi).ckpt_ioprio = (unsigned int)arg;
			break;
		case Opt_compress_algorithm:
			if (!f2fs_sb_has_compression(sbi)) {
				f2fs_err(sbi, "Compression feature if off");
				return -EINVAL;
			}
			name = match_strdup(&args[0]);
			if (!name)
				return -ENOMEM;
			if (!strcmp(name, "lzo")) {
				F2FS_OPTION(sbi).compress_algorithm =
								COMPRESS_LZO;
			} else if (!strcmp(name, "lz4")) {
				F2FS_OPTION(sbi).compress_algorithm =
								COMPRESS_LZ4;
			} else if (!strcmp(name, "zstd")) {
				F2FS_OPTION(sbi).compress_algorithm =
								COMPRESS_ZSTD;
			} else {
				kfree(name);
				return -EINVAL;
			}
			kfree(name);
			break;
		case Opt_compress_log_size:
			if (!f2fs_sb_has_compression(sbi)) {
				f2fs_err(sbi, "Compression feature is off");
				return -EINVAL;
			}
			if (args->from && match_int(args, &arg))
				return -EINVAL;
			if (arg < MIN_COMPRESS_LOG_SIZE ||
				arg > MAX_COMPRESS_LOG_SIZE) {
				f2fs_err(sbi,
					"Compress cluster log size is out of range");
				return -EINVAL;
			}
			F2FS_OPTION(sbi).compress_log_size = arg;
			break;
		case Opt_compress_extension:
			if (!f2fs_sb_has_compression(sbi)) {
				f2fs_err(sbi, "Compression feature is off");
				return -EINVAL;
			}
			name = match_strdup(&args[0]);
			if (!name)
				return -ENOMEM;

			ext = F2FS_OPTION(sbi).extensions;
			ext_cnt = F2FS_OPTION(sbi).compress_ext_cnt;

			if (strlen(name) >= F2FS_EXTENSION_LEN ||
				ext_cnt >= COMPRESS_EXT_NUM) {
				f2fs_err(sbi,
					"invalid extension length/number");
				kfree(name);
				return -EINVAL;
			}

			strcpy(ext[ext_cnt], name);
			F2FS_OPTION(sbi).compress_ext_cnt++;
			kfree(name);
			break;
		default:
			f2fs_err(sbi, "Unrecognized mount option \"%s\" or missing value",
				 p);
			return -EINVAL;
		}
	}
#ifdef CONFIG_QUOTA
	if (f2fs_check_quota_options(sbi))
		return -EINVAL;
#else
	if (f2fs_sb_has_quota_ino(sbi) && !f2fs_readonly(sbi->sb)) {
		f2fs_info(sbi, "Filesystem with quota feature cannot be mounted RDWR without CONFIG_QUOTA");
		return -EINVAL;
	}
	if (f2fs_sb_has_project_quota(sbi) && !f2fs_readonly(sbi->sb)) {
		f2fs_err(sbi, "Filesystem with project quota feature cannot be mounted RDWR without CONFIG_QUOTA");
		return -EINVAL;
	}
#endif
#ifndef CONFIG_UNICODE
	if (f2fs_sb_has_casefold(sbi)) {
		f2fs_err(sbi,
			"Filesystem with casefold feature cannot be mounted without CONFIG_UNICODE");
		return -EINVAL;
	}
#endif

	if (F2FS_IO_SIZE_BITS(sbi) && !f2fs_lfs_mode(sbi)) {
		f2fs_err(sbi, "Should set mode=lfs with %uKB-sized IO",
			 F2FS_IO_SIZE_KB(sbi));
		return -EINVAL;
	}

	if (test_opt(sbi, INLINE_XATTR_SIZE)) {
		int min_size, max_size;

		if (!f2fs_sb_has_extra_attr(sbi) ||
			!f2fs_sb_has_flexible_inline_xattr(sbi)) {
			f2fs_err(sbi, "extra_attr or flexible_inline_xattr feature is off");
			return -EINVAL;
		}
		if (!test_opt(sbi, INLINE_XATTR)) {
			f2fs_err(sbi, "inline_xattr_size option should be set with inline_xattr option");
			return -EINVAL;
		}

		min_size = sizeof(struct f2fs_xattr_header) / sizeof(__le32);
		max_size = MAX_INLINE_XATTR_SIZE;

		if (F2FS_OPTION(sbi).inline_xattr_size < min_size ||
				F2FS_OPTION(sbi).inline_xattr_size > max_size) {
			f2fs_err(sbi, "inline xattr size is out of range: %d ~ %d",
				 min_size, max_size);
			return -EINVAL;
		}
	}

	if (test_opt(sbi, DISABLE_CHECKPOINT) && f2fs_lfs_mode(sbi)) {
		f2fs_err(sbi, "LFS not compatible with checkpoint=disable\n");
		return -EINVAL;
	}

	/* Not pass down write hints if the number of active logs is lesser
	 * than NR_CURSEG_TYPE.
	 */
	if (F2FS_OPTION(sbi).active_logs != NR_CURSEG_TYPE)
		F2FS_OPTION(sbi).whint_mode = WHINT_MODE_OFF;
	return 0;
}

static struct inode *f2fs_alloc_inode(struct super_block *sb)
{
	struct f2fs_inode_info *fi;

	fi = kmem_cache_alloc(f2fs_inode_cachep, GFP_F2FS_ZERO);
	if (!fi)
		return NULL;

	init_once((void *) fi);

	/* Initialize f2fs-specific inode info */
	/* F2FS doesn't write value of i_version to disk and
	   it will be reinitialize after a reboot.*/
	inode_set_iversion(&fi->vfs_inode, 1);
	atomic_set(&fi->dirty_pages, 0);
	init_rwsem(&fi->i_sem);
	spin_lock_init(&fi->i_size_lock);
	INIT_LIST_HEAD(&fi->dirty_list);
	INIT_LIST_HEAD(&fi->gdirty_list);
	INIT_LIST_HEAD(&fi->inmem_ilist);
	INIT_LIST_HEAD(&fi->inmem_pages);
	mutex_init(&fi->inmem_lock);
	init_rwsem(&fi->i_gc_rwsem[READ]);
	init_rwsem(&fi->i_gc_rwsem[WRITE]);
	init_rwsem(&fi->i_mmap_sem);
	init_rwsem(&fi->i_xattr_sem);

	/* Will be used by directory only */
	fi->i_dir_level = F2FS_SB(sb)->dir_level;

	return &fi->vfs_inode;
}

static int f2fs_drop_inode(struct inode *inode)
{
	struct f2fs_sb_info *sbi = F2FS_I_SB(inode);
	int ret;

	/*
	 * during filesystem shutdown, if checkpoint is disabled,
	 * drop useless meta/node dirty pages.
	 */
	if (unlikely(is_sbi_flag_set(sbi, SBI_CP_DISABLED))) {
		if (inode->i_ino == F2FS_NODE_INO(sbi) ||
			inode->i_ino == F2FS_META_INO(sbi)) {
			trace_f2fs_drop_inode(inode, 1);
			return 1;
		}
	}

	/*
	 * This is to avoid a deadlock condition like below.
	 * writeback_single_inode(inode)
	 *  - f2fs_write_data_page
	 *    - f2fs_gc -> iput -> evict
	 *       - inode_wait_for_writeback(inode)
	 */
	if ((!inode_unhashed(inode) && inode->i_state & I_SYNC)) {
		if (!inode->i_nlink && !is_bad_inode(inode)) {
			/* to avoid evict_inode call simultaneously */
			atomic_inc(&inode->i_count);
			spin_unlock(&inode->i_lock);

			/* some remained atomic pages should discarded */
			if (f2fs_is_atomic_file(inode))
				f2fs_drop_inmem_pages(inode);

			/* should remain fi->extent_tree for writepage */
			f2fs_destroy_extent_node(inode);

			sb_start_intwrite(inode->i_sb);
			f2fs_i_size_write(inode, 0);

			f2fs_submit_merged_write_cond(F2FS_I_SB(inode),
					inode, NULL, 0, DATA);
			truncate_inode_pages_final(inode->i_mapping);

			if (F2FS_HAS_BLOCKS(inode))
				f2fs_truncate(inode);

			sb_end_intwrite(inode->i_sb);

			spin_lock(&inode->i_lock);
			atomic_dec(&inode->i_count);
		}
		trace_f2fs_drop_inode(inode, 0);
		return 0;
	}
	ret = generic_drop_inode(inode);
	if (!ret)
		ret = fscrypt_drop_inode(inode);
	trace_f2fs_drop_inode(inode, ret);
	return ret;
}

int f2fs_inode_dirtied(struct inode *inode, bool sync)
{
	struct f2fs_sb_info *sbi = F2FS_I_SB(inode);
	int ret = 0;

	spin_lock(&sbi->inode_lock[DIRTY_META]);
	if (is_inode_flag_set(inode, FI_DIRTY_INODE)) {
		ret = 1;
	} else {
		set_inode_flag(inode, FI_DIRTY_INODE);
		stat_inc_dirty_inode(sbi, DIRTY_META);
	}
	if (sync && list_empty(&F2FS_I(inode)->gdirty_list)) {
		list_add_tail(&F2FS_I(inode)->gdirty_list,
				&sbi->inode_list[DIRTY_META]);
		inc_page_count(sbi, F2FS_DIRTY_IMETA);
	}
	spin_unlock(&sbi->inode_lock[DIRTY_META]);
	return ret;
}

void f2fs_inode_synced(struct inode *inode)
{
	struct f2fs_sb_info *sbi = F2FS_I_SB(inode);

	spin_lock(&sbi->inode_lock[DIRTY_META]);
	if (!is_inode_flag_set(inode, FI_DIRTY_INODE)) {
		spin_unlock(&sbi->inode_lock[DIRTY_META]);
		return;
	}
	if (!list_empty(&F2FS_I(inode)->gdirty_list)) {
		list_del_init(&F2FS_I(inode)->gdirty_list);
		dec_page_count(sbi, F2FS_DIRTY_IMETA);
	}
	clear_inode_flag(inode, FI_DIRTY_INODE);
	clear_inode_flag(inode, FI_AUTO_RECOVER);
	stat_dec_dirty_inode(F2FS_I_SB(inode), DIRTY_META);
	spin_unlock(&sbi->inode_lock[DIRTY_META]);
}

/*
 * f2fs_dirty_inode() is called from __mark_inode_dirty()
 *
 * We should call set_dirty_inode to write the dirty inode through write_inode.
 */
static void f2fs_dirty_inode(struct inode *inode, int flags)
{
	struct f2fs_sb_info *sbi = F2FS_I_SB(inode);

	if (inode->i_ino == F2FS_NODE_INO(sbi) ||
			inode->i_ino == F2FS_META_INO(sbi))
		return;

	if (flags == I_DIRTY_TIME)
		return;

	if (is_inode_flag_set(inode, FI_AUTO_RECOVER))
		clear_inode_flag(inode, FI_AUTO_RECOVER);

	f2fs_inode_dirtied(inode, false);
}

static void f2fs_i_callback(struct rcu_head *head)
{
	struct inode *inode = container_of(head, struct inode, i_rcu);

	fscrypt_free_inode(inode);

	kmem_cache_free(f2fs_inode_cachep, F2FS_I(inode));
}

static void f2fs_destroy_inode(struct inode *inode)
{
	call_rcu(&inode->i_rcu, f2fs_i_callback);
}

static void destroy_percpu_info(struct f2fs_sb_info *sbi)
{
	percpu_counter_destroy(&sbi->alloc_valid_block_count);
	percpu_counter_destroy(&sbi->total_valid_inode_count);
}

static void destroy_device_list(struct f2fs_sb_info *sbi)
{
	int i;

	for (i = 0; i < sbi->s_ndevs; i++) {
		blkdev_put(FDEV(i).bdev, FMODE_EXCL);
#ifdef CONFIG_BLK_DEV_ZONED
		kvfree(FDEV(i).blkz_seq);
#endif
	}
	kvfree(sbi->devs);
}

static void f2fs_put_super(struct super_block *sb)
{
	struct f2fs_sb_info *sbi = F2FS_SB(sb);
	int i;
	bool dropped;

	/* unregister procfs/sysfs entries in advance to avoid race case */
	f2fs_unregister_sysfs(sbi);

	f2fs_quota_off_umount(sb);

	/* prevent remaining shrinker jobs */
	mutex_lock(&sbi->umount_mutex);

	/* flush all issued checkpoints and destroy ccc. after then,
	 * all checkpoints should be done by each process context.
	 */
	f2fs_destroy_checkpoint_cmd_control(sbi, true);

	/*
	 * We don't need to do checkpoint when superblock is clean.
	 * But, the previous checkpoint was not done by umount, it needs to do
	 * clean checkpoint again.
	 */
	if ((is_sbi_flag_set(sbi, SBI_IS_DIRTY) ||
			!is_set_ckpt_flags(sbi, CP_UMOUNT_FLAG))) {
		struct cp_control cpc = {
			.reason = CP_UMOUNT,
		};
		f2fs_write_checkpoint(sbi, &cpc);
	}

	/* be sure to wait for any on-going discard commands */
	dropped = f2fs_issue_discard_timeout(sbi);

	if ((f2fs_hw_support_discard(sbi) || f2fs_hw_should_discard(sbi)) &&
					!sbi->discard_blks && !dropped) {
		struct cp_control cpc = {
			.reason = CP_UMOUNT | CP_TRIMMED,
		};
		f2fs_write_checkpoint(sbi, &cpc);
	}

	/*
	 * normally superblock is clean, so we need to release this.
	 * In addition, EIO will skip do checkpoint, we need this as well.
	 */
	f2fs_release_ino_entry(sbi, true);

	f2fs_leave_shrinker(sbi);
	mutex_unlock(&sbi->umount_mutex);

	/* our cp_error case, we can wait for any writeback page */
	f2fs_flush_merged_writes(sbi);

	f2fs_wait_on_all_pages(sbi, F2FS_WB_CP_DATA);

	f2fs_bug_on(sbi, sbi->fsync_node_num);

	iput(sbi->node_inode);
	sbi->node_inode = NULL;

	iput(sbi->meta_inode);
	sbi->meta_inode = NULL;

	/*
	 * iput() can update stat information, if f2fs_write_checkpoint()
	 * above failed with error.
	 */
	f2fs_destroy_stats(sbi);

	/* destroy f2fs internal modules */
	f2fs_destroy_node_manager(sbi);
	f2fs_destroy_segment_manager(sbi);

	f2fs_destroy_post_read_wq(sbi);

	kvfree(sbi->ckpt);

	sb->s_fs_info = NULL;
	if (sbi->s_chksum_driver)
		crypto_free_shash(sbi->s_chksum_driver);
	kvfree(sbi->raw_super);

	destroy_device_list(sbi);
	f2fs_destroy_xattr_caches(sbi);
	mempool_destroy(sbi->write_io_dummy);
#ifdef CONFIG_QUOTA
	for (i = 0; i < MAXQUOTAS; i++)
		kvfree(F2FS_OPTION(sbi).s_qf_names[i]);
#endif
	fscrypt_free_dummy_context(&F2FS_OPTION(sbi).dummy_enc_ctx);
	destroy_percpu_info(sbi);
	for (i = 0; i < NR_PAGE_TYPE; i++)
		kvfree(sbi->write_io[i]);
#ifdef CONFIG_UNICODE
	utf8_unload(sb->s_encoding);
#endif
	kvfree(sbi);
}

int f2fs_sync_fs(struct super_block *sb, int sync)
{
	struct f2fs_sb_info *sbi = F2FS_SB(sb);
	int err = 0;

	if (unlikely(f2fs_cp_error(sbi)))
		return 0;
	if (unlikely(is_sbi_flag_set(sbi, SBI_CP_DISABLED)))
		return 0;

	trace_f2fs_sync_fs(sb, sync);

	if (unlikely(is_sbi_flag_set(sbi, SBI_POR_DOING)))
		return -EAGAIN;

	if (sync) {
		struct cp_control cpc;

		cpc.reason = __get_cp_reason(sbi);
		if (cpc.reason == CP_SYNC) {
			err = f2fs_issue_checkpoint(sbi);
		} else {
			down_write(&sbi->gc_lock);
			err = f2fs_write_checkpoint(sbi, &cpc);
			up_write(&sbi->gc_lock);
		}
	}
	f2fs_trace_ios(NULL, 1);

	return err;
}

static int f2fs_freeze(struct super_block *sb)
{
	if (f2fs_readonly(sb))
		return 0;

	/* IO error happened before */
	if (unlikely(f2fs_cp_error(F2FS_SB(sb))))
		return -EIO;

	/* must be clean, since sync_filesystem() was already called */
	if (is_sbi_flag_set(F2FS_SB(sb), SBI_IS_DIRTY))
		return -EINVAL;
	return 0;
}

static int f2fs_unfreeze(struct super_block *sb)
{
	return 0;
}

#ifdef CONFIG_QUOTA
static int f2fs_statfs_project(struct super_block *sb,
				kprojid_t projid, struct kstatfs *buf)
{
	struct kqid qid;
	struct dquot *dquot;
	u64 limit;
	u64 curblock;

	qid = make_kqid_projid(projid);
	dquot = dqget(sb, qid);
	if (IS_ERR(dquot))
		return PTR_ERR(dquot);
	spin_lock(&dquot->dq_dqb_lock);

	limit = min_not_zero(dquot->dq_dqb.dqb_bsoftlimit,
					dquot->dq_dqb.dqb_bhardlimit);
	if (limit)
		limit >>= sb->s_blocksize_bits;

	if (limit && buf->f_blocks > limit) {
		curblock = (dquot->dq_dqb.dqb_curspace +
			    dquot->dq_dqb.dqb_rsvspace) >> sb->s_blocksize_bits;
		buf->f_blocks = limit;
		buf->f_bfree = buf->f_bavail =
			(buf->f_blocks > curblock) ?
			 (buf->f_blocks - curblock) : 0;
	}

	limit = min_not_zero(dquot->dq_dqb.dqb_isoftlimit,
					dquot->dq_dqb.dqb_ihardlimit);

	if (limit && buf->f_files > limit) {
		buf->f_files = limit;
		buf->f_ffree =
			(buf->f_files > dquot->dq_dqb.dqb_curinodes) ?
			 (buf->f_files - dquot->dq_dqb.dqb_curinodes) : 0;
	}

	spin_unlock(&dquot->dq_dqb_lock);
	dqput(dquot);
	return 0;
}
#endif

static int f2fs_statfs(struct dentry *dentry, struct kstatfs *buf)
{
	struct super_block *sb = dentry->d_sb;
	struct f2fs_sb_info *sbi = F2FS_SB(sb);
	u64 id = huge_encode_dev(sb->s_bdev->bd_dev);
	block_t total_count, user_block_count, start_count;
	u64 avail_node_count;

	total_count = le64_to_cpu(sbi->raw_super->block_count);
	user_block_count = sbi->user_block_count;
	start_count = le32_to_cpu(sbi->raw_super->segment0_blkaddr);
	buf->f_type = F2FS_SUPER_MAGIC;
	buf->f_bsize = sbi->blocksize;

	buf->f_blocks = total_count - start_count;
	buf->f_bfree = user_block_count - valid_user_blocks(sbi) -
						sbi->current_reserved_blocks;

	spin_lock(&sbi->stat_lock);
	if (unlikely(buf->f_bfree <= sbi->unusable_block_count))
		buf->f_bfree = 0;
	else
		buf->f_bfree -= sbi->unusable_block_count;
	spin_unlock(&sbi->stat_lock);

	if (buf->f_bfree > F2FS_OPTION(sbi).root_reserved_blocks)
		buf->f_bavail = buf->f_bfree -
				F2FS_OPTION(sbi).root_reserved_blocks;
	else
		buf->f_bavail = 0;

	avail_node_count = sbi->total_node_count - F2FS_RESERVED_NODE_NUM;

	if (avail_node_count > user_block_count) {
		buf->f_files = user_block_count;
		buf->f_ffree = buf->f_bavail;
	} else {
		buf->f_files = avail_node_count;
		buf->f_ffree = min(avail_node_count - valid_node_count(sbi),
					buf->f_bavail);
	}

	buf->f_namelen = F2FS_NAME_LEN;
	buf->f_fsid.val[0] = (u32)id;
	buf->f_fsid.val[1] = (u32)(id >> 32);

#ifdef CONFIG_QUOTA
	if (is_inode_flag_set(dentry->d_inode, FI_PROJ_INHERIT) &&
			sb_has_quota_limits_enabled(sb, PRJQUOTA)) {
		f2fs_statfs_project(sb, F2FS_I(dentry->d_inode)->i_projid, buf);
	}
#endif
	return 0;
}

static inline void f2fs_show_quota_options(struct seq_file *seq,
					   struct super_block *sb)
{
#ifdef CONFIG_QUOTA
	struct f2fs_sb_info *sbi = F2FS_SB(sb);

	if (F2FS_OPTION(sbi).s_jquota_fmt) {
		char *fmtname = "";

		switch (F2FS_OPTION(sbi).s_jquota_fmt) {
		case QFMT_VFS_OLD:
			fmtname = "vfsold";
			break;
		case QFMT_VFS_V0:
			fmtname = "vfsv0";
			break;
		case QFMT_VFS_V1:
			fmtname = "vfsv1";
			break;
		}
		seq_printf(seq, ",jqfmt=%s", fmtname);
	}

	if (F2FS_OPTION(sbi).s_qf_names[USRQUOTA])
		seq_show_option(seq, "usrjquota",
			F2FS_OPTION(sbi).s_qf_names[USRQUOTA]);

	if (F2FS_OPTION(sbi).s_qf_names[GRPQUOTA])
		seq_show_option(seq, "grpjquota",
			F2FS_OPTION(sbi).s_qf_names[GRPQUOTA]);

	if (F2FS_OPTION(sbi).s_qf_names[PRJQUOTA])
		seq_show_option(seq, "prjjquota",
			F2FS_OPTION(sbi).s_qf_names[PRJQUOTA]);
#endif
}

static inline void f2fs_show_compress_options(struct seq_file *seq,
							struct super_block *sb)
{
	struct f2fs_sb_info *sbi = F2FS_SB(sb);
	char *algtype = "";
	int i;

	if (!f2fs_sb_has_compression(sbi))
		return;

	switch (F2FS_OPTION(sbi).compress_algorithm) {
	case COMPRESS_LZO:
		algtype = "lzo";
		break;
	case COMPRESS_LZ4:
		algtype = "lz4";
		break;
	case COMPRESS_ZSTD:
		algtype = "zstd";
		break;
	}
	seq_printf(seq, ",compress_algorithm=%s", algtype);

	seq_printf(seq, ",compress_log_size=%u",
			F2FS_OPTION(sbi).compress_log_size);

	for (i = 0; i < F2FS_OPTION(sbi).compress_ext_cnt; i++) {
		seq_printf(seq, ",compress_extension=%s",
			F2FS_OPTION(sbi).extensions[i]);
	}
}

static int f2fs_show_options(struct seq_file *seq, struct dentry *root)
{
	struct f2fs_sb_info *sbi = F2FS_SB(root->d_sb);

	if (F2FS_OPTION(sbi).bggc_mode == BGGC_MODE_SYNC)
		seq_printf(seq, ",background_gc=%s", "sync");
	else if (F2FS_OPTION(sbi).bggc_mode == BGGC_MODE_ON)
		seq_printf(seq, ",background_gc=%s", "on");
	else if (F2FS_OPTION(sbi).bggc_mode == BGGC_MODE_OFF)
		seq_printf(seq, ",background_gc=%s", "off");

	if (test_opt(sbi, DISABLE_ROLL_FORWARD))
		seq_puts(seq, ",disable_roll_forward");
	if (test_opt(sbi, NORECOVERY))
		seq_puts(seq, ",norecovery");
	if (test_opt(sbi, DISCARD))
		seq_puts(seq, ",discard");
	else
		seq_puts(seq, ",nodiscard");
	if (test_opt(sbi, NOHEAP))
		seq_puts(seq, ",no_heap");
	else
		seq_puts(seq, ",heap");
#ifdef CONFIG_F2FS_FS_XATTR
	if (test_opt(sbi, XATTR_USER))
		seq_puts(seq, ",user_xattr");
	else
		seq_puts(seq, ",nouser_xattr");
	if (test_opt(sbi, INLINE_XATTR))
		seq_puts(seq, ",inline_xattr");
	else
		seq_puts(seq, ",noinline_xattr");
	if (test_opt(sbi, INLINE_XATTR_SIZE))
		seq_printf(seq, ",inline_xattr_size=%u",
					F2FS_OPTION(sbi).inline_xattr_size);
#endif
#ifdef CONFIG_F2FS_FS_POSIX_ACL
	if (test_opt(sbi, POSIX_ACL))
		seq_puts(seq, ",acl");
	else
		seq_puts(seq, ",noacl");
#endif
	if (test_opt(sbi, DISABLE_EXT_IDENTIFY))
		seq_puts(seq, ",disable_ext_identify");
	if (test_opt(sbi, INLINE_DATA))
		seq_puts(seq, ",inline_data");
	else
		seq_puts(seq, ",noinline_data");
	if (test_opt(sbi, INLINE_DENTRY))
		seq_puts(seq, ",inline_dentry");
	else
		seq_puts(seq, ",noinline_dentry");
	if (!f2fs_readonly(sbi->sb) && test_opt(sbi, FLUSH_MERGE))
		seq_puts(seq, ",flush_merge");
	if (test_opt(sbi, NOBARRIER))
		seq_puts(seq, ",nobarrier");
	if (test_opt(sbi, FASTBOOT))
		seq_puts(seq, ",fastboot");
	if (test_opt(sbi, EXTENT_CACHE))
		seq_puts(seq, ",extent_cache");
	else
		seq_puts(seq, ",noextent_cache");
	if (test_opt(sbi, DATA_FLUSH))
		seq_puts(seq, ",data_flush");

	seq_puts(seq, ",mode=");
	if (F2FS_OPTION(sbi).fs_mode == FS_MODE_ADAPTIVE)
		seq_puts(seq, "adaptive");
	else if (F2FS_OPTION(sbi).fs_mode == FS_MODE_LFS)
		seq_puts(seq, "lfs");
	seq_printf(seq, ",active_logs=%u", F2FS_OPTION(sbi).active_logs);
	if (test_opt(sbi, RESERVE_ROOT))
		seq_printf(seq, ",reserve_root=%u,resuid=%u,resgid=%u",
				F2FS_OPTION(sbi).root_reserved_blocks,
				from_kuid_munged(&init_user_ns,
					F2FS_OPTION(sbi).s_resuid),
				from_kgid_munged(&init_user_ns,
					F2FS_OPTION(sbi).s_resgid));
	if (F2FS_IO_SIZE_BITS(sbi))
		seq_printf(seq, ",io_bits=%u",
				F2FS_OPTION(sbi).write_io_size_bits);
#ifdef CONFIG_F2FS_FAULT_INJECTION
	if (test_opt(sbi, FAULT_INJECTION)) {
		seq_printf(seq, ",fault_injection=%u",
				F2FS_OPTION(sbi).fault_info.inject_rate);
		seq_printf(seq, ",fault_type=%u",
				F2FS_OPTION(sbi).fault_info.inject_type);
	}
#endif
#ifdef CONFIG_QUOTA
	if (test_opt(sbi, QUOTA))
		seq_puts(seq, ",quota");
	if (test_opt(sbi, USRQUOTA))
		seq_puts(seq, ",usrquota");
	if (test_opt(sbi, GRPQUOTA))
		seq_puts(seq, ",grpquota");
	if (test_opt(sbi, PRJQUOTA))
		seq_puts(seq, ",prjquota");
#endif
	f2fs_show_quota_options(seq, sbi->sb);
	if (F2FS_OPTION(sbi).whint_mode == WHINT_MODE_USER)
		seq_printf(seq, ",whint_mode=%s", "user-based");
	else if (F2FS_OPTION(sbi).whint_mode == WHINT_MODE_FS)
		seq_printf(seq, ",whint_mode=%s", "fs-based");

	fscrypt_show_test_dummy_encryption(seq, ',', sbi->sb);

#ifdef CONFIG_FS_ENCRYPTION
	if (F2FS_OPTION(sbi).inlinecrypt)
		seq_puts(seq, ",inlinecrypt");
#endif

	if (F2FS_OPTION(sbi).alloc_mode == ALLOC_MODE_DEFAULT)
		seq_printf(seq, ",alloc_mode=%s", "default");
	else if (F2FS_OPTION(sbi).alloc_mode == ALLOC_MODE_REUSE)
		seq_printf(seq, ",alloc_mode=%s", "reuse");

	if (test_opt(sbi, DISABLE_CHECKPOINT))
		seq_printf(seq, ",checkpoint=disable:%u",
				F2FS_OPTION(sbi).unusable_cap);
	if (F2FS_OPTION(sbi).fsync_mode == FSYNC_MODE_POSIX)
		seq_printf(seq, ",fsync_mode=%s", "posix");
	else if (F2FS_OPTION(sbi).fsync_mode == FSYNC_MODE_STRICT)
		seq_printf(seq, ",fsync_mode=%s", "strict");
	else if (F2FS_OPTION(sbi).fsync_mode == FSYNC_MODE_NOBARRIER)
		seq_printf(seq, ",fsync_mode=%s", "nobarrier");

	if (!gid_eq(F2FS_OPTION(sbi).flush_group,
			make_kgid(&init_user_ns, F2FS_DEF_FLUSHGROUP)))
		seq_printf(seq, ",flush_group=%u",
				from_kgid_munged(&init_user_ns,
					F2FS_OPTION(sbi).flush_group));

	f2fs_show_compress_options(seq, sbi->sb);
	return 0;
}

#define DEFAULT_ISSUE_CHECKPOINT_IOPRIO (3)

static void default_options(struct f2fs_sb_info *sbi, bool remount)
{
	/* init some FS parameters */
	F2FS_OPTION(sbi).active_logs = NR_CURSEG_TYPE;
	F2FS_OPTION(sbi).inline_xattr_size = DEFAULT_INLINE_XATTR_ADDRS;
	F2FS_OPTION(sbi).whint_mode = WHINT_MODE_OFF;
	F2FS_OPTION(sbi).alloc_mode = ALLOC_MODE_DEFAULT;
	F2FS_OPTION(sbi).fsync_mode = FSYNC_MODE_POSIX;
#ifdef CONFIG_FS_ENCRYPTION
	F2FS_OPTION(sbi).inlinecrypt = false;
#endif
	F2FS_OPTION(sbi).s_resuid = make_kuid(&init_user_ns, F2FS_DEF_RESUID);
	F2FS_OPTION(sbi).s_resgid = make_kgid(&init_user_ns, F2FS_DEF_RESGID);
<<<<<<< HEAD
	F2FS_OPTION(sbi).flush_group = make_kgid(&init_user_ns, F2FS_DEF_FLUSHGROUP);

	if (!remount)
		F2FS_OPTION(sbi).ckpt_ioprio = DEFAULT_ISSUE_CHECKPOINT_IOPRIO;
	F2FS_OPTION(sbi).compress_algorithm = COMPRESS_LZO;
=======
	F2FS_OPTION(sbi).compress_algorithm = COMPRESS_LZ4;
>>>>>>> 9f80205d
	F2FS_OPTION(sbi).compress_log_size = MIN_COMPRESS_LOG_SIZE;
	F2FS_OPTION(sbi).compress_ext_cnt = 0;
	F2FS_OPTION(sbi).bggc_mode = BGGC_MODE_ON;

	set_opt(sbi, INLINE_XATTR);
	set_opt(sbi, INLINE_DATA);
	set_opt(sbi, INLINE_DENTRY);
	set_opt(sbi, EXTENT_CACHE);
	set_opt(sbi, NOHEAP);
	clear_opt(sbi, DISABLE_CHECKPOINT);
	F2FS_OPTION(sbi).unusable_cap = 0;
	sbi->sb->s_flags |= SB_LAZYTIME;
	/* P190412-00841 disable flush_merge by default */
	//set_opt(sbi, FLUSH_MERGE);
	set_opt(sbi, DISCARD);
	if (f2fs_sb_has_blkzoned(sbi))
		F2FS_OPTION(sbi).fs_mode = FS_MODE_LFS;
	else
		F2FS_OPTION(sbi).fs_mode = FS_MODE_ADAPTIVE;

#ifdef CONFIG_F2FS_FS_XATTR
	set_opt(sbi, XATTR_USER);
#endif
#ifdef CONFIG_F2FS_FS_POSIX_ACL
	set_opt(sbi, POSIX_ACL);
#endif

	f2fs_build_fault_attr(sbi, 0, 0);

	if (sbi->raw_super->mount_opts[0]) {
		struct super_block *sb = sbi->sb;
		int err;
		char *mount_opts = kstrndup(sbi->raw_super->mount_opts,
				sizeof(sbi->raw_super->mount_opts),
				GFP_KERNEL);
		if (!mount_opts)
			return;
		err = parse_options(sb, mount_opts);
		if (err)
			f2fs_warn(sbi, "failed to parse options in superblock\n");
		kfree(mount_opts);
	}
}

#ifdef CONFIG_QUOTA
static int f2fs_enable_quotas(struct super_block *sb);
#endif

static int f2fs_disable_checkpoint(struct f2fs_sb_info *sbi)
{
	unsigned int s_flags = sbi->sb->s_flags;
	struct cp_control cpc;
	int err = 0;
	unsigned int retry_cnt = 0;
	int ret;
	block_t unusable;

	if (s_flags & SB_RDONLY) {
		f2fs_err(sbi, "checkpoint=disable on readonly fs");
		return -EINVAL;
	}
	sbi->sb->s_flags |= SB_ACTIVE;

	f2fs_update_time(sbi, DISABLE_TIME);

	while (!f2fs_time_over(sbi, DISABLE_TIME)) {
		retry_cnt++;
		down_write(&sbi->gc_lock);
		err = f2fs_gc(sbi, true, false, NULL_SEGNO);
		if (err == -ENODATA) {
			err = 0;
			break;
		}
		if (err && err != -EAGAIN)
			break;
	}

	if (err == -EAGAIN) {
		f2fs_info(sbi, "%s: f2fs_gc = -EAGAIN (retry_cnt : %u)",  
				__func__, retry_cnt);
		err = 0;
	}

	ret = sync_filesystem(sbi->sb);
	if (ret || err) {
		err = ret ? ret: err;
		goto restore_flag;
	}

	unusable = f2fs_get_unusable_blocks(sbi);
// DISABLE_TIMEOUT -> 15s, Permit alloc SSR ==> Do not need cp_again
// P191218-00524
#if 0
	if (f2fs_disable_cp_again(sbi, unusable)) {
		err = -EAGAIN;
		goto restore_flag;
	}
#endif
	ret = f2fs_destroy_checkpoint_cmd_control(sbi, false);
	if (ret || err) {
		err = ret ? ret: err;
		goto restore_flag;
	}

	down_write(&sbi->gc_lock);
	cpc.reason = CP_PAUSE;
	set_sbi_flag(sbi, SBI_CP_DISABLED);
	err = f2fs_write_checkpoint(sbi, &cpc);
	if (err)
		goto out_unlock;

	spin_lock(&sbi->stat_lock);
	sbi->unusable_block_count = unusable;
	spin_unlock(&sbi->stat_lock);

out_unlock:
	up_write(&sbi->gc_lock);
restore_flag:
	sbi->sb->s_flags = s_flags;	/* Restore SB_RDONLY status */
	return err;
}

static void f2fs_enable_checkpoint(struct f2fs_sb_info *sbi)
{
	down_write(&sbi->gc_lock);
	f2fs_dirty_to_prefree(sbi);

	clear_sbi_flag(sbi, SBI_CP_DISABLED);
	set_sbi_flag(sbi, SBI_IS_DIRTY);
	up_write(&sbi->gc_lock);

	if (f2fs_create_checkpoint_cmd_control(sbi)) {
		f2fs_warn(sbi, "Failed to initialize F2FS issue_checkpoint_thread");
	}

	f2fs_sync_fs(sbi->sb, 1);
}

static int f2fs_remount(struct vfsmount *mnt, struct super_block *sb,
		int *flags, char *data)
{
	struct f2fs_sb_info *sbi = F2FS_SB(sb);
	struct f2fs_mount_info org_mount_opt;
	unsigned long old_sb_flags;
	int err;
	bool need_restart_gc = false;
	bool need_stop_gc = false;
	bool no_extent_cache = !test_opt(sbi, EXTENT_CACHE);
	bool disable_checkpoint = test_opt(sbi, DISABLE_CHECKPOINT);
	bool no_io_align = !F2FS_IO_ALIGNED(sbi);
	bool checkpoint_changed;
#ifdef CONFIG_QUOTA
	int i, j;
#endif

	/*
	 * Save the old mount options in case we
	 * need to restore them.
	 */
	org_mount_opt = sbi->mount_opt;
	old_sb_flags = sb->s_flags;

#ifdef CONFIG_QUOTA
	org_mount_opt.s_jquota_fmt = F2FS_OPTION(sbi).s_jquota_fmt;
	for (i = 0; i < MAXQUOTAS; i++) {
		if (F2FS_OPTION(sbi).s_qf_names[i]) {
			org_mount_opt.s_qf_names[i] =
				kstrdup(F2FS_OPTION(sbi).s_qf_names[i],
				GFP_KERNEL);
			if (!org_mount_opt.s_qf_names[i]) {
				for (j = 0; j < i; j++)
					kvfree(org_mount_opt.s_qf_names[j]);
				return -ENOMEM;
			}
		} else {
			org_mount_opt.s_qf_names[i] = NULL;
		}
	}
#endif

	/* recover superblocks we couldn't write due to previous RO mount */
	if (!(*flags & SB_RDONLY) && is_sbi_flag_set(sbi, SBI_NEED_SB_WRITE)) {
		err = f2fs_commit_super(sbi, false);
		f2fs_info(sbi, "Try to recover all the superblocks, ret: %d",
			  err);
		if (!err)
			clear_sbi_flag(sbi, SBI_NEED_SB_WRITE);
	}

	default_options(sbi, true);

	/* parse mount options */
	err = parse_options(sb, data, true);
	if (err)
		goto restore_opts;
	checkpoint_changed =
			disable_checkpoint != test_opt(sbi, DISABLE_CHECKPOINT);

	/*
	 * Previous and new state of filesystem is RO,
	 * so skip checking GC and FLUSH_MERGE conditions.
	 */
	if (f2fs_readonly(sb) && (*flags & SB_RDONLY))
		goto skip;

#ifdef CONFIG_QUOTA
	if (!f2fs_readonly(sb) && (*flags & SB_RDONLY)) {
		if (!IS_ERR(mnt)) {
			err = dquot_suspend(sb, -1);
			if (err < 0)
				goto restore_opts;
		}
	} else if (f2fs_readonly(sb) && !(*flags & SB_RDONLY)) {
		/* dquot_resume needs RW */
		sb->s_flags &= ~SB_RDONLY;
		if (sb_any_quota_suspended(sb)) {
			dquot_resume(sb, -1);
		} else if (!sb_any_quota_loaded(sb) &&
				f2fs_sb_has_quota_ino(sbi)) {
			err = f2fs_enable_quotas(sb);
			if (err)
				goto restore_opts;
		}
	}
#endif
	/* disallow enable/disable extent_cache dynamically */
	if (no_extent_cache == !!test_opt(sbi, EXTENT_CACHE)) {
		err = -EINVAL;
		f2fs_warn(sbi, "switch extent_cache option is not allowed");
		goto restore_opts;
	}

	if (no_io_align == !!F2FS_IO_ALIGNED(sbi)) {
		err = -EINVAL;
		f2fs_warn(sbi, "switch io_bits option is not allowed");
		goto restore_opts;
	}

	if ((*flags & SB_RDONLY) && test_opt(sbi, DISABLE_CHECKPOINT)) {
		err = -EINVAL;
		f2fs_warn(sbi, "disabling checkpoint not compatible with read-only");
		goto restore_opts;
	}

	/*
	 * We stop the GC thread if FS is mounted as RO
	 * or if background_gc = off is passed in mount
	 * option. Also sync the filesystem.
	 */
	if ((*flags & SB_RDONLY) ||
			F2FS_OPTION(sbi).bggc_mode == BGGC_MODE_OFF) {
		if (sbi->gc_thread) {
			f2fs_stop_gc_thread(sbi);
			need_restart_gc = true;
		}
	} else if (!sbi->gc_thread) {
		err = f2fs_start_gc_thread(sbi);
		if (err)
			goto restore_opts;
		need_stop_gc = true;
	}

	if (*flags & SB_RDONLY ||
		F2FS_OPTION(sbi).whint_mode != org_mount_opt.whint_mode) {
		writeback_inodes_sb(sb, WB_REASON_SYNC);
		sync_inodes_sb(sb);

		set_sbi_flag(sbi, SBI_IS_DIRTY);
		set_sbi_flag(sbi, SBI_IS_CLOSE);
		f2fs_sync_fs(sb, 1);
		clear_sbi_flag(sbi, SBI_IS_CLOSE);
	}

	if (checkpoint_changed) {
		if (test_opt(sbi, DISABLE_CHECKPOINT)) {
			err = f2fs_disable_checkpoint(sbi);
			if (err)
				goto restore_gc;
		} else {
			f2fs_enable_checkpoint(sbi);
		}
	}

	if (F2FS_OPTION(sbi).ckpt_ioprio != org_mount_opt.ckpt_ioprio)
		f2fs_set_issue_ckpt_ioprio(sbi, F2FS_OPTION(sbi).ckpt_ioprio);

	/*
	 * We stop issue flush thread if FS is mounted as RO
	 * or if flush_merge is not passed in mount option.
	 */
	if ((*flags & SB_RDONLY) || !test_opt(sbi, FLUSH_MERGE)) {
		clear_opt(sbi, FLUSH_MERGE);
		f2fs_destroy_flush_cmd_control(sbi, false);
	} else {
		err = f2fs_create_flush_cmd_control(sbi);
		if (err)
			goto restore_gc;
	}
skip:
#ifdef CONFIG_QUOTA
	/* Release old quota file names */
	for (i = 0; i < MAXQUOTAS; i++)
		kvfree(org_mount_opt.s_qf_names[i]);
#endif
	/* Update the POSIXACL Flag */
	sb->s_flags = (sb->s_flags & ~SB_POSIXACL) |
		(test_opt(sbi, POSIX_ACL) ? SB_POSIXACL : 0);

	limit_reserve_root(sbi);
	adjust_unusable_cap_perc(sbi);
	*flags = (*flags & ~SB_LAZYTIME) | (sb->s_flags & SB_LAZYTIME);
	f2fs_notice(sbi, "re-mounted. Opts: %s", data);

	return 0;
restore_gc:
	if (need_restart_gc) {
		if (f2fs_start_gc_thread(sbi))
			f2fs_warn(sbi, "background gc thread has stopped");
	} else if (need_stop_gc) {
		f2fs_stop_gc_thread(sbi);
	}
restore_opts:
#ifdef CONFIG_QUOTA
	F2FS_OPTION(sbi).s_jquota_fmt = org_mount_opt.s_jquota_fmt;
	for (i = 0; i < MAXQUOTAS; i++) {
		kvfree(F2FS_OPTION(sbi).s_qf_names[i]);
		F2FS_OPTION(sbi).s_qf_names[i] = org_mount_opt.s_qf_names[i];
	}
#endif
	sbi->mount_opt = org_mount_opt;
	sb->s_flags = old_sb_flags;
	return err;
}

#ifdef CONFIG_QUOTA
/* Read data from quotafile */
static ssize_t f2fs_quota_read(struct super_block *sb, int type, char *data,
			       size_t len, loff_t off)
{
	struct inode *inode = sb_dqopt(sb)->files[type];
	struct address_space *mapping = inode->i_mapping;
	block_t blkidx = F2FS_BYTES_TO_BLK(off);
	int offset = off & (sb->s_blocksize - 1);
	int tocopy;
	size_t toread;
	loff_t i_size = i_size_read(inode);
	struct page *page;
	char *kaddr;

	if (off > i_size)
		return 0;

	if (off + len > i_size)
		len = i_size - off;
	toread = len;
	while (toread > 0) {
		tocopy = min_t(unsigned long, sb->s_blocksize - offset, toread);
repeat:
		page = read_cache_page_gfp(mapping, blkidx, GFP_NOFS);
		if (IS_ERR(page)) {
			if (PTR_ERR(page) == -ENOMEM) {
				congestion_wait(BLK_RW_ASYNC,
						DEFAULT_IO_TIMEOUT);
				goto repeat;
			}
			set_sbi_flag(F2FS_SB(sb), SBI_QUOTA_NEED_REPAIR);
			return PTR_ERR(page);
		}

		lock_page(page);

		if (unlikely(page->mapping != mapping)) {
			f2fs_put_page(page, 1);
			goto repeat;
		}
		if (unlikely(!PageUptodate(page))) {
			f2fs_put_page(page, 1);
			set_sbi_flag(F2FS_SB(sb), SBI_QUOTA_NEED_REPAIR);
			return -EIO;
		}

		kaddr = kmap_atomic(page);
		memcpy(data, kaddr + offset, tocopy);
		kunmap_atomic(kaddr);
		f2fs_put_page(page, 1);

		offset = 0;
		toread -= tocopy;
		data += tocopy;
		blkidx++;
	}
	return len;
}

/* Write to quotafile */
static ssize_t f2fs_quota_write(struct super_block *sb, int type,
				const char *data, size_t len, loff_t off)
{
	struct inode *inode = sb_dqopt(sb)->files[type];
	struct address_space *mapping = inode->i_mapping;
	const struct address_space_operations *a_ops = mapping->a_ops;
	int offset = off & (sb->s_blocksize - 1);
	size_t towrite = len;
	struct page *page;
	void *fsdata = NULL;
	char *kaddr;
	int err = 0;
	int tocopy;

	while (towrite > 0) {
		tocopy = min_t(unsigned long, sb->s_blocksize - offset,
								towrite);
retry:
		err = a_ops->write_begin(NULL, mapping, off, tocopy, 0,
							&page, &fsdata);
		if (unlikely(err)) {
			if (err == -ENOMEM) {
				congestion_wait(BLK_RW_ASYNC,
						DEFAULT_IO_TIMEOUT);
				goto retry;
			}
			set_sbi_flag(F2FS_SB(sb), SBI_QUOTA_NEED_REPAIR);
			break;
		}

		kaddr = kmap_atomic(page);
		memcpy(kaddr + offset, data, tocopy);
		kunmap_atomic(kaddr);
		flush_dcache_page(page);

		a_ops->write_end(NULL, mapping, off, tocopy, tocopy,
						page, fsdata);
		offset = 0;
		towrite -= tocopy;
		off += tocopy;
		data += tocopy;
		cond_resched();
	}

	if (len == towrite)
		return err;
	inode->i_mtime = inode->i_ctime = current_time(inode);
	f2fs_mark_inode_dirty_sync(inode, false);
	return len - towrite;
}

static struct dquot **f2fs_get_dquots(struct inode *inode)
{
	return F2FS_I(inode)->i_dquot;
}

static qsize_t *f2fs_get_reserved_space(struct inode *inode)
{
	return &F2FS_I(inode)->i_reserved_quota;
}

static int f2fs_quota_on_mount(struct f2fs_sb_info *sbi, int type)
{
	if (is_set_ckpt_flags(sbi, CP_QUOTA_NEED_FSCK_FLAG)) {
		f2fs_err(sbi, "quota sysfile may be corrupted, skip loading it");
		return 0;
	}

	return dquot_quota_on_mount(sbi->sb, F2FS_OPTION(sbi).s_qf_names[type],
					F2FS_OPTION(sbi).s_jquota_fmt, type);
}

int f2fs_enable_quota_files(struct f2fs_sb_info *sbi, bool rdonly)
{
	int enabled = 0;
	int i, err;

	if (f2fs_sb_has_quota_ino(sbi) && rdonly) {
		err = f2fs_enable_quotas(sbi->sb);
		if (err) {
			f2fs_err(sbi, "Cannot turn on quota_ino: %d", err);
			return 0;
		}
		return 1;
	}

	for (i = 0; i < MAXQUOTAS; i++) {
		if (F2FS_OPTION(sbi).s_qf_names[i]) {
			err = f2fs_quota_on_mount(sbi, i);
			if (!err) {
				enabled = 1;
				continue;
			}
			f2fs_err(sbi, "Cannot turn on quotas: %d on %d",
				 err, i);
		}
	}
	return enabled;
}

static int f2fs_quota_enable(struct super_block *sb, int type, int format_id,
			     unsigned int flags)
{
	struct inode *qf_inode;
	unsigned long qf_inum;
	int err;

	BUG_ON(!f2fs_sb_has_quota_ino(F2FS_SB(sb)));

	qf_inum = f2fs_qf_ino(sb, type);
	if (!qf_inum)
		return -EPERM;

	qf_inode = f2fs_iget(sb, qf_inum);
	if (IS_ERR(qf_inode)) {
		f2fs_err(F2FS_SB(sb), "Bad quota inode %u:%lu", type, qf_inum);
		return PTR_ERR(qf_inode);
	}

	/* Don't account quota for quota files to avoid recursion */
	qf_inode->i_flags |= S_NOQUOTA;
	err = dquot_enable(qf_inode, type, format_id, flags);
	iput(qf_inode);
	return err;
}

static int f2fs_enable_quotas(struct super_block *sb)
{
	struct f2fs_sb_info *sbi = F2FS_SB(sb);
	int type, err = 0;
	unsigned long qf_inum;
	bool quota_mopt[MAXQUOTAS] = {
		test_opt(sbi, USRQUOTA),
		test_opt(sbi, GRPQUOTA),
		test_opt(sbi, PRJQUOTA),
	};

	if (is_set_ckpt_flags(F2FS_SB(sb), CP_QUOTA_NEED_FSCK_FLAG)) {
		f2fs_err(sbi, "quota file may be corrupted, skip loading it");
		return 0;
	}

	sb_dqopt(sb)->flags |= DQUOT_QUOTA_SYS_FILE;

	for (type = 0; type < MAXQUOTAS; type++) {
		qf_inum = f2fs_qf_ino(sb, type);
		if (qf_inum) {
			err = f2fs_quota_enable(sb, type, QFMT_VFS_V1,
				DQUOT_USAGE_ENABLED |
				(quota_mopt[type] ? DQUOT_LIMITS_ENABLED : 0));
			if (err) {
				f2fs_err(sbi, "Failed to enable quota tracking (type=%d, err=%d). Please run fsck to fix.",
					 type, err);
				for (type--; type >= 0; type--)
					dquot_quota_off(sb, type);
				set_sbi_flag(F2FS_SB(sb),
						SBI_QUOTA_NEED_REPAIR);
				return err;
			}
		}
	}
	return 0;
}

int f2fs_quota_sync(struct super_block *sb, int type)
{
	struct f2fs_sb_info *sbi = F2FS_SB(sb);
	struct quota_info *dqopt = sb_dqopt(sb);
	int cnt;
	int ret;

	/*
	 * do_quotactl
	 *  f2fs_quota_sync
	 *  down_read(quota_sem)
	 *  dquot_writeback_dquots()
	 *  f2fs_dquot_commit
	 *                            block_operation
	 *                            down_read(quota_sem)
	 */
	f2fs_lock_op(sbi);

	down_read(&sbi->quota_sem);
	ret = dquot_writeback_dquots(sb, type);
	if (ret)
		goto out;

	/*
	 * Now when everything is written we can discard the pagecache so
	 * that userspace sees the changes.
	 */
	for (cnt = 0; cnt < MAXQUOTAS; cnt++) {
		struct address_space *mapping;

		if (type != -1 && cnt != type)
			continue;
		if (!sb_has_quota_active(sb, cnt))
			continue;

		mapping = dqopt->files[cnt]->i_mapping;

		ret = filemap_fdatawrite(mapping);
		if (ret)
			goto out;

		/* if we are using journalled quota */
		if (is_journalled_quota(sbi))
			continue;

		ret = filemap_fdatawait(mapping);
		if (ret)
			set_sbi_flag(F2FS_SB(sb), SBI_QUOTA_NEED_REPAIR);

		inode_lock(dqopt->files[cnt]);
		truncate_inode_pages(&dqopt->files[cnt]->i_data, 0);
		inode_unlock(dqopt->files[cnt]);
	}
out:
	if (ret)
		set_sbi_flag(F2FS_SB(sb), SBI_QUOTA_NEED_REPAIR);
	up_read(&sbi->quota_sem);
	f2fs_unlock_op(sbi);
	return ret;
}

static int f2fs_quota_on(struct super_block *sb, int type, int format_id,
							const struct path *path)
{
	struct inode *inode;
	int err;

	/* if quota sysfile exists, deny enabling quota with specific file */
	if (f2fs_sb_has_quota_ino(F2FS_SB(sb))) {
		f2fs_err(F2FS_SB(sb), "quota sysfile already exists");
		return -EBUSY;
	}

	err = f2fs_quota_sync(sb, type);
	if (err)
		return err;

	err = dquot_quota_on(sb, type, format_id, path);
	if (err)
		return err;

	inode = d_inode(path->dentry);

	inode_lock(inode);
	F2FS_I(inode)->i_flags |= F2FS_NOATIME_FL | F2FS_IMMUTABLE_FL;
	f2fs_set_inode_flags(inode);
	inode_unlock(inode);
	f2fs_mark_inode_dirty_sync(inode, false);

	return 0;
}

static int __f2fs_quota_off(struct super_block *sb, int type)
{
	struct inode *inode = sb_dqopt(sb)->files[type];
	int err;

	if (!inode || !igrab(inode))
		return dquot_quota_off(sb, type);

	err = f2fs_quota_sync(sb, type);
	if (err)
		goto out_put;

	err = dquot_quota_off(sb, type);
	if (err || f2fs_sb_has_quota_ino(F2FS_SB(sb)))
		goto out_put;

	inode_lock(inode);
	F2FS_I(inode)->i_flags &= ~(F2FS_NOATIME_FL | F2FS_IMMUTABLE_FL);
	f2fs_set_inode_flags(inode);
	inode_unlock(inode);
	f2fs_mark_inode_dirty_sync(inode, false);
out_put:
	iput(inode);
	return err;
}

static int f2fs_quota_off(struct super_block *sb, int type)
{
	struct f2fs_sb_info *sbi = F2FS_SB(sb);
	int err;

	err = __f2fs_quota_off(sb, type);

	/*
	 * quotactl can shutdown journalled quota, result in inconsistence
	 * between quota record and fs data by following updates, tag the
	 * flag to let fsck be aware of it.
	 */
	if (is_journalled_quota(sbi))
		set_sbi_flag(sbi, SBI_QUOTA_NEED_REPAIR);
	return err;
}

void f2fs_quota_off_umount(struct super_block *sb)
{
	int type;
	int err;

	for (type = 0; type < MAXQUOTAS; type++) {
		err = __f2fs_quota_off(sb, type);
		if (err) {
			int ret = dquot_quota_off(sb, type);

			f2fs_err(F2FS_SB(sb), "Fail to turn off disk quota (type: %d, err: %d, ret:%d), Please run fsck to fix it.",
				 type, err, ret);
			set_sbi_flag(F2FS_SB(sb), SBI_QUOTA_NEED_REPAIR);
		}
	}
	/*
	 * In case of checkpoint=disable, we must flush quota blocks.
	 * This can cause NULL exception for node_inode in end_io, since
	 * put_super already dropped it.
	 */
	sync_filesystem(sb);
}

static void f2fs_truncate_quota_inode_pages(struct super_block *sb)
{
	struct quota_info *dqopt = sb_dqopt(sb);
	int type;

	for (type = 0; type < MAXQUOTAS; type++) {
		if (!dqopt->files[type])
			continue;
		f2fs_inode_synced(dqopt->files[type]);
	}
}

static int f2fs_dquot_commit(struct dquot *dquot)
{
	struct f2fs_sb_info *sbi = F2FS_SB(dquot->dq_sb);
	int ret;

	down_read_nested(&sbi->quota_sem, SINGLE_DEPTH_NESTING);
	ret = dquot_commit(dquot);
	if (ret < 0)
		set_sbi_flag(sbi, SBI_QUOTA_NEED_REPAIR);
	up_read(&sbi->quota_sem);
	return ret;
}

static int f2fs_dquot_acquire(struct dquot *dquot)
{
	struct f2fs_sb_info *sbi = F2FS_SB(dquot->dq_sb);
	int ret;

	down_read(&sbi->quota_sem);
	ret = dquot_acquire(dquot);
	if (ret < 0)
		set_sbi_flag(sbi, SBI_QUOTA_NEED_REPAIR);
	up_read(&sbi->quota_sem);
	return ret;
}

static int f2fs_dquot_release(struct dquot *dquot)
{
	struct f2fs_sb_info *sbi = F2FS_SB(dquot->dq_sb);
	int ret = dquot_release(dquot);

	if (ret < 0)
		set_sbi_flag(sbi, SBI_QUOTA_NEED_REPAIR);
	return ret;
}

static int f2fs_dquot_mark_dquot_dirty(struct dquot *dquot)
{
	struct super_block *sb = dquot->dq_sb;
	struct f2fs_sb_info *sbi = F2FS_SB(sb);
	int ret = dquot_mark_dquot_dirty(dquot);

	/* if we are using journalled quota */
	if (is_journalled_quota(sbi))
		set_sbi_flag(sbi, SBI_QUOTA_NEED_FLUSH);

	return ret;
}

static int f2fs_dquot_commit_info(struct super_block *sb, int type)
{
	struct f2fs_sb_info *sbi = F2FS_SB(sb);
	int ret = dquot_commit_info(sb, type);

	if (ret < 0)
		set_sbi_flag(sbi, SBI_QUOTA_NEED_REPAIR);
	return ret;
}

static int f2fs_get_projid(struct inode *inode, kprojid_t *projid)
{
	*projid = F2FS_I(inode)->i_projid;
	return 0;
}

static const struct dquot_operations f2fs_quota_operations = {
	.get_reserved_space = f2fs_get_reserved_space,
	.write_dquot	= f2fs_dquot_commit,
	.acquire_dquot	= f2fs_dquot_acquire,
	.release_dquot	= f2fs_dquot_release,
	.mark_dirty	= f2fs_dquot_mark_dquot_dirty,
	.write_info	= f2fs_dquot_commit_info,
	.alloc_dquot	= dquot_alloc,
	.destroy_dquot	= dquot_destroy,
	.get_projid	= f2fs_get_projid,
	.get_next_id	= dquot_get_next_id,
};

static const struct quotactl_ops f2fs_quotactl_ops = {
	.quota_on	= f2fs_quota_on,
	.quota_off	= f2fs_quota_off,
	.quota_sync	= f2fs_quota_sync,
	.get_state	= dquot_get_state,
	.set_info	= dquot_set_dqinfo,
	.get_dqblk	= dquot_get_dqblk,
	.set_dqblk	= dquot_set_dqblk,
	.get_nextdqblk	= dquot_get_next_dqblk,
};
#else
int f2fs_quota_sync(struct super_block *sb, int type)
{
	return 0;
}

void f2fs_quota_off_umount(struct super_block *sb)
{
}
#endif

static const struct super_operations f2fs_sops = {
	.alloc_inode	= f2fs_alloc_inode,
	.drop_inode	= f2fs_drop_inode,
	.destroy_inode	= f2fs_destroy_inode,
	.write_inode	= f2fs_write_inode,
	.dirty_inode	= f2fs_dirty_inode,
	.show_options	= f2fs_show_options,
#ifdef CONFIG_QUOTA
	.quota_read	= f2fs_quota_read,
	.quota_write	= f2fs_quota_write,
	.get_dquots	= f2fs_get_dquots,
#endif
	.evict_inode	= f2fs_evict_inode,
	.put_super	= f2fs_put_super,
	.sync_fs	= f2fs_sync_fs,
	.freeze_fs	= f2fs_freeze,
	.unfreeze_fs	= f2fs_unfreeze,
	.statfs		= f2fs_statfs,
	.remount_fs2	= f2fs_remount,
};

#ifdef CONFIG_FS_ENCRYPTION
static int f2fs_get_context(struct inode *inode, void *ctx, size_t len)
{
	return f2fs_getxattr(inode, F2FS_XATTR_INDEX_ENCRYPTION,
				F2FS_XATTR_NAME_ENCRYPTION_CONTEXT,
				ctx, len, NULL);
}

static int f2fs_set_context(struct inode *inode, const void *ctx, size_t len,
							void *fs_data)
{
	struct f2fs_sb_info *sbi = F2FS_I_SB(inode);

	/*
	 * Encrypting the root directory is not allowed because fsck
	 * expects lost+found directory to exist and remain unencrypted
	 * if LOST_FOUND feature is enabled.
	 *
	 */
	if (f2fs_sb_has_lost_found(sbi) &&
			inode->i_ino == F2FS_ROOT_INO(sbi))
		return -EPERM;

	return f2fs_setxattr(inode, F2FS_XATTR_INDEX_ENCRYPTION,
				F2FS_XATTR_NAME_ENCRYPTION_CONTEXT,
				ctx, len, fs_data, XATTR_CREATE);
}

static const union fscrypt_context *
f2fs_get_dummy_context(struct super_block *sb)
{
	return F2FS_OPTION(F2FS_SB(sb)).dummy_enc_ctx.ctx;
}

static bool f2fs_has_stable_inodes(struct super_block *sb)
{
	return true;
}

static void f2fs_get_ino_and_lblk_bits(struct super_block *sb,
				       int *ino_bits_ret, int *lblk_bits_ret)
{
	*ino_bits_ret = 8 * sizeof(nid_t);
	*lblk_bits_ret = 8 * sizeof(block_t);
}

static bool f2fs_inline_crypt_enabled(struct super_block *sb)
{
	return F2FS_OPTION(F2FS_SB(sb)).inlinecrypt;
}

static int f2fs_get_num_devices(struct super_block *sb)
{
	struct f2fs_sb_info *sbi = F2FS_SB(sb);

	if (f2fs_is_multi_device(sbi))
		return sbi->s_ndevs;
	return 1;
}

static void f2fs_get_devices(struct super_block *sb,
			     struct request_queue **devs)
{
	struct f2fs_sb_info *sbi = F2FS_SB(sb);
	int i;

	for (i = 0; i < sbi->s_ndevs; i++)
		devs[i] = bdev_get_queue(FDEV(i).bdev);
}

static const struct fscrypt_operations f2fs_cryptops = {
	.key_prefix		= "f2fs:",
	.get_context		= f2fs_get_context,
	.set_context		= f2fs_set_context,
	.get_dummy_context	= f2fs_get_dummy_context,
	.empty_dir		= f2fs_empty_dir,
	.max_namelen		= F2FS_NAME_LEN,
	.has_stable_inodes	= f2fs_has_stable_inodes,
	.get_ino_and_lblk_bits	= f2fs_get_ino_and_lblk_bits,
	.inline_crypt_enabled	= f2fs_inline_crypt_enabled,
	.get_num_devices	= f2fs_get_num_devices,
	.get_devices		= f2fs_get_devices,
};
#endif

static struct inode *f2fs_nfs_get_inode(struct super_block *sb,
		u64 ino, u32 generation)
{
	struct f2fs_sb_info *sbi = F2FS_SB(sb);
	struct inode *inode;

	if (f2fs_check_nid_range(sbi, ino))
		return ERR_PTR(-ESTALE);

	/*
	 * f2fs_iget isn't quite right if the inode is currently unallocated!
	 * However f2fs_iget currently does appropriate checks to handle stale
	 * inodes so everything is OK.
	 */
	inode = f2fs_iget(sb, ino);
	if (IS_ERR(inode))
		return ERR_CAST(inode);
	if (unlikely(generation && inode->i_generation != generation)) {
		/* we didn't find the right inode.. */
		iput(inode);
		return ERR_PTR(-ESTALE);
	}
	return inode;
}

static struct dentry *f2fs_fh_to_dentry(struct super_block *sb, struct fid *fid,
		int fh_len, int fh_type)
{
	return generic_fh_to_dentry(sb, fid, fh_len, fh_type,
				    f2fs_nfs_get_inode);
}

static struct dentry *f2fs_fh_to_parent(struct super_block *sb, struct fid *fid,
		int fh_len, int fh_type)
{
	return generic_fh_to_parent(sb, fid, fh_len, fh_type,
				    f2fs_nfs_get_inode);
}

static const struct export_operations f2fs_export_ops = {
	.fh_to_dentry = f2fs_fh_to_dentry,
	.fh_to_parent = f2fs_fh_to_parent,
	.get_parent = f2fs_get_parent,
};

static loff_t max_file_blocks(void)
{
	loff_t result = 0;
	loff_t leaf_count = DEF_ADDRS_PER_BLOCK;

	/*
	 * note: previously, result is equal to (DEF_ADDRS_PER_INODE -
	 * DEFAULT_INLINE_XATTR_ADDRS), but now f2fs try to reserve more
	 * space in inode.i_addr, it will be more safe to reassign
	 * result as zero.
	 */

	/* two direct node blocks */
	result += (leaf_count * 2);

	/* two indirect node blocks */
	leaf_count *= NIDS_PER_BLOCK;
	result += (leaf_count * 2);

	/* one double indirect node block */
	leaf_count *= NIDS_PER_BLOCK;
	result += leaf_count;

	return result;
}

static int __f2fs_commit_super(struct buffer_head *bh,
			struct f2fs_super_block *super)
{
	lock_buffer(bh);
	if (super)
		memcpy(bh->b_data + F2FS_SUPER_OFFSET, super, sizeof(*super));
	set_buffer_dirty(bh);
	unlock_buffer(bh);

	/* it's rare case, we can do fua all the time */
	return __sync_dirty_buffer(bh, REQ_SYNC | REQ_PREFLUSH | REQ_FUA);
}

static inline bool sanity_check_area_boundary(struct f2fs_sb_info *sbi,
					struct buffer_head *bh)
{
	struct f2fs_super_block *raw_super = (struct f2fs_super_block *)
					(bh->b_data + F2FS_SUPER_OFFSET);
	struct super_block *sb = sbi->sb;
	u32 segment0_blkaddr = le32_to_cpu(raw_super->segment0_blkaddr);
	u32 cp_blkaddr = le32_to_cpu(raw_super->cp_blkaddr);
	u32 sit_blkaddr = le32_to_cpu(raw_super->sit_blkaddr);
	u32 nat_blkaddr = le32_to_cpu(raw_super->nat_blkaddr);
	u32 ssa_blkaddr = le32_to_cpu(raw_super->ssa_blkaddr);
	u32 main_blkaddr = le32_to_cpu(raw_super->main_blkaddr);
	u32 segment_count_ckpt = le32_to_cpu(raw_super->segment_count_ckpt);
	u32 segment_count_sit = le32_to_cpu(raw_super->segment_count_sit);
	u32 segment_count_nat = le32_to_cpu(raw_super->segment_count_nat);
	u32 segment_count_ssa = le32_to_cpu(raw_super->segment_count_ssa);
	u32 segment_count_main = le32_to_cpu(raw_super->segment_count_main);
	u32 segment_count = le32_to_cpu(raw_super->segment_count);
	u32 log_blocks_per_seg = le32_to_cpu(raw_super->log_blocks_per_seg);
	u64 main_end_blkaddr = main_blkaddr +
				(segment_count_main << log_blocks_per_seg);
	u64 seg_end_blkaddr = segment0_blkaddr +
				(segment_count << log_blocks_per_seg);

	if (segment0_blkaddr != cp_blkaddr) {
		f2fs_info(sbi, "Mismatch start address, segment0(%u) cp_blkaddr(%u)",
			  segment0_blkaddr, cp_blkaddr);
		return true;
	}

	if (cp_blkaddr + (segment_count_ckpt << log_blocks_per_seg) !=
							sit_blkaddr) {
		f2fs_info(sbi, "Wrong CP boundary, start(%u) end(%u) blocks(%u)",
			  cp_blkaddr, sit_blkaddr,
			  segment_count_ckpt << log_blocks_per_seg);
		return true;
	}

	if (sit_blkaddr + (segment_count_sit << log_blocks_per_seg) !=
							nat_blkaddr) {
		f2fs_info(sbi, "Wrong SIT boundary, start(%u) end(%u) blocks(%u)",
			  sit_blkaddr, nat_blkaddr,
			  segment_count_sit << log_blocks_per_seg);
		return true;
	}

	if (nat_blkaddr + (segment_count_nat << log_blocks_per_seg) !=
							ssa_blkaddr) {
		f2fs_info(sbi, "Wrong NAT boundary, start(%u) end(%u) blocks(%u)",
			  nat_blkaddr, ssa_blkaddr,
			  segment_count_nat << log_blocks_per_seg);
		return true;
	}

	if (ssa_blkaddr + (segment_count_ssa << log_blocks_per_seg) !=
							main_blkaddr) {
		f2fs_info(sbi, "Wrong SSA boundary, start(%u) end(%u) blocks(%u)",
			  ssa_blkaddr, main_blkaddr,
			  segment_count_ssa << log_blocks_per_seg);
		return true;
	}

	if (main_end_blkaddr > seg_end_blkaddr) {
		f2fs_info(sbi, "Wrong MAIN_AREA boundary, start(%u) end(%u) block(%u)",
			  main_blkaddr,
			  segment0_blkaddr +
			  (segment_count << log_blocks_per_seg),
			  segment_count_main << log_blocks_per_seg);
		return true;
	} else if (main_end_blkaddr < seg_end_blkaddr) {
		int err = 0;
		char *res;

		/* fix in-memory information all the time */
		raw_super->segment_count = cpu_to_le32((main_end_blkaddr -
				segment0_blkaddr) >> log_blocks_per_seg);

		if (f2fs_readonly(sb) || bdev_read_only(sb->s_bdev)) {
			set_sbi_flag(sbi, SBI_NEED_SB_WRITE);
			res = "internally";
		} else {
			err = __f2fs_commit_super(bh, NULL);
			res = err ? "failed" : "done";
		}
		f2fs_info(sbi, "Fix alignment : %s, start(%u) end(%u) block(%u)",
			  res, main_blkaddr,
			  segment0_blkaddr +
			  (segment_count << log_blocks_per_seg),
			  segment_count_main << log_blocks_per_seg);
		if (err)
			return true;
	}
	return false;
}

static int sanity_check_raw_super(struct f2fs_sb_info *sbi,
				struct buffer_head *bh)
{
	block_t segment_count, segs_per_sec, secs_per_zone;
	block_t total_sections, blocks_per_seg;
	struct f2fs_super_block *raw_super = (struct f2fs_super_block *)
					(bh->b_data + F2FS_SUPER_OFFSET);
	unsigned int blocksize;
	size_t crc_offset = 0;
	__u32 crc = 0;

	if (le32_to_cpu(raw_super->magic) != F2FS_SUPER_MAGIC) {
		f2fs_info(sbi, "Magic Mismatch, valid(0x%x) - read(0x%x)",
			  F2FS_SUPER_MAGIC, le32_to_cpu(raw_super->magic));
		return -EINVAL;
	}

	/* Check checksum_offset and crc in superblock */
	if (__F2FS_HAS_FEATURE(raw_super, F2FS_FEATURE_SB_CHKSUM)) {
		crc_offset = le32_to_cpu(raw_super->checksum_offset);
		if (crc_offset !=
			offsetof(struct f2fs_super_block, crc)) {
			f2fs_info(sbi, "Invalid SB checksum offset: %zu",
				  crc_offset);
			return -EFSCORRUPTED;
		}
		crc = le32_to_cpu(raw_super->crc);
		if (!f2fs_crc_valid(sbi, crc, raw_super, crc_offset)) {
			f2fs_info(sbi, "Invalid SB checksum value: %u", crc);
			return -EFSCORRUPTED;
		}
	}

	/* Currently, support only 4KB page cache size */
	if (F2FS_BLKSIZE != PAGE_SIZE) {
		f2fs_info(sbi, "Invalid page_cache_size (%lu), supports only 4KB",
			  PAGE_SIZE);
		return -EFSCORRUPTED;
	}

	/* Currently, support only 4KB block size */
	blocksize = 1 << le32_to_cpu(raw_super->log_blocksize);
	if (blocksize != F2FS_BLKSIZE) {
		f2fs_info(sbi, "Invalid blocksize (%u), supports only 4KB",
			  blocksize);
		return -EFSCORRUPTED;
	}

	/* check log blocks per segment */
	if (le32_to_cpu(raw_super->log_blocks_per_seg) != 9) {
		f2fs_info(sbi, "Invalid log blocks per segment (%u)",
			  le32_to_cpu(raw_super->log_blocks_per_seg));
		return -EFSCORRUPTED;
	}

	/* Currently, support 512/1024/2048/4096 bytes sector size */
	if (le32_to_cpu(raw_super->log_sectorsize) >
				F2FS_MAX_LOG_SECTOR_SIZE ||
		le32_to_cpu(raw_super->log_sectorsize) <
				F2FS_MIN_LOG_SECTOR_SIZE) {
		f2fs_info(sbi, "Invalid log sectorsize (%u)",
			  le32_to_cpu(raw_super->log_sectorsize));
		return -EFSCORRUPTED;
	}
	if (le32_to_cpu(raw_super->log_sectors_per_block) +
		le32_to_cpu(raw_super->log_sectorsize) !=
			F2FS_MAX_LOG_SECTOR_SIZE) {
		f2fs_info(sbi, "Invalid log sectors per block(%u) log sectorsize(%u)",
			  le32_to_cpu(raw_super->log_sectors_per_block),
			  le32_to_cpu(raw_super->log_sectorsize));
		return -EFSCORRUPTED;
	}

	segment_count = le32_to_cpu(raw_super->segment_count);
	segs_per_sec = le32_to_cpu(raw_super->segs_per_sec);
	secs_per_zone = le32_to_cpu(raw_super->secs_per_zone);
	total_sections = le32_to_cpu(raw_super->section_count);

	/* blocks_per_seg should be 512, given the above check */
	blocks_per_seg = 1 << le32_to_cpu(raw_super->log_blocks_per_seg);

	if (segment_count > F2FS_MAX_SEGMENT ||
				segment_count < F2FS_MIN_SEGMENTS) {
		f2fs_info(sbi, "Invalid segment count (%u)", segment_count);
		return -EFSCORRUPTED;
	}

	if (total_sections > segment_count ||
			total_sections < F2FS_MIN_SEGMENTS ||
			segs_per_sec > segment_count || !segs_per_sec) {
		f2fs_info(sbi, "Invalid segment/section count (%u, %u x %u)",
			  segment_count, total_sections, segs_per_sec);
		return -EFSCORRUPTED;
	}

	if ((segment_count / segs_per_sec) < total_sections) {
		f2fs_info(sbi, "Small segment_count (%u < %u * %u)",
			  segment_count, segs_per_sec, total_sections);
		return -EFSCORRUPTED;
	}

	if (segment_count > (le64_to_cpu(raw_super->block_count) >> 9)) {
		f2fs_info(sbi, "Wrong segment_count / block_count (%u > %llu)",
			  segment_count, le64_to_cpu(raw_super->block_count));
		return -EFSCORRUPTED;
	}

	if (RDEV(0).path[0]) {
		block_t dev_seg_count = le32_to_cpu(RDEV(0).total_segments);
		int i = 1;

		while (i < MAX_DEVICES && RDEV(i).path[0]) {
			dev_seg_count += le32_to_cpu(RDEV(i).total_segments);
			i++;
		}
		if (segment_count != dev_seg_count) {
			f2fs_info(sbi, "Segment count (%u) mismatch with total segments from devices (%u)",
					segment_count, dev_seg_count);
			return -EFSCORRUPTED;
		}
	}

	if (secs_per_zone > total_sections || !secs_per_zone) {
		f2fs_info(sbi, "Wrong secs_per_zone / total_sections (%u, %u)",
			  secs_per_zone, total_sections);
		return -EFSCORRUPTED;
	}
	if (le32_to_cpu(raw_super->extension_count) > F2FS_MAX_EXTENSION ||
			raw_super->hot_ext_count > F2FS_MAX_EXTENSION ||
			(le32_to_cpu(raw_super->extension_count) +
			raw_super->hot_ext_count) > F2FS_MAX_EXTENSION) {
		f2fs_info(sbi, "Corrupted extension count (%u + %u > %u)",
			  le32_to_cpu(raw_super->extension_count),
			  raw_super->hot_ext_count,
			  F2FS_MAX_EXTENSION);
		return -EFSCORRUPTED;
	}

	if (le32_to_cpu(raw_super->cp_payload) >
				(blocks_per_seg - F2FS_CP_PACKS)) {
		f2fs_info(sbi, "Insane cp_payload (%u > %u)",
			  le32_to_cpu(raw_super->cp_payload),
			  blocks_per_seg - F2FS_CP_PACKS);
		return -EFSCORRUPTED;
	}

	/* check reserved ino info */
	if (le32_to_cpu(raw_super->node_ino) != 1 ||
		le32_to_cpu(raw_super->meta_ino) != 2 ||
		le32_to_cpu(raw_super->root_ino) != 3) {
		f2fs_info(sbi, "Invalid Fs Meta Ino: node(%u) meta(%u) root(%u)",
			  le32_to_cpu(raw_super->node_ino),
			  le32_to_cpu(raw_super->meta_ino),
			  le32_to_cpu(raw_super->root_ino));
		return -EFSCORRUPTED;
	}

	/* check CP/SIT/NAT/SSA/MAIN_AREA area boundary */
	if (sanity_check_area_boundary(sbi, bh))
		return -EFSCORRUPTED;

	return 0;
}

int f2fs_sanity_check_ckpt(struct f2fs_sb_info *sbi)
{
	unsigned int total, fsmeta;
	struct f2fs_super_block *raw_super = F2FS_RAW_SUPER(sbi);
	struct f2fs_checkpoint *ckpt = F2FS_CKPT(sbi);
	unsigned int ovp_segments, reserved_segments;
	unsigned int main_segs, blocks_per_seg;
	unsigned int sit_segs, nat_segs;
	unsigned int sit_bitmap_size, nat_bitmap_size;
	unsigned int log_blocks_per_seg;
	unsigned int segment_count_main;
	unsigned int cp_pack_start_sum, cp_payload;
	block_t user_block_count, valid_user_blocks;
	block_t avail_node_count, valid_node_count;
	int i, j;

	total = le32_to_cpu(raw_super->segment_count);
	fsmeta = le32_to_cpu(raw_super->segment_count_ckpt);
	sit_segs = le32_to_cpu(raw_super->segment_count_sit);
	fsmeta += sit_segs;
	nat_segs = le32_to_cpu(raw_super->segment_count_nat);
	fsmeta += nat_segs;
	fsmeta += le32_to_cpu(ckpt->rsvd_segment_count);
	fsmeta += le32_to_cpu(raw_super->segment_count_ssa);

	if (unlikely(fsmeta >= total))
		return 1;

	ovp_segments = le32_to_cpu(ckpt->overprov_segment_count);
	reserved_segments = le32_to_cpu(ckpt->rsvd_segment_count);

	if (unlikely(fsmeta < F2FS_MIN_SEGMENTS ||
			ovp_segments == 0 || reserved_segments == 0)) {
		f2fs_err(sbi, "Wrong layout: check mkfs.f2fs version");
		return 1;
	}

	user_block_count = le64_to_cpu(ckpt->user_block_count);
	segment_count_main = le32_to_cpu(raw_super->segment_count_main);
	log_blocks_per_seg = le32_to_cpu(raw_super->log_blocks_per_seg);
	if (!user_block_count || user_block_count >=
			segment_count_main << log_blocks_per_seg) {
		f2fs_err(sbi, "Wrong user_block_count: %u",
			 user_block_count);
		return 1;
	}

	valid_user_blocks = le64_to_cpu(ckpt->valid_block_count);
	if (valid_user_blocks > user_block_count) {
		f2fs_err(sbi, "Wrong valid_user_blocks: %u, user_block_count: %u",
			 valid_user_blocks, user_block_count);
		return 1;
	}

	valid_node_count = le32_to_cpu(ckpt->valid_node_count);
	avail_node_count = sbi->total_node_count - F2FS_RESERVED_NODE_NUM;
	if (valid_node_count > avail_node_count) {
		f2fs_err(sbi, "Wrong valid_node_count: %u, avail_node_count: %u",
			 valid_node_count, avail_node_count);
		return 1;
	}

	main_segs = le32_to_cpu(raw_super->segment_count_main);
	blocks_per_seg = sbi->blocks_per_seg;

	for (i = 0; i < NR_CURSEG_NODE_TYPE; i++) {
		if (le32_to_cpu(ckpt->cur_node_segno[i]) >= main_segs ||
			le16_to_cpu(ckpt->cur_node_blkoff[i]) >= blocks_per_seg)
			return 1;
		for (j = i + 1; j < NR_CURSEG_NODE_TYPE; j++) {
			if (le32_to_cpu(ckpt->cur_node_segno[i]) ==
				le32_to_cpu(ckpt->cur_node_segno[j])) {
				f2fs_err(sbi, "Node segment (%u, %u) has the same segno: %u",
					 i, j,
					 le32_to_cpu(ckpt->cur_node_segno[i]));
				return 1;
			}
		}
	}
	for (i = 0; i < NR_CURSEG_DATA_TYPE; i++) {
		if (le32_to_cpu(ckpt->cur_data_segno[i]) >= main_segs ||
			le16_to_cpu(ckpt->cur_data_blkoff[i]) >= blocks_per_seg)
			return 1;
		for (j = i + 1; j < NR_CURSEG_DATA_TYPE; j++) {
			if (le32_to_cpu(ckpt->cur_data_segno[i]) ==
				le32_to_cpu(ckpt->cur_data_segno[j])) {
				f2fs_err(sbi, "Data segment (%u, %u) has the same segno: %u",
					 i, j,
					 le32_to_cpu(ckpt->cur_data_segno[i]));
				return 1;
			}
		}
	}
	for (i = 0; i < NR_CURSEG_NODE_TYPE; i++) {
		for (j = 0; j < NR_CURSEG_DATA_TYPE; j++) {
			if (le32_to_cpu(ckpt->cur_node_segno[i]) ==
				le32_to_cpu(ckpt->cur_data_segno[j])) {
				f2fs_err(sbi, "Node segment (%u) and Data segment (%u) has the same segno: %u",
					 i, j,
					 le32_to_cpu(ckpt->cur_node_segno[i]));
				return 1;
			}
		}
	}

	sit_bitmap_size = le32_to_cpu(ckpt->sit_ver_bitmap_bytesize);
	nat_bitmap_size = le32_to_cpu(ckpt->nat_ver_bitmap_bytesize);

	if (sit_bitmap_size != ((sit_segs / 2) << log_blocks_per_seg) / 8 ||
		nat_bitmap_size != ((nat_segs / 2) << log_blocks_per_seg) / 8) {
		f2fs_err(sbi, "Wrong bitmap size: sit: %u, nat:%u",
			 sit_bitmap_size, nat_bitmap_size);
		return 1;
	}

	cp_pack_start_sum = __start_sum_addr(sbi);
	cp_payload = __cp_payload(sbi);
	if (cp_pack_start_sum < cp_payload + 1 ||
		cp_pack_start_sum > blocks_per_seg - 1 -
			NR_CURSEG_TYPE) {
		f2fs_err(sbi, "Wrong cp_pack_start_sum: %u",
			 cp_pack_start_sum);
		return 1;
	}

	if (__is_set_ckpt_flags(ckpt, CP_LARGE_NAT_BITMAP_FLAG) &&
		le32_to_cpu(ckpt->checksum_offset) != CP_MIN_CHKSUM_OFFSET) {
		f2fs_warn(sbi, "using deprecated layout of large_nat_bitmap, "
			  "please run fsck v1.13.0 or higher to repair, chksum_offset: %u, "
			  "fixed with patch: \"f2fs-tools: relocate chksum_offset for large_nat_bitmap feature\"",
			  le32_to_cpu(ckpt->checksum_offset));
		return 1;
	}

	if (unlikely(f2fs_cp_error(sbi))) {
		f2fs_err(sbi, "A bug case: need to run fsck");
		return 1;
	}
	return 0;
}

static void init_sb_info(struct f2fs_sb_info *sbi)
{
	struct f2fs_super_block *raw_super = sbi->raw_super;
	int i;

	sbi->log_sectors_per_block =
		le32_to_cpu(raw_super->log_sectors_per_block);
	sbi->log_blocksize = le32_to_cpu(raw_super->log_blocksize);
	sbi->blocksize = 1 << sbi->log_blocksize;
	sbi->log_blocks_per_seg = le32_to_cpu(raw_super->log_blocks_per_seg);
	sbi->blocks_per_seg = 1 << sbi->log_blocks_per_seg;
	sbi->segs_per_sec = le32_to_cpu(raw_super->segs_per_sec);
	sbi->secs_per_zone = le32_to_cpu(raw_super->secs_per_zone);
	sbi->total_sections = le32_to_cpu(raw_super->section_count);
	sbi->total_node_count =
		(le32_to_cpu(raw_super->segment_count_nat) / 2)
			* sbi->blocks_per_seg * NAT_ENTRY_PER_BLOCK;
	sbi->root_ino_num = le32_to_cpu(raw_super->root_ino);
	sbi->node_ino_num = le32_to_cpu(raw_super->node_ino);
	sbi->meta_ino_num = le32_to_cpu(raw_super->meta_ino);
	sbi->cur_victim_sec = NULL_SECNO;
	sbi->next_victim_seg[BG_GC] = NULL_SEGNO;
	sbi->next_victim_seg[FG_GC] = NULL_SEGNO;
	sbi->max_victim_search = DEF_MAX_VICTIM_SEARCH;
	sbi->migration_granularity = sbi->segs_per_sec;

	sbi->dir_level = DEF_DIR_LEVEL;
	sbi->interval_time[CP_TIME] = DEF_CP_INTERVAL;
	sbi->interval_time[REQ_TIME] = DEF_IDLE_INTERVAL;
	sbi->interval_time[DISCARD_TIME] = DEF_DISCARD_IDLE_INTERVAL;
	sbi->interval_time[GC_TIME] = DEF_IDLE_INTERVAL;
	sbi->interval_time[DISABLE_TIME] = DEF_DISABLE_INTERVAL;
	sbi->interval_time[UMOUNT_DISCARD_TIMEOUT] =
				DEF_UMOUNT_DISCARD_TIMEOUT;
	clear_sbi_flag(sbi, SBI_NEED_FSCK);

	for (i = 0; i < NR_COUNT_TYPE; i++)
		atomic_set(&sbi->nr_pages[i], 0);

	for (i = 0; i < META; i++)
		atomic_set(&sbi->wb_sync_req[i], 0);

	INIT_LIST_HEAD(&sbi->s_list);
	mutex_init(&sbi->umount_mutex);
	init_rwsem(&sbi->io_order_lock);
	spin_lock_init(&sbi->cp_lock);

	sbi->dirty_device = 0;
	spin_lock_init(&sbi->dev_lock);

	/* FUA Mode : ROOT & Quota */
	sbi->s_sec_cond_fua_mode = F2FS_SEC_FUA_ROOT;

	init_rwsem(&sbi->sb_lock);
	init_rwsem(&sbi->pin_sem);
}

static int init_percpu_info(struct f2fs_sb_info *sbi)
{
	int err;

	err = percpu_counter_init(&sbi->alloc_valid_block_count, 0, GFP_KERNEL);
	if (err)
		return err;

	err = percpu_counter_init(&sbi->total_valid_inode_count, 0,
								GFP_KERNEL);
	if (err)
		percpu_counter_destroy(&sbi->alloc_valid_block_count);

	return err;
}

#ifdef CONFIG_BLK_DEV_ZONED
static int init_blkz_info(struct f2fs_sb_info *sbi, int devi)
{
	struct block_device *bdev = FDEV(devi).bdev;
	sector_t nr_sectors = bdev->bd_part->nr_sects;
	sector_t sector = 0;
	struct blk_zone *zones;
	unsigned int i, nr_zones;
	unsigned int n = 0;
	int err = -EIO;

	if (!f2fs_sb_has_blkzoned(sbi))
		return 0;

	if (sbi->blocks_per_blkz && sbi->blocks_per_blkz !=
				SECTOR_TO_BLOCK(bdev_zone_sectors(bdev)))
		return -EINVAL;
	sbi->blocks_per_blkz = SECTOR_TO_BLOCK(bdev_zone_sectors(bdev));
	if (sbi->log_blocks_per_blkz && sbi->log_blocks_per_blkz !=
				__ilog2_u32(sbi->blocks_per_blkz))
		return -EINVAL;
	sbi->log_blocks_per_blkz = __ilog2_u32(sbi->blocks_per_blkz);
	FDEV(devi).nr_blkz = SECTOR_TO_BLOCK(nr_sectors) >>
					sbi->log_blocks_per_blkz;
	if (nr_sectors & (bdev_zone_sectors(bdev) - 1))
		FDEV(devi).nr_blkz++;

	FDEV(devi).blkz_seq = f2fs_kvzalloc(sbi,
					BITS_TO_LONGS(FDEV(devi).nr_blkz)
					* sizeof(unsigned long),
					GFP_KERNEL);
	if (!FDEV(devi).blkz_seq)
		return -ENOMEM;

#define F2FS_REPORT_NR_ZONES   4096

	zones = f2fs_kzalloc(sbi,
			     array_size(F2FS_REPORT_NR_ZONES,
					sizeof(struct blk_zone)),
			     GFP_KERNEL);
	if (!zones)
		return -ENOMEM;

	/* Get block zones type */
	while (zones && sector < nr_sectors) {

		nr_zones = F2FS_REPORT_NR_ZONES;
		err = blkdev_report_zones(bdev, sector,
					  zones, &nr_zones,
					  GFP_KERNEL);
		if (err)
			break;
		if (!nr_zones) {
			err = -EIO;
			break;
		}

		for (i = 0; i < nr_zones; i++) {
			if (zones[i].type != BLK_ZONE_TYPE_CONVENTIONAL)
				set_bit(n, FDEV(devi).blkz_seq);
			sector += zones[i].len;
			n++;
		}
	}

	kvfree(zones);

	return err;
}
#endif

/*
 * Read f2fs raw super block.
 * Because we have two copies of super block, so read both of them
 * to get the first valid one. If any one of them is broken, we pass
 * them recovery flag back to the caller.
 */
static int read_raw_super_block(struct f2fs_sb_info *sbi,
			struct f2fs_super_block **raw_super,
			int *valid_super_block, int *recovery, int verbose)
{
	struct super_block *sb = sbi->sb;
	int block;
	struct buffer_head *bh;
	struct f2fs_super_block *super;
	int err = 0;

	super = kzalloc(sizeof(struct f2fs_super_block), GFP_KERNEL);
	if (!super)
		return -ENOMEM;

	for (block = 0; block < 2; block++) {
		bh = sb_bread(sb, block);
		if (!bh) {
			f2fs_err(sbi, "Unable to read %dth superblock",
				 block + 1);
			err = -EIO;
			*recovery = 1;
			continue;
		}

		/* sanity checking of raw super */
		err = sanity_check_raw_super(sbi, bh);
		if (err) {
			f2fs_err(sbi, "Can't find valid F2FS filesystem in %dth superblock",
				 block + 1);
			if (verbose)
				print_bh(sb, bh, 0, sb->s_blocksize);
			err = -EFSCORRUPTED;
			brelse(bh);
			*recovery = 1;
			continue;
		}

		if (!*raw_super) {
			memcpy(super, bh->b_data + F2FS_SUPER_OFFSET,
							sizeof(*super));
			*valid_super_block = block;
			*raw_super = super;
		}
		brelse(bh);
	}

	/* No valid superblock */
	if (!*raw_super)
		kvfree(super);
	else
		err = 0;

	return err;
}

int f2fs_commit_super(struct f2fs_sb_info *sbi, bool recover)
{
	struct buffer_head *bh;
	__u32 crc = 0;
	int err;

	if ((recover && f2fs_readonly(sbi->sb)) ||
				bdev_read_only(sbi->sb->s_bdev)) {
		set_sbi_flag(sbi, SBI_NEED_SB_WRITE);
		return -EROFS;
	}

	/* we should update superblock crc here */
	if (!recover && f2fs_sb_has_sb_chksum(sbi)) {
		crc = f2fs_crc32(sbi, F2FS_RAW_SUPER(sbi),
				offsetof(struct f2fs_super_block, crc));
		F2FS_RAW_SUPER(sbi)->crc = cpu_to_le32(crc);
	}

	/* write back-up superblock first */
	bh = sb_bread(sbi->sb, sbi->valid_super_block ? 0 : 1);
	if (!bh)
		return -EIO;
	err = __f2fs_commit_super(bh, F2FS_RAW_SUPER(sbi));
	brelse(bh);

	/* if we are in recovery path, skip writing valid superblock */
	if (recover || err)
		return err;

	/* write current valid superblock */
	bh = sb_bread(sbi->sb, sbi->valid_super_block);
	if (!bh)
		return -EIO;
	err = __f2fs_commit_super(bh, F2FS_RAW_SUPER(sbi));
	brelse(bh);
	return err;
}

static int f2fs_scan_devices(struct f2fs_sb_info *sbi)
{
	struct f2fs_super_block *raw_super = F2FS_RAW_SUPER(sbi);
	unsigned int max_devices = MAX_DEVICES;
	int i;

	/* Initialize single device information */
	if (!RDEV(0).path[0]) {
		if (!bdev_is_zoned(sbi->sb->s_bdev))
			return 0;
		max_devices = 1;
	}

	/*
	 * Initialize multiple devices information, or single
	 * zoned block device information.
	 */
	sbi->devs = f2fs_kzalloc(sbi,
				 array_size(max_devices,
					    sizeof(struct f2fs_dev_info)),
				 GFP_KERNEL);
	if (!sbi->devs)
		return -ENOMEM;

	for (i = 0; i < max_devices; i++) {

		if (i > 0 && !RDEV(i).path[0])
			break;

		if (max_devices == 1) {
			/* Single zoned block device mount */
			FDEV(0).bdev =
				blkdev_get_by_dev(sbi->sb->s_bdev->bd_dev,
					sbi->sb->s_mode, sbi->sb->s_type);
		} else {
			/* Multi-device mount */
			memcpy(FDEV(i).path, RDEV(i).path, MAX_PATH_LEN);
			FDEV(i).total_segments =
				le32_to_cpu(RDEV(i).total_segments);
			if (i == 0) {
				FDEV(i).start_blk = 0;
				FDEV(i).end_blk = FDEV(i).start_blk +
				    (FDEV(i).total_segments <<
				    sbi->log_blocks_per_seg) - 1 +
				    le32_to_cpu(raw_super->segment0_blkaddr);
			} else {
				FDEV(i).start_blk = FDEV(i - 1).end_blk + 1;
				FDEV(i).end_blk = FDEV(i).start_blk +
					(FDEV(i).total_segments <<
					sbi->log_blocks_per_seg) - 1;
			}
			FDEV(i).bdev = blkdev_get_by_path(FDEV(i).path,
					sbi->sb->s_mode, sbi->sb->s_type);
		}
		if (IS_ERR(FDEV(i).bdev))
			return PTR_ERR(FDEV(i).bdev);

		/* to release errored devices */
		sbi->s_ndevs = i + 1;

#ifdef CONFIG_BLK_DEV_ZONED
		if (bdev_zoned_model(FDEV(i).bdev) == BLK_ZONED_HM &&
				!f2fs_sb_has_blkzoned(sbi)) {
			f2fs_err(sbi, "Zoned block device feature not enabled\n");
			return -EINVAL;
		}
		if (bdev_zoned_model(FDEV(i).bdev) != BLK_ZONED_NONE) {
			if (init_blkz_info(sbi, i)) {
				f2fs_err(sbi, "Failed to initialize F2FS blkzone information");
				return -EINVAL;
			}
			if (max_devices == 1)
				break;
			f2fs_info(sbi, "Mount Device [%2d]: %20s, %8u, %8x - %8x (zone: %s)",
				  i, FDEV(i).path,
				  FDEV(i).total_segments,
				  FDEV(i).start_blk, FDEV(i).end_blk,
				  bdev_zoned_model(FDEV(i).bdev) == BLK_ZONED_HA ?
				  "Host-aware" : "Host-managed");
			continue;
		}
#endif
		f2fs_info(sbi, "Mount Device [%2d]: %20s, %8u, %8x - %8x",
			  i, FDEV(i).path,
			  FDEV(i).total_segments,
			  FDEV(i).start_blk, FDEV(i).end_blk);
	}
	f2fs_info(sbi,
		  "IO Block Size: %8d KB", F2FS_IO_SIZE_KB(sbi));
	return 0;
}

static int f2fs_setup_casefold(struct f2fs_sb_info *sbi)
{
#ifdef CONFIG_UNICODE
	if (f2fs_sb_has_casefold(sbi) && !sbi->sb->s_encoding) {
		const struct f2fs_sb_encodings *encoding_info;
		struct unicode_map *encoding;
		__u16 encoding_flags;

		if (f2fs_sb_read_encoding(sbi->raw_super, &encoding_info,
					  &encoding_flags)) {
			f2fs_err(sbi,
				 "Encoding requested by superblock is unknown");
			return -EINVAL;
		}

		encoding = utf8_load(encoding_info->version);
		if (IS_ERR(encoding)) {
			f2fs_err(sbi,
				 "can't mount with superblock charset: %s-%s "
				 "not supported by the kernel. flags: 0x%x.",
				 encoding_info->name, encoding_info->version,
				 encoding_flags);
			return PTR_ERR(encoding);
		}
		f2fs_info(sbi, "Using encoding defined by superblock: "
			 "%s-%s with flags 0x%hx", encoding_info->name,
			 encoding_info->version?:"\b", encoding_flags);

		sbi->sb->s_encoding = encoding;
		sbi->sb->s_encoding_flags = encoding_flags;
	}
#else
	if (f2fs_sb_has_casefold(sbi)) {
		f2fs_err(sbi, "Filesystem with casefold feature cannot be mounted without CONFIG_UNICODE");
		return -EINVAL;
	}
#endif
	return 0;
}

static void f2fs_tuning_parameters(struct f2fs_sb_info *sbi)
{
	struct f2fs_sm_info *sm_i = SM_I(sbi);

	/* adjust parameters according to the volume size */
	if (sm_i->main_segments <= SMALL_VOLUME_SEGMENTS) {
		F2FS_OPTION(sbi).alloc_mode = ALLOC_MODE_REUSE;
		sm_i->dcc_info->discard_granularity = 1;
		sm_i->ipu_policy = 1 << F2FS_IPU_FORCE;
	}

	sbi->readdir_ra = 1;
}

static int f2fs_fill_super(struct super_block *sb, void *data, int silent)
{
	struct f2fs_sb_info *sbi;
	struct f2fs_super_block *raw_super;
	struct inode *root;
	int err;
	bool skip_recovery = false, need_fsck = false;
	char *options = NULL;
	char *orig_data = kstrdup(data, GFP_KERNEL);
	int recovery, i, valid_super_block;
	struct curseg_info *seg_i;
	int retry_cnt = 1;

try_onemore:
	err = -EINVAL;
	raw_super = NULL;
	valid_super_block = -1;
	recovery = 0;

	/* allocate memory for f2fs-specific super block info */
	sbi = kzalloc(sizeof(struct f2fs_sb_info), GFP_KERNEL);
	if (!sbi)
		return -ENOMEM;

	sbi->sb = sb;

	/* Load the checksum driver */
	sbi->s_chksum_driver = crypto_alloc_shash("crc32", 0, 0);
	if (IS_ERR(sbi->s_chksum_driver)) {
		f2fs_err(sbi, "Cannot load crc32 driver.");
		err = PTR_ERR(sbi->s_chksum_driver);
		sbi->s_chksum_driver = NULL;
		goto free_sbi;
	}

	/* set a block size */
	if (unlikely(!sb_set_blocksize(sb, F2FS_BLKSIZE))) {
		f2fs_err(sbi, "unable to set blocksize");
		goto free_sbi;
	}

	err = read_raw_super_block(sbi, &raw_super, &valid_super_block,
					&recovery, retry_cnt);
	if (err)
		goto free_sbi;

	sb->s_fs_info = sbi;
	sbi->raw_super = raw_super;

	/* precompute checksum seed for metadata */
	if (f2fs_sb_has_inode_chksum(sbi))
		sbi->s_chksum_seed = f2fs_chksum(sbi, ~0, raw_super->uuid,
						sizeof(raw_super->uuid));

	/*
	 * The BLKZONED feature indicates that the drive was formatted with
	 * zone alignment optimization. This is optional for host-aware
	 * devices, but mandatory for host-managed zoned block devices.
	 */
#ifndef CONFIG_BLK_DEV_ZONED
	if (f2fs_sb_has_blkzoned(sbi)) {
		f2fs_err(sbi, "Zoned block device support is not enabled");
		err = -EOPNOTSUPP;
		goto free_sb_buf;
	}
#endif
	default_options(sbi, false);
	/* parse mount options */
	options = kstrdup((const char *)data, GFP_KERNEL);
	if (data && !options) {
		err = -ENOMEM;
		goto free_sb_buf;
	}

	err = parse_options(sb, options, false);
	if (err)
		goto free_options;

	sbi->max_file_blocks = max_file_blocks();
	sb->s_maxbytes = sbi->max_file_blocks <<
				le32_to_cpu(raw_super->log_blocksize);
	sb->s_max_links = F2FS_LINK_MAX;

	err = f2fs_setup_casefold(sbi);
	if (err)
		goto free_options;

#ifdef CONFIG_QUOTA
	sb->dq_op = &f2fs_quota_operations;
	sb->s_qcop = &f2fs_quotactl_ops;
	sb->s_quota_types = QTYPE_MASK_USR | QTYPE_MASK_GRP | QTYPE_MASK_PRJ;

	if (f2fs_sb_has_quota_ino(sbi)) {
		for (i = 0; i < MAXQUOTAS; i++) {
			if (f2fs_qf_ino(sbi->sb, i))
				sbi->nquota_files++;
		}
	}
#endif

	sb->s_op = &f2fs_sops;
#ifdef CONFIG_FS_ENCRYPTION
	sb->s_cop = &f2fs_cryptops;
#endif
#ifdef CONFIG_FS_VERITY
	sb->s_vop = &f2fs_verityops;
#endif
	sb->s_xattr = f2fs_xattr_handlers;
	sb->s_export_op = &f2fs_export_ops;
	sb->s_magic = F2FS_SUPER_MAGIC;
	sb->s_time_gran = 1;
	sb->s_flags = (sb->s_flags & ~SB_POSIXACL) |
		(test_opt(sbi, POSIX_ACL) ? SB_POSIXACL : 0);
	memcpy(&sb->s_uuid, raw_super->uuid, sizeof(raw_super->uuid));
	sb->s_iflags |= SB_I_CGROUPWB;

	/* init f2fs-specific super block info */
	sbi->valid_super_block = valid_super_block;
	init_rwsem(&sbi->gc_lock);
	mutex_init(&sbi->writepages);
	mutex_init(&sbi->cp_mutex);
	init_rwsem(&sbi->node_write);
	init_rwsem(&sbi->node_change);

	/* disallow all the data/node/meta page writes */
	set_sbi_flag(sbi, SBI_POR_DOING);
	spin_lock_init(&sbi->stat_lock);

	/* init iostat info */
	spin_lock_init(&sbi->iostat_lock);
	sbi->iostat_enable = false;
	sbi->iostat_period_ms = DEFAULT_IOSTAT_PERIOD_MS;

	for (i = 0; i < NR_PAGE_TYPE; i++) {
		int n = (i == META) ? 1: NR_TEMP_TYPE;
		int j;

		sbi->write_io[i] =
			f2fs_kmalloc(sbi,
				     array_size(n,
						sizeof(struct f2fs_bio_info)),
				     GFP_KERNEL);
		if (!sbi->write_io[i]) {
			err = -ENOMEM;
			goto free_bio_info;
		}

		for (j = HOT; j < n; j++) {
			init_rwsem(&sbi->write_io[i][j].io_rwsem);
			sbi->write_io[i][j].sbi = sbi;
			sbi->write_io[i][j].bio = NULL;
			spin_lock_init(&sbi->write_io[i][j].io_lock);
			INIT_LIST_HEAD(&sbi->write_io[i][j].io_list);
			INIT_LIST_HEAD(&sbi->write_io[i][j].bio_list);
			init_rwsem(&sbi->write_io[i][j].bio_list_lock);
		}
	}

	init_rwsem(&sbi->cp_rwsem);
	init_rwsem(&sbi->quota_sem);
	init_waitqueue_head(&sbi->cp_wait);
	init_sb_info(sbi);

	err = init_percpu_info(sbi);
	if (err)
		goto free_bio_info;

	if (F2FS_IO_ALIGNED(sbi)) {
		sbi->write_io_dummy =
			mempool_create_page_pool(2 * (F2FS_IO_SIZE(sbi) - 1), 0);
		if (!sbi->write_io_dummy) {
			err = -ENOMEM;
			goto free_percpu;
		}
	}

	/* init per sbi slab cache */
	err = f2fs_init_xattr_caches(sbi);
	if (err)
		goto free_io_dummy;

	/* get an inode for meta space */
	sbi->meta_inode = f2fs_iget(sb, F2FS_META_INO(sbi));
	if (IS_ERR(sbi->meta_inode)) {
		f2fs_err(sbi, "Failed to read F2FS meta data inode");
		err = PTR_ERR(sbi->meta_inode);
		goto free_xattr_cache;
	}

	err = f2fs_get_valid_checkpoint(sbi);
	if (err) {
		f2fs_err(sbi, "Failed to get valid F2FS checkpoint");
		goto free_meta_inode;
	}

	if (__is_set_ckpt_flags(F2FS_CKPT(sbi), CP_QUOTA_NEED_FSCK_FLAG))
		set_sbi_flag(sbi, SBI_QUOTA_NEED_REPAIR);
	if (__is_set_ckpt_flags(F2FS_CKPT(sbi), CP_DISABLED_QUICK_FLAG)) {
		set_sbi_flag(sbi, SBI_CP_DISABLED_QUICK);
		sbi->interval_time[DISABLE_TIME] = DEF_DISABLE_QUICK_INTERVAL;
	}

	if (__is_set_ckpt_flags(F2FS_CKPT(sbi), CP_FSCK_FLAG))
		set_sbi_flag(sbi, SBI_NEED_FSCK);

	/* Initialize device list */
	err = f2fs_scan_devices(sbi);
	if (err) {
		f2fs_err(sbi, "Failed to find devices");
		goto free_devices;
	}

	err = f2fs_init_post_read_wq(sbi);
	if (err) {
		f2fs_err(sbi, "Failed to initialize post read workqueue");
		goto free_devices;
	}

	sbi->total_valid_node_count =
				le32_to_cpu(sbi->ckpt->valid_node_count);
	percpu_counter_set(&sbi->total_valid_inode_count,
				le32_to_cpu(sbi->ckpt->valid_inode_count));
	sbi->user_block_count = le64_to_cpu(sbi->ckpt->user_block_count);
	sbi->total_valid_block_count =
				le64_to_cpu(sbi->ckpt->valid_block_count);
	sbi->last_valid_block_count = sbi->total_valid_block_count;
	sbi->reserved_blocks = 0;
	sbi->current_reserved_blocks = 0;
	limit_reserve_root(sbi);
	adjust_unusable_cap_perc(sbi);

	for (i = 0; i < NR_INODE_TYPE; i++) {
		INIT_LIST_HEAD(&sbi->inode_list[i]);
		spin_lock_init(&sbi->inode_lock[i]);
	}
	mutex_init(&sbi->flush_lock);

	f2fs_init_extent_cache_info(sbi);

	f2fs_init_ino_entry_info(sbi);

	f2fs_init_fsync_node_info(sbi);

	/* setup checkpoint_cmd_control */
	err = f2fs_create_checkpoint_cmd_control(sbi);
	if (err) {
		f2fs_err(sbi, "Failed to initialize F2FS checkpoint_cmd_control");
		goto free_ccc;
	}

	/* setup f2fs internal modules */
	err = f2fs_build_segment_manager(sbi);
	if (err) {
		f2fs_err(sbi, "Failed to initialize F2FS segment manager (%d)",
			 err);
		goto free_sm;
	}
	err = f2fs_build_node_manager(sbi);
	if (err) {
		f2fs_err(sbi, "Failed to initialize F2FS node manager (%d)",
			 err);
		goto free_nm;
	}

	/* For write statistics */
	if (sb->s_bdev->bd_part)
		sbi->sectors_written_start =
			(u64)part_stat_read(sb->s_bdev->bd_part,
					    sectors[STAT_WRITE]);

	/* Read accumulated write IO statistics if exists */
	seg_i = CURSEG_I(sbi, CURSEG_HOT_NODE);
	if (__exist_node_summaries(sbi))
		sbi->kbytes_written =
			le64_to_cpu(seg_i->journal->info.kbytes_written);

	f2fs_build_gc_manager(sbi);

	err = f2fs_build_stats(sbi);
	if (err)
		goto free_nm;

	/* get an inode for node space */
	sbi->node_inode = f2fs_iget(sb, F2FS_NODE_INO(sbi));
	if (IS_ERR(sbi->node_inode)) {
		f2fs_err(sbi, "Failed to read node inode");
		err = PTR_ERR(sbi->node_inode);
		goto free_stats;
	}

	/* read root inode and dentry */
	root = f2fs_iget(sb, F2FS_ROOT_INO(sbi));
	if (IS_ERR(root)) {
		f2fs_err(sbi, "Failed to read root inode");
		err = PTR_ERR(root);
		goto free_node_inode;
	}
	if (!S_ISDIR(root->i_mode) || !root->i_blocks ||
			!root->i_size || !root->i_nlink) {
		iput(root);
		err = -EINVAL;
		goto free_node_inode;
	}

	sb->s_root = d_make_root(root); /* allocate root dentry */
	if (!sb->s_root) {
		err = -ENOMEM;
		goto free_node_inode;
	}

	err = f2fs_register_sysfs(sbi);
	if (err)
		goto free_root_inode;

#ifdef CONFIG_QUOTA
	/* Enable quota usage during mount */
	if (f2fs_sb_has_quota_ino(sbi) && !f2fs_readonly(sb)) {
		err = f2fs_enable_quotas(sb);
		if (err)
			f2fs_err(sbi, "Cannot turn on quotas: error %d", err);
	}
#endif
	/* if there are any orphan inodes, free them */
	err = f2fs_recover_orphan_inodes(sbi);
	if (err)
		goto free_meta;

	if (unlikely(is_set_ckpt_flags(sbi, CP_DISABLED_FLAG)))
		goto reset_checkpoint;

	/* recover fsynced data */
	if (!test_opt(sbi, DISABLE_ROLL_FORWARD) &&
			!test_opt(sbi, NORECOVERY)) {
		/*
		 * mount should be failed, when device has readonly mode, and
		 * previous checkpoint was not done by clean system shutdown.
		 */
		if (f2fs_hw_is_readonly(sbi)) {
			if (!is_set_ckpt_flags(sbi, CP_UMOUNT_FLAG)) {
				err = -EROFS;
				f2fs_err(sbi, "Need to recover fsync data, but write access unavailable");
				goto free_meta;
			}
			f2fs_info(sbi, "write access unavailable, skipping recovery");
			goto reset_checkpoint;
		}

		if (need_fsck)
			set_sbi_flag(sbi, SBI_NEED_FSCK);

		if (skip_recovery)
			goto reset_checkpoint;

		err = f2fs_recover_fsync_data(sbi, false);
		if (err < 0) {
			if (err != -ENOMEM)
				skip_recovery = true;
			need_fsck = true;
			f2fs_err(sbi, "Cannot recover all fsync data errno=%d",
				 err);
			goto free_meta;
		}
	} else {
		err = f2fs_recover_fsync_data(sbi, true);

		if (!f2fs_readonly(sb) && err > 0) {
			err = -EINVAL;
			f2fs_err(sbi, "Need to recover fsync data");
			goto free_meta;
		}
	}
reset_checkpoint:
	/* f2fs_recover_fsync_data() cleared this already */
	clear_sbi_flag(sbi, SBI_POR_DOING);

	if (test_opt(sbi, DISABLE_CHECKPOINT)) {
		err = f2fs_disable_checkpoint(sbi);
		if (err)
			goto sync_free_meta;
	} else if (is_set_ckpt_flags(sbi, CP_DISABLED_FLAG)) {
		f2fs_enable_checkpoint(sbi);
	}

	/*
	 * If filesystem is not mounted as read-only then
	 * do start the gc_thread.
	 */
	if (F2FS_OPTION(sbi).bggc_mode != BGGC_MODE_OFF && !f2fs_readonly(sb)) {
		/* After POR, we can run background GC thread.*/
		err = f2fs_start_gc_thread(sbi);
		if (err)
			goto sync_free_meta;
	}
	kvfree(options);

	/* recover broken superblock */
	if (recovery) {
		err = f2fs_commit_super(sbi, true);
		f2fs_info(sbi, "Try to recover %dth superblock, ret: %d",
			  sbi->valid_super_block ? 1 : 2, err);
	}

	f2fs_join_shrinker(sbi);

	f2fs_tuning_parameters(sbi);

	f2fs_notice(sbi, "Mounted with checkpoint version = %llx; Opts: %s",
		    cur_cp_version(F2FS_CKPT(sbi)), orig_data);
	kfree(orig_data);
	f2fs_update_time(sbi, CP_TIME);
	f2fs_update_time(sbi, REQ_TIME);
	clear_sbi_flag(sbi, SBI_CP_DISABLED_QUICK);
	cleancache_init_fs(sbi->sb);
	return 0;

sync_free_meta:
	/* safe to flush all the data */
	sync_filesystem(sbi->sb);
	retry_cnt = 0;

free_meta:
#ifdef CONFIG_QUOTA
	f2fs_truncate_quota_inode_pages(sb);
	if (f2fs_sb_has_quota_ino(sbi) && !f2fs_readonly(sb))
		f2fs_quota_off_umount(sbi->sb);
#endif
	/*
	 * Some dirty meta pages can be produced by f2fs_recover_orphan_inodes()
	 * failed by EIO. Then, iput(node_inode) can trigger balance_fs_bg()
	 * followed by f2fs_write_checkpoint() through f2fs_write_node_pages(), which
	 * falls into an infinite loop in f2fs_sync_meta_pages().
	 */
	truncate_inode_pages_final(META_MAPPING(sbi));
	/* evict some inodes being cached by GC */
	evict_inodes(sb);
	f2fs_unregister_sysfs(sbi);
free_root_inode:
	dput(sb->s_root);
	sb->s_root = NULL;
free_node_inode:
	f2fs_release_ino_entry(sbi, true);
	truncate_inode_pages_final(NODE_MAPPING(sbi));
	iput(sbi->node_inode);
	sbi->node_inode = NULL;
free_stats:
	f2fs_destroy_stats(sbi);
free_nm:
	f2fs_destroy_node_manager(sbi);
free_sm:
	f2fs_destroy_segment_manager(sbi);
	f2fs_destroy_post_read_wq(sbi);
free_ccc:
	f2fs_destroy_checkpoint_cmd_control(sbi, true);
free_devices:
	destroy_device_list(sbi);
	kvfree(sbi->ckpt);
free_meta_inode:
	make_bad_inode(sbi->meta_inode);
	iput(sbi->meta_inode);
	sbi->meta_inode = NULL;
free_xattr_cache:
	f2fs_destroy_xattr_caches(sbi);
free_io_dummy:
	mempool_destroy(sbi->write_io_dummy);
free_percpu:
	destroy_percpu_info(sbi);
free_bio_info:
	for (i = 0; i < NR_PAGE_TYPE; i++)
		kvfree(sbi->write_io[i]);

#ifdef CONFIG_UNICODE
	utf8_unload(sb->s_encoding);
#endif
free_options:
#ifdef CONFIG_QUOTA
	for (i = 0; i < MAXQUOTAS; i++)
		kvfree(F2FS_OPTION(sbi).s_qf_names[i]);
#endif
	fscrypt_free_dummy_context(&F2FS_OPTION(sbi).dummy_enc_ctx);
	kvfree(options);
free_sb_buf:
	kvfree(raw_super);
free_sbi:
	if (sbi->s_chksum_driver)
		crypto_free_shash(sbi->s_chksum_driver);
	kvfree(sbi);

	/* give only one another chance */
	if (retry_cnt > 0 && skip_recovery) {
		retry_cnt--;
		shrink_dcache_sb(sb);
		goto try_onemore;
	}
	kfree(orig_data);
	return err;
}

static struct dentry *f2fs_mount(struct file_system_type *fs_type, int flags,
			const char *dev_name, void *data)
{
	return mount_bdev(fs_type, flags, dev_name, data, f2fs_fill_super);
}

static void kill_f2fs_super(struct super_block *sb)
{
	if (sb->s_root) {
		struct f2fs_sb_info *sbi = F2FS_SB(sb);

		set_sbi_flag(sbi, SBI_IS_CLOSE);
		f2fs_stop_gc_thread(sbi);
		f2fs_stop_discard_thread(sbi);

		if (is_sbi_flag_set(sbi, SBI_IS_DIRTY) ||
				!is_set_ckpt_flags(sbi, CP_UMOUNT_FLAG)) {
			struct cp_control cpc = {
				.reason = CP_UMOUNT,
			};
			f2fs_write_checkpoint(sbi, &cpc);
		}

		if (is_sbi_flag_set(sbi, SBI_IS_RECOVERED) && f2fs_readonly(sb))
			sb->s_flags &= ~SB_RDONLY;
	}
	kill_block_super(sb);
}

static struct file_system_type f2fs_fs_type = {
	.owner		= THIS_MODULE,
	.name		= "f2fs",
	.mount		= f2fs_mount,
	.kill_sb	= kill_f2fs_super,
	.fs_flags	= FS_REQUIRES_DEV,
};
MODULE_ALIAS_FS("f2fs");

static int __init init_inodecache(void)
{
	f2fs_inode_cachep = kmem_cache_create("f2fs_inode_cache",
			sizeof(struct f2fs_inode_info), 0,
			SLAB_RECLAIM_ACCOUNT|SLAB_ACCOUNT, NULL);
	if (!f2fs_inode_cachep)
		return -ENOMEM;
	return 0;
}

static void destroy_inodecache(void)
{
	/*
	 * Make sure all delayed rcu free inodes are flushed before we
	 * destroy cache.
	 */
	rcu_barrier();
	kmem_cache_destroy(f2fs_inode_cachep);
}

static int __init init_f2fs_fs(void)
{
	int err;

	if (PAGE_SIZE != F2FS_BLKSIZE) {
		printk("F2FS not supported on PAGE_SIZE(%lu) != %d\n",
				PAGE_SIZE, F2FS_BLKSIZE);
		return -EINVAL;
	}

	f2fs_build_trace_ios();

	err = init_inodecache();
	if (err)
		goto fail;
	err = f2fs_create_node_manager_caches();
	if (err)
		goto free_inodecache;
	err = f2fs_create_segment_manager_caches();
	if (err)
		goto free_node_manager_caches;
	err = f2fs_create_checkpoint_caches();
	if (err)
		goto free_segment_manager_caches;
	err = f2fs_create_extent_cache();
	if (err)
		goto free_checkpoint_caches;
	err = f2fs_init_sysfs();
	if (err)
		goto free_extent_cache;
	err = register_shrinker(&f2fs_shrinker_info);
	if (err)
		goto free_sysfs;
	err = register_filesystem(&f2fs_fs_type);
	if (err)
		goto free_shrinker;
	f2fs_create_root_stats();
	err = f2fs_init_post_read_processing();
	if (err)
		goto free_root_stats;
	err = f2fs_init_bio_entry_cache();
	if (err)
		goto free_post_read;
	err = f2fs_init_bioset();
	if (err)
		goto free_bio_enrty_cache;
	err = f2fs_init_compress_mempool();
	if (err)
		goto free_bioset;
	return 0;
free_bioset:
	f2fs_destroy_bioset();
free_bio_enrty_cache:
	f2fs_destroy_bio_entry_cache();
free_post_read:
	f2fs_destroy_post_read_processing();
free_root_stats:
	f2fs_destroy_root_stats();
	unregister_filesystem(&f2fs_fs_type);
free_shrinker:
	unregister_shrinker(&f2fs_shrinker_info);
free_sysfs:
	f2fs_exit_sysfs();
free_extent_cache:
	f2fs_destroy_extent_cache();
free_checkpoint_caches:
	f2fs_destroy_checkpoint_caches();
free_segment_manager_caches:
	f2fs_destroy_segment_manager_caches();
free_node_manager_caches:
	f2fs_destroy_node_manager_caches();
free_inodecache:
	destroy_inodecache();
fail:
	return err;
}

static void __exit exit_f2fs_fs(void)
{
	f2fs_destroy_compress_mempool();
	f2fs_destroy_bioset();
	f2fs_destroy_bio_entry_cache();
	f2fs_destroy_post_read_processing();
	f2fs_destroy_root_stats();
	unregister_filesystem(&f2fs_fs_type);
	unregister_shrinker(&f2fs_shrinker_info);
	f2fs_exit_sysfs();
	f2fs_destroy_extent_cache();
	f2fs_destroy_checkpoint_caches();
	f2fs_destroy_segment_manager_caches();
	f2fs_destroy_node_manager_caches();
	destroy_inodecache();
	f2fs_destroy_trace_ios();
}

module_init(init_f2fs_fs)
module_exit(exit_f2fs_fs)

MODULE_AUTHOR("Samsung Electronics's Praesto Team");
MODULE_DESCRIPTION("Flash Friendly File System");
MODULE_LICENSE("GPL");
<|MERGE_RESOLUTION|>--- conflicted
+++ resolved
@@ -1773,15 +1773,11 @@
 #endif
 	F2FS_OPTION(sbi).s_resuid = make_kuid(&init_user_ns, F2FS_DEF_RESUID);
 	F2FS_OPTION(sbi).s_resgid = make_kgid(&init_user_ns, F2FS_DEF_RESGID);
-<<<<<<< HEAD
 	F2FS_OPTION(sbi).flush_group = make_kgid(&init_user_ns, F2FS_DEF_FLUSHGROUP);
 
 	if (!remount)
 		F2FS_OPTION(sbi).ckpt_ioprio = DEFAULT_ISSUE_CHECKPOINT_IOPRIO;
-	F2FS_OPTION(sbi).compress_algorithm = COMPRESS_LZO;
-=======
 	F2FS_OPTION(sbi).compress_algorithm = COMPRESS_LZ4;
->>>>>>> 9f80205d
 	F2FS_OPTION(sbi).compress_log_size = MIN_COMPRESS_LOG_SIZE;
 	F2FS_OPTION(sbi).compress_ext_cnt = 0;
 	F2FS_OPTION(sbi).bggc_mode = BGGC_MODE_ON;
@@ -1819,7 +1815,7 @@
 				GFP_KERNEL);
 		if (!mount_opts)
 			return;
-		err = parse_options(sb, mount_opts);
+		err = parse_options(sb, mount_opts, remount);
 		if (err)
 			f2fs_warn(sbi, "failed to parse options in superblock\n");
 		kfree(mount_opts);
