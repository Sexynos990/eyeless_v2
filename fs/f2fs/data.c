--- conflicted
+++ resolved
@@ -565,11 +565,7 @@
 	struct bio *bio;
 	struct page *page = fio->encrypted_page ?
 			fio->encrypted_page : fio->page;
-<<<<<<< HEAD
-	int err;
 	struct inode *inode = fio->page->mapping->host;
-=======
->>>>>>> 21e3a713
 
 	if (!f2fs_is_valid_blkaddr(fio->sbi, fio->new_blkaddr,
 			fio->is_por ? META_POR : (__is_meta_io(fio) ?
