// SPDX-License-Identifier: GPL-2.0
/*
 *  linux/fs/ext4/super.c
 *
 * Copyright (C) 1992, 1993, 1994, 1995
 * Remy Card (card@masi.ibp.fr)
 * Laboratoire MASI - Institut Blaise Pascal
 * Universite Pierre et Marie Curie (Paris VI)
 *
 *  from
 *
 *  linux/fs/minix/inode.c
 *
 *  Copyright (C) 1991, 1992  Linus Torvalds
 *
 *  Big-endian to little-endian byte-swapping/bitmaps by
 *        David S. Miller (davem@caip.rutgers.edu), 1995
 */

#include <linux/module.h>
#include <linux/string.h>
#include <linux/fs.h>
#include <linux/time.h>
#include <linux/vmalloc.h>
#include <linux/slab.h>
#include <linux/init.h>
#include <linux/blkdev.h>
#include <linux/backing-dev.h>
#include <linux/parser.h>
#include <linux/buffer_head.h>
#include <linux/exportfs.h>
#include <linux/vfs.h>
#include <linux/random.h>
#include <linux/mount.h>
#include <linux/namei.h>
#include <linux/quotaops.h>
#include <linux/seq_file.h>
#include <linux/ctype.h>
#include <linux/log2.h>
#include <linux/crc16.h>
#include <linux/dax.h>
#include <linux/cleancache.h>
#include <linux/uaccess.h>
#include <linux/iversion.h>
#include <linux/unicode.h>

#include <linux/kthread.h>
#include <linux/freezer.h>

#include "ext4.h"
#include "ext4_extents.h"	/* Needed for trace points definition */
#include "ext4_jbd2.h"
#include "xattr.h"
#include "acl.h"
#include "mballoc.h"
#include "fsmap.h"
#include "../mount.h"

#define CREATE_TRACE_POINTS
#include <trace/events/ext4.h>

void (*ufs_debug_func)(void *) = NULL;

static struct ext4_lazy_init *ext4_li_info;
static struct mutex ext4_li_mtx;
static struct ratelimit_state ext4_mount_msg_ratelimit;

static int ext4_load_journal(struct super_block *, struct ext4_super_block *,
			     unsigned long journal_devnum);
static int ext4_show_options(struct seq_file *seq, struct dentry *root);
static int ext4_commit_super(struct super_block *sb, int sync);
static int ext4_mark_recovery_complete(struct super_block *sb,
					struct ext4_super_block *es);
static int ext4_clear_journal_err(struct super_block *sb,
				  struct ext4_super_block *es);
static int ext4_sync_fs(struct super_block *sb, int wait);
static int ext4_remount(struct super_block *sb, int *flags, char *data);
static int ext4_statfs(struct dentry *dentry, struct kstatfs *buf);
static int ext4_unfreeze(struct super_block *sb);
static int ext4_freeze(struct super_block *sb);
static struct dentry *ext4_mount(struct file_system_type *fs_type, int flags,
		       const char *dev_name, void *data);
static inline int ext2_feature_set_ok(struct super_block *sb);
static inline int ext3_feature_set_ok(struct super_block *sb);
static int ext4_feature_set_ok(struct super_block *sb, int readonly);
static void ext4_destroy_lazyinit_thread(void);
static void ext4_unregister_li_request(struct super_block *sb);
static void ext4_clear_request_list(void);
static struct inode *ext4_get_journal_inode(struct super_block *sb,
					    unsigned int journal_inum);

/*
 * Lock ordering
 *
 * Note the difference between i_mmap_sem (EXT4_I(inode)->i_mmap_sem) and
 * i_mmap_rwsem (inode->i_mmap_rwsem)!
 *
 * page fault path:
 * mmap_sem -> sb_start_pagefault -> i_mmap_sem (r) -> transaction start ->
 *   page lock -> i_data_sem (rw)
 *
 * buffered write path:
 * sb_start_write -> i_mutex -> mmap_sem
 * sb_start_write -> i_mutex -> transaction start -> page lock ->
 *   i_data_sem (rw)
 *
 * truncate:
 * sb_start_write -> i_mutex -> i_mmap_sem (w) -> i_mmap_rwsem (w) -> page lock
 * sb_start_write -> i_mutex -> i_mmap_sem (w) -> transaction start ->
 *   i_data_sem (rw)
 *
 * direct IO:
 * sb_start_write -> i_mutex -> mmap_sem
 * sb_start_write -> i_mutex -> transaction start -> i_data_sem (rw)
 *
 * writepages:
 * transaction start -> page lock(s) -> i_data_sem (rw)
 */

#if !defined(CONFIG_EXT2_FS) && !defined(CONFIG_EXT2_FS_MODULE) && defined(CONFIG_EXT4_USE_FOR_EXT2)
static struct file_system_type ext2_fs_type = {
	.owner		= THIS_MODULE,
	.name		= "ext2",
	.mount		= ext4_mount,
	.kill_sb	= kill_block_super,
	.fs_flags	= FS_REQUIRES_DEV,
};
MODULE_ALIAS_FS("ext2");
MODULE_ALIAS("ext2");
#define IS_EXT2_SB(sb) ((sb)->s_bdev->bd_holder == &ext2_fs_type)
#else
#define IS_EXT2_SB(sb) (0)
#endif


static struct file_system_type ext3_fs_type = {
	.owner		= THIS_MODULE,
	.name		= "ext3",
	.mount		= ext4_mount,
	.kill_sb	= kill_block_super,
	.fs_flags	= FS_REQUIRES_DEV,
};
MODULE_ALIAS_FS("ext3");
MODULE_ALIAS("ext3");
#define IS_EXT3_SB(sb) ((sb)->s_bdev->bd_holder == &ext3_fs_type)

/*
 * This works like sb_bread() except it uses ERR_PTR for error
 * returns.  Currently with sb_bread it's impossible to distinguish
 * between ENOMEM and EIO situations (since both result in a NULL
 * return.
 */
struct buffer_head *
ext4_sb_bread(struct super_block *sb, sector_t block, int op_flags)
{
	struct buffer_head *bh = sb_getblk(sb, block);

	if (bh == NULL)
		return ERR_PTR(-ENOMEM);
	if (buffer_uptodate(bh))
		return bh;
	ll_rw_block(REQ_OP_READ, REQ_META | op_flags, 1, &bh);
	wait_on_buffer(bh);
	if (buffer_uptodate(bh))
		return bh;
	put_bh(bh);
	return ERR_PTR(-EIO);
}

static int ext4_verify_csum_type(struct super_block *sb,
				 struct ext4_super_block *es)
{
	if (!ext4_has_feature_metadata_csum(sb))
		return 1;

	return es->s_checksum_type == EXT4_CRC32C_CHKSUM;
}

static __le32 ext4_superblock_csum(struct super_block *sb,
				   struct ext4_super_block *es)
{
	struct ext4_sb_info *sbi = EXT4_SB(sb);
	int offset = offsetof(struct ext4_super_block, s_checksum);
	__u32 csum;

	csum = ext4_chksum(sbi, ~0, (char *)es, offset);

	return cpu_to_le32(csum);
}

static int ext4_superblock_csum_verify(struct super_block *sb,
				       struct ext4_super_block *es)
{
	if (!ext4_has_metadata_csum(sb))
		return 1;

	return es->s_checksum == ext4_superblock_csum(sb, es);
}

void ext4_superblock_csum_set(struct super_block *sb)
{
	struct ext4_super_block *es = EXT4_SB(sb)->s_es;

	if (!ext4_has_metadata_csum(sb))
		return;

	es->s_checksum = ext4_superblock_csum(sb, es);
}

void *ext4_kvmalloc(size_t size, gfp_t flags)
{
	void *ret;

	ret = kmalloc(size, flags | __GFP_NOWARN);
	if (!ret)
		ret = __vmalloc(size, flags, PAGE_KERNEL);
	return ret;
}

void *ext4_kvzalloc(size_t size, gfp_t flags)
{
	void *ret;

	ret = kzalloc(size, flags | __GFP_NOWARN);
	if (!ret)
		ret = __vmalloc(size, flags | __GFP_ZERO, PAGE_KERNEL);
	return ret;
}

ext4_fsblk_t ext4_block_bitmap(struct super_block *sb,
			       struct ext4_group_desc *bg)
{
	return le32_to_cpu(bg->bg_block_bitmap_lo) |
		(EXT4_DESC_SIZE(sb) >= EXT4_MIN_DESC_SIZE_64BIT ?
		 (ext4_fsblk_t)le32_to_cpu(bg->bg_block_bitmap_hi) << 32 : 0);
}

ext4_fsblk_t ext4_inode_bitmap(struct super_block *sb,
			       struct ext4_group_desc *bg)
{
	return le32_to_cpu(bg->bg_inode_bitmap_lo) |
		(EXT4_DESC_SIZE(sb) >= EXT4_MIN_DESC_SIZE_64BIT ?
		 (ext4_fsblk_t)le32_to_cpu(bg->bg_inode_bitmap_hi) << 32 : 0);
}

ext4_fsblk_t ext4_inode_table(struct super_block *sb,
			      struct ext4_group_desc *bg)
{
	return le32_to_cpu(bg->bg_inode_table_lo) |
		(EXT4_DESC_SIZE(sb) >= EXT4_MIN_DESC_SIZE_64BIT ?
		 (ext4_fsblk_t)le32_to_cpu(bg->bg_inode_table_hi) << 32 : 0);
}

__u32 ext4_free_group_clusters(struct super_block *sb,
			       struct ext4_group_desc *bg)
{
	return le16_to_cpu(bg->bg_free_blocks_count_lo) |
		(EXT4_DESC_SIZE(sb) >= EXT4_MIN_DESC_SIZE_64BIT ?
		 (__u32)le16_to_cpu(bg->bg_free_blocks_count_hi) << 16 : 0);
}

__u32 ext4_free_inodes_count(struct super_block *sb,
			      struct ext4_group_desc *bg)
{
	return le16_to_cpu(bg->bg_free_inodes_count_lo) |
		(EXT4_DESC_SIZE(sb) >= EXT4_MIN_DESC_SIZE_64BIT ?
		 (__u32)le16_to_cpu(bg->bg_free_inodes_count_hi) << 16 : 0);
}

__u32 ext4_used_dirs_count(struct super_block *sb,
			      struct ext4_group_desc *bg)
{
	return le16_to_cpu(bg->bg_used_dirs_count_lo) |
		(EXT4_DESC_SIZE(sb) >= EXT4_MIN_DESC_SIZE_64BIT ?
		 (__u32)le16_to_cpu(bg->bg_used_dirs_count_hi) << 16 : 0);
}

__u32 ext4_itable_unused_count(struct super_block *sb,
			      struct ext4_group_desc *bg)
{
	return le16_to_cpu(bg->bg_itable_unused_lo) |
		(EXT4_DESC_SIZE(sb) >= EXT4_MIN_DESC_SIZE_64BIT ?
		 (__u32)le16_to_cpu(bg->bg_itable_unused_hi) << 16 : 0);
}

void ext4_block_bitmap_set(struct super_block *sb,
			   struct ext4_group_desc *bg, ext4_fsblk_t blk)
{
	bg->bg_block_bitmap_lo = cpu_to_le32((u32)blk);
	if (EXT4_DESC_SIZE(sb) >= EXT4_MIN_DESC_SIZE_64BIT)
		bg->bg_block_bitmap_hi = cpu_to_le32(blk >> 32);
}

void ext4_inode_bitmap_set(struct super_block *sb,
			   struct ext4_group_desc *bg, ext4_fsblk_t blk)
{
	bg->bg_inode_bitmap_lo  = cpu_to_le32((u32)blk);
	if (EXT4_DESC_SIZE(sb) >= EXT4_MIN_DESC_SIZE_64BIT)
		bg->bg_inode_bitmap_hi = cpu_to_le32(blk >> 32);
}

void ext4_inode_table_set(struct super_block *sb,
			  struct ext4_group_desc *bg, ext4_fsblk_t blk)
{
	bg->bg_inode_table_lo = cpu_to_le32((u32)blk);
	if (EXT4_DESC_SIZE(sb) >= EXT4_MIN_DESC_SIZE_64BIT)
		bg->bg_inode_table_hi = cpu_to_le32(blk >> 32);
}

void ext4_free_group_clusters_set(struct super_block *sb,
				  struct ext4_group_desc *bg, __u32 count)
{
	bg->bg_free_blocks_count_lo = cpu_to_le16((__u16)count);
	if (EXT4_DESC_SIZE(sb) >= EXT4_MIN_DESC_SIZE_64BIT)
		bg->bg_free_blocks_count_hi = cpu_to_le16(count >> 16);
}

void ext4_free_inodes_set(struct super_block *sb,
			  struct ext4_group_desc *bg, __u32 count)
{
	bg->bg_free_inodes_count_lo = cpu_to_le16((__u16)count);
	if (EXT4_DESC_SIZE(sb) >= EXT4_MIN_DESC_SIZE_64BIT)
		bg->bg_free_inodes_count_hi = cpu_to_le16(count >> 16);
}

void ext4_used_dirs_set(struct super_block *sb,
			  struct ext4_group_desc *bg, __u32 count)
{
	bg->bg_used_dirs_count_lo = cpu_to_le16((__u16)count);
	if (EXT4_DESC_SIZE(sb) >= EXT4_MIN_DESC_SIZE_64BIT)
		bg->bg_used_dirs_count_hi = cpu_to_le16(count >> 16);
}

void ext4_itable_unused_set(struct super_block *sb,
			  struct ext4_group_desc *bg, __u32 count)
{
	bg->bg_itable_unused_lo = cpu_to_le16((__u16)count);
	if (EXT4_DESC_SIZE(sb) >= EXT4_MIN_DESC_SIZE_64BIT)
		bg->bg_itable_unused_hi = cpu_to_le16(count >> 16);
}

static void __ext4_update_tstamp(__le32 *lo, __u8 *hi)
{
	time64_t now = ktime_get_real_seconds();

	now = clamp_val(now, 0, (1ull << 40) - 1);

	*lo = cpu_to_le32(lower_32_bits(now));
	*hi = upper_32_bits(now);
}

static time64_t __ext4_get_tstamp(__le32 *lo, __u8 *hi)
{
	return ((time64_t)(*hi) << 32) + le32_to_cpu(*lo);
}
#define ext4_update_tstamp(es, tstamp) \
	__ext4_update_tstamp(&(es)->tstamp, &(es)->tstamp ## _hi)
#define ext4_get_tstamp(es, tstamp) \
	__ext4_get_tstamp(&(es)->tstamp, &(es)->tstamp ## _hi)

static void __save_error_info(struct super_block *sb, const char *func,
			    unsigned int line)
{
	struct ext4_super_block *es = EXT4_SB(sb)->s_es;

	EXT4_SB(sb)->s_mount_state |= EXT4_ERROR_FS;
	if (bdev_read_only(sb->s_bdev))
		return;
	es->s_state |= cpu_to_le16(EXT4_ERROR_FS);
	ext4_update_tstamp(es, s_last_error_time);
	strncpy(es->s_last_error_func, func, sizeof(es->s_last_error_func));
	es->s_last_error_line = cpu_to_le32(line);
	if (!es->s_first_error_time) {
		es->s_first_error_time = es->s_last_error_time;
		es->s_first_error_time_hi = es->s_last_error_time_hi;
		strncpy(es->s_first_error_func, func,
			sizeof(es->s_first_error_func));
		es->s_first_error_line = cpu_to_le32(line);
		es->s_first_error_ino = es->s_last_error_ino;
		es->s_first_error_block = es->s_last_error_block;
	}
	/*
	 * Start the daily error reporting function if it hasn't been
	 * started already
	 */
	if (!es->s_error_count)
		mod_timer(&EXT4_SB(sb)->s_err_report, jiffies + 24*60*60*HZ);
	le32_add_cpu(&es->s_error_count, 1);
}

/* @fs.sec -- ed6287f38b4c758f36cd7864940cdbd81e26efee -- */
extern int ignore_fs_panic;

static void save_error_info(struct super_block *sb, const char *func,
			    unsigned int line)
{
	if (unlikely(ignore_fs_panic))
		return;
	__save_error_info(sb, func, line);
	if (!bdev_read_only(sb->s_bdev))
		ext4_commit_super(sb, 1);
}

/*
 * The del_gendisk() function uninitializes the disk-specific data
 * structures, including the bdi structure, without telling anyone
 * else.  Once this happens, any attempt to call mark_buffer_dirty()
 * (for example, by ext4_commit_super), will cause a kernel OOPS.
 * This is a kludge to prevent these oops until we can put in a proper
 * hook in del_gendisk() to inform the VFS and file system layers.
 */
static int block_device_ejected(struct super_block *sb)
{
	struct inode *bd_inode = sb->s_bdev->bd_inode;
	struct backing_dev_info *bdi = inode_to_bdi(bd_inode);

	return bdi->dev == NULL;
}

static void ext4_journal_commit_callback(journal_t *journal, transaction_t *txn)
{
	struct super_block		*sb = journal->j_private;
	struct ext4_sb_info		*sbi = EXT4_SB(sb);
	int				error = is_journal_aborted(journal);
	struct ext4_journal_cb_entry	*jce;

	BUG_ON(txn->t_state == T_FINISHED);

	ext4_process_freed_data(sb, txn->t_tid);

	spin_lock(&sbi->s_md_lock);
	while (!list_empty(&txn->t_private_list)) {
		jce = list_entry(txn->t_private_list.next,
				 struct ext4_journal_cb_entry, jce_list);
		list_del_init(&jce->jce_list);
		spin_unlock(&sbi->s_md_lock);
		jce->jce_func(sb, jce, error);
		spin_lock(&sbi->s_md_lock);
	}
	spin_unlock(&sbi->s_md_lock);
}

static bool system_going_down(void)
{
	return system_state == SYSTEM_HALT || system_state == SYSTEM_POWER_OFF
		|| system_state == SYSTEM_RESTART;
}

/* Deal with the reporting of failure conditions on a filesystem such as
 * inconsistencies detected or read IO failures.
 *
 * On ext2, we can store the error state of the filesystem in the
 * superblock.  That is not possible on ext4, because we may have other
 * write ordering constraints on the superblock which prevent us from
 * writing it out straight away; and given that the journal is about to
 * be aborted, we can't rely on the current, or future, transactions to
 * write out the superblock safely.
 *
 * We'll just use the jbd2_journal_abort() error code to record an error in
 * the journal instead.  On recovery, the journal will complain about
 * that error until we've noted it down and cleared it.
 */

/* @fs.sec -- 10e386db3959e3c02220744400a053e7807e07ad -- */
static void ext4_handle_error(struct super_block *sb, char *buf)
{
	if (test_opt(sb, WARN_ON_ERROR))
		WARN_ON_ONCE(1);

	if (sb_rdonly(sb) || ignore_fs_panic)
		return;

	if (!test_opt(sb, ERRORS_CONT)) {
		journal_t *journal = EXT4_SB(sb)->s_journal;

		EXT4_SB(sb)->s_mount_flags |= EXT4_MF_FS_ABORTED;
		if (journal)
			jbd2_journal_abort(journal, -EIO);
	}
	/*
	 * We force ERRORS_RO behavior when system is rebooting. Otherwise we
	 * could panic during 'reboot -f' as the underlying device got already
	 * disabled.
	 */
	if (test_opt(sb, ERRORS_RO) || system_going_down()) {
		ext4_msg(sb, KERN_CRIT, "Remounting filesystem read-only");
		/*
		 * Make sure updated value of ->s_mount_flags will be visible
		 * before ->s_flags update
		 */
		smp_wmb();
		sb->s_flags |= SB_RDONLY;
	} else if (test_opt(sb, ERRORS_PANIC)) {
		if (EXT4_SB(sb)->s_journal &&
		  !(EXT4_SB(sb)->s_journal->j_flags & JBD2_REC_ERR))
			return;
		if (ufs_debug_func)
			ufs_debug_func(NULL);
		panic("EXT4(%s:%s\n", sb->s_id, buf?buf:"no message)");
	}
}

#define ext4_error_ratelimit(sb)					\
		___ratelimit(&(EXT4_SB(sb)->s_err_ratelimit_state),	\
			     "EXT4-fs error")

void __ext4_error(struct super_block *sb, const char *function,
		  unsigned int line, const char *fmt, ...)
{
	struct va_format vaf;
	va_list args;
	char *page_buf = NULL;

	if (unlikely(ext4_forced_shutdown(EXT4_SB(sb))))
		return;

	trace_ext4_error(sb, function, line);
	if (ext4_error_ratelimit(sb)) {
		va_start(args, fmt);
		vaf.fmt = fmt;
		vaf.va = &args;
		printk(KERN_CRIT
		       "EXT4-fs error (device %s): %s:%d: comm %s: %pV\n",
		       sb->s_id, function, line, current->comm, &vaf);
		page_buf = (char *)__get_free_page(GFP_ATOMIC);
		if (page_buf)
			sprintf(page_buf, "%s:%u:%pV)"
				"Keep this device after RDX, do not reboot",
				function, line, &vaf);
		else
			printk(KERN_ERR "__ext4_error:"
				"failed to allocate page buf for panic msg\n");
		va_end(args);
	}
	save_error_info(sb, function, line);
	ext4_handle_error(sb, page_buf);
	if (page_buf)
		free_page((unsigned long)page_buf);
}

void __ext4_error_inode(struct inode *inode, const char *function,
			unsigned int line, ext4_fsblk_t block,
			const char *fmt, ...)
{
	va_list args;
	struct va_format vaf;
	struct ext4_super_block *es = EXT4_SB(inode->i_sb)->s_es;
	char *page_buf = NULL;

	if (unlikely(ext4_forced_shutdown(EXT4_SB(inode->i_sb))))
		return;

	trace_ext4_error(inode->i_sb, function, line);
	es->s_last_error_ino = cpu_to_le32(inode->i_ino);
	es->s_last_error_block = cpu_to_le64(block);
	if (ext4_error_ratelimit(inode->i_sb)) {
		va_start(args, fmt);
		vaf.fmt = fmt;
		vaf.va = &args;
		if (block)
			printk(KERN_CRIT "EXT4-fs error (device %s): %s:%d: "
			       "inode #%lu: block %llu: comm %s: %pV\n",
			       inode->i_sb->s_id, function, line, inode->i_ino,
			       block, current->comm, &vaf);
		else
			printk(KERN_CRIT "EXT4-fs error (device %s): %s:%d: "
			       "inode #%lu: comm %s: %pV\n",
			       inode->i_sb->s_id, function, line, inode->i_ino,
			       current->comm, &vaf);
		page_buf = (char *)__get_free_page(GFP_ATOMIC);
		if (page_buf)
			sprintf(page_buf, "%s:%u:%pV)"
				"Keep this device after RDX, do not reboot",
				function, line, &vaf);
		else
			printk(KERN_ERR "__ext4_error:"
				"failed to allocate page buf for panic msg\n");
		va_end(args);
	}
	save_error_info(inode->i_sb, function, line);
	ext4_handle_error(inode->i_sb, page_buf);
	if (page_buf)
		free_page((unsigned long)page_buf);
}

void __ext4_error_file(struct file *file, const char *function,
		       unsigned int line, ext4_fsblk_t block,
		       const char *fmt, ...)
{
	va_list args;
	struct va_format vaf;
	struct ext4_super_block *es;
	struct inode *inode = file_inode(file);
	char pathname[80], *path;
	char *page_buf = NULL;

	if (unlikely(ext4_forced_shutdown(EXT4_SB(inode->i_sb))))
		return;

	trace_ext4_error(inode->i_sb, function, line);
	es = EXT4_SB(inode->i_sb)->s_es;
	es->s_last_error_ino = cpu_to_le32(inode->i_ino);
	if (ext4_error_ratelimit(inode->i_sb)) {
		path = file_path(file, pathname, sizeof(pathname));
		if (IS_ERR(path))
			path = "(unknown)";
		va_start(args, fmt);
		vaf.fmt = fmt;
		vaf.va = &args;
		if (block)
			printk(KERN_CRIT
			       "EXT4-fs error (device %s): %s:%d: inode #%lu: "
			       "block %llu: comm %s: path %s: %pV\n",
			       inode->i_sb->s_id, function, line, inode->i_ino,
			       block, current->comm, path, &vaf);
		else
			printk(KERN_CRIT
			       "EXT4-fs error (device %s): %s:%d: inode #%lu: "
			       "comm %s: path %s: %pV\n",
			       inode->i_sb->s_id, function, line, inode->i_ino,
			       current->comm, path, &vaf);
		page_buf = (char *)__get_free_page(GFP_ATOMIC);
		if (page_buf)
			sprintf(page_buf, "%s:%u:%pV)"
				"Keep this device after RDX, do not reboot",
				function, line, &vaf);
		else
			printk(KERN_ERR "__ext4_error:"
				"failed to allocate page buf for panic msg\n");
		va_end(args);
	}
	save_error_info(inode->i_sb, function, line);
	ext4_handle_error(inode->i_sb, page_buf);
	if (page_buf)
		free_page((unsigned long)page_buf);
}

const char *ext4_decode_error(struct super_block *sb, int errno,
			      char nbuf[16])
{
	char *errstr = NULL;

	switch (errno) {
	case -EFSCORRUPTED:
		errstr = "Corrupt filesystem";
		break;
	case -EFSBADCRC:
		errstr = "Filesystem failed CRC";
		break;
	case -EIO:
		errstr = "IO failure";
		break;
	case -ENOMEM:
		errstr = "Out of memory";
		break;
	case -EROFS:
		if (!sb || (EXT4_SB(sb)->s_journal &&
			    EXT4_SB(sb)->s_journal->j_flags & JBD2_ABORT))
			errstr = "Journal has aborted";
		else
			errstr = "Readonly filesystem";
		break;
	default:
		/* If the caller passed in an extra buffer for unknown
		 * errors, textualise them now.  Else we just return
		 * NULL. */
		if (nbuf) {
			/* Check for truncated error codes... */
			if (snprintf(nbuf, 16, "error %d", -errno) >= 0)
				errstr = nbuf;
		}
		break;
	}

	return errstr;
}

/* __ext4_std_error decodes expected errors from journaling functions
 * automatically and invokes the appropriate error response.  */

void __ext4_std_error(struct super_block *sb, const char *function,
		      unsigned int line, int errno)
{
	char nbuf[16];
	const char *errstr;
	char *page_buf = NULL;

	if (unlikely(ext4_forced_shutdown(EXT4_SB(sb))))
		return;

	/* Special case: if the error is EROFS, and we're not already
	 * inside a transaction, then there's really no point in logging
	 * an error. */
	if (errno == -EROFS && journal_current_handle() == NULL && sb_rdonly(sb))
		return;

	if (ext4_error_ratelimit(sb)) {
		errstr = ext4_decode_error(sb, errno, nbuf);
		printk(KERN_CRIT "EXT4-fs error (device %s) in %s:%d: %s\n",
		       sb->s_id, function, line, errstr);
	}

	save_error_info(sb, function, line);
	page_buf = (char *)__get_free_page(GFP_ATOMIC);
	if (page_buf)
		sprintf(page_buf, "%s:%u: <%s>", function, line,
				"__ext4_std_error");
	else
		printk(KERN_ERR "__ext4_error:"
				"failed to allocate page buf for panic msg\n");

	ext4_handle_error(sb, page_buf);
	if (page_buf)
		free_page((unsigned long)page_buf);
}

/*
 * ext4_abort is a much stronger failure handler than ext4_error.  The
 * abort function may be used to deal with unrecoverable failures such
 * as journal IO errors or ENOMEM at a critical moment in log management.
 *
 * We unconditionally force the filesystem into an ABORT|READONLY state,
 * unless the error response on the fs has been set to panic in which
 * case we take the easy way out and panic immediately.
 */

void __ext4_abort(struct super_block *sb, const char *function,
		unsigned int line, const char *fmt, ...)
{
	struct va_format vaf;
	va_list args;

	if (unlikely(ext4_forced_shutdown(EXT4_SB(sb))))
		return;

	save_error_info(sb, function, line);
	va_start(args, fmt);
	vaf.fmt = fmt;
	vaf.va = &args;
	printk(KERN_CRIT "EXT4-fs error (device %s): %s:%d: %pV\n",
	       sb->s_id, function, line, &vaf);
	va_end(args);

	if (sb_rdonly(sb) == 0) {
		ext4_msg(sb, KERN_CRIT, "Remounting filesystem read-only");
		EXT4_SB(sb)->s_mount_flags |= EXT4_MF_FS_ABORTED;
		/*
		 * Make sure updated value of ->s_mount_flags will be visible
		 * before ->s_flags update
		 */
		smp_wmb();
		sb->s_flags |= SB_RDONLY;
		if (EXT4_SB(sb)->s_journal)
			jbd2_journal_abort(EXT4_SB(sb)->s_journal, -EIO);
		save_error_info(sb, function, line);
	}
	if (test_opt(sb, ERRORS_PANIC) && !system_going_down()) {
		if (EXT4_SB(sb)->s_journal &&
		  !(EXT4_SB(sb)->s_journal->j_flags & JBD2_REC_ERR))
			return;
		if (ignore_fs_panic)
			return;
		if (ufs_debug_func)
			ufs_debug_func(NULL);
		panic("EXT4-fs panic from previous error\n");
	}
}

void __ext4_msg(struct super_block *sb,
		const char *prefix, const char *fmt, ...)
{
	struct va_format vaf;
	va_list args;

	if (!___ratelimit(&(EXT4_SB(sb)->s_msg_ratelimit_state), "EXT4-fs"))
		return;

	va_start(args, fmt);
	vaf.fmt = fmt;
	vaf.va = &args;
	printk("%sEXT4-fs (%s): %pV\n", prefix, sb->s_id, &vaf);
	va_end(args);
}

#define ext4_warning_ratelimit(sb)					\
		___ratelimit(&(EXT4_SB(sb)->s_warning_ratelimit_state),	\
			     "EXT4-fs warning")

void __ext4_warning(struct super_block *sb, const char *function,
		    unsigned int line, const char *fmt, ...)
{
	struct va_format vaf;
	va_list args;

	if (!ext4_warning_ratelimit(sb))
		return;

	va_start(args, fmt);
	vaf.fmt = fmt;
	vaf.va = &args;
	printk(KERN_WARNING "EXT4-fs warning (device %s): %s:%d: %pV\n",
	       sb->s_id, function, line, &vaf);
	va_end(args);
}

void __ext4_warning_inode(const struct inode *inode, const char *function,
			  unsigned int line, const char *fmt, ...)
{
	struct va_format vaf;
	va_list args;

	if (!ext4_warning_ratelimit(inode->i_sb))
		return;

	va_start(args, fmt);
	vaf.fmt = fmt;
	vaf.va = &args;
	printk(KERN_WARNING "EXT4-fs warning (device %s): %s:%d: "
	       "inode #%lu: comm %s: %pV\n", inode->i_sb->s_id,
	       function, line, inode->i_ino, current->comm, &vaf);
	va_end(args);
}

void __ext4_grp_locked_error(const char *function, unsigned int line,
			     struct super_block *sb, ext4_group_t grp,
			     unsigned long ino, ext4_fsblk_t block,
			     const char *fmt, ...)
__releases(bitlock)
__acquires(bitlock)
{
	struct va_format vaf;
	va_list args;
	struct ext4_super_block *es = EXT4_SB(sb)->s_es;
	char *page_buf = NULL;

	if (unlikely(ext4_forced_shutdown(EXT4_SB(sb))))
		return;

	trace_ext4_error(sb, function, line);
	es->s_last_error_ino = cpu_to_le32(ino);
	es->s_last_error_block = cpu_to_le64(block);
	__save_error_info(sb, function, line);

	if (ext4_error_ratelimit(sb)) {
		va_start(args, fmt);
		vaf.fmt = fmt;
		vaf.va = &args;
		printk(KERN_CRIT "EXT4-fs error (device %s): %s:%d: group %u, ",
		       sb->s_id, function, line, grp);
		if (ino)
			printk(KERN_CONT "inode %lu: ", ino);
		if (block)
			printk(KERN_CONT "block %llu:",
			       (unsigned long long) block);
		printk(KERN_CONT "%pV\n", &vaf);
		page_buf = (char *)__get_free_page(GFP_ATOMIC);
		if (page_buf)
			sprintf(page_buf, "%s:%u:%pV)"
				"Keep this device after RDX, do not reboot",
				function, line, &vaf);
		else
			printk(KERN_ERR "__ext4_error:"
				"failed to allocate page buf for panic msg\n");
		va_end(args);
	}

	if (test_opt(sb, WARN_ON_ERROR))
		WARN_ON_ONCE(1);

	if (test_opt(sb, ERRORS_CONT)) {
		ext4_commit_super(sb, 0);
		return;
	}

	ext4_unlock_group(sb, grp);
	ext4_commit_super(sb, 1);
	ext4_handle_error(sb, page_buf);
	if (page_buf)
		free_page((unsigned long)page_buf);
	/*
	 * We only get here in the ERRORS_RO case; relocking the group
	 * may be dangerous, but nothing bad will happen since the
	 * filesystem will have already been marked read/only and the
	 * journal has been aborted.  We return 1 as a hint to callers
	 * who might what to use the return value from
	 * ext4_grp_locked_error() to distinguish between the
	 * ERRORS_CONT and ERRORS_RO case, and perhaps return more
	 * aggressively from the ext4 function in question, with a
	 * more appropriate error code.
	 */
	ext4_lock_group(sb, grp);
	return;
}

void ext4_mark_group_bitmap_corrupted(struct super_block *sb,
				     ext4_group_t group,
				     unsigned int flags)
{
	struct ext4_sb_info *sbi = EXT4_SB(sb);
	struct ext4_group_info *grp = ext4_get_group_info(sb, group);
	struct ext4_group_desc *gdp = ext4_get_group_desc(sb, group, NULL);
	int ret;

	if (flags & EXT4_GROUP_INFO_BBITMAP_CORRUPT) {
		ret = ext4_test_and_set_bit(EXT4_GROUP_INFO_BBITMAP_CORRUPT_BIT,
					    &grp->bb_state);
		if (!ret)
			percpu_counter_sub(&sbi->s_freeclusters_counter,
					   grp->bb_free);
	}

	if (flags & EXT4_GROUP_INFO_IBITMAP_CORRUPT) {
		ret = ext4_test_and_set_bit(EXT4_GROUP_INFO_IBITMAP_CORRUPT_BIT,
					    &grp->bb_state);
		if (!ret && gdp) {
			int count;

			count = ext4_free_inodes_count(sb, gdp);
			percpu_counter_sub(&sbi->s_freeinodes_counter,
					   count);
		}
	}
}

void ext4_update_dynamic_rev(struct super_block *sb)
{
	struct ext4_super_block *es = EXT4_SB(sb)->s_es;

	if (le32_to_cpu(es->s_rev_level) > EXT4_GOOD_OLD_REV)
		return;

	ext4_warning(sb,
		     "updating to rev %d because of new feature flag, "
		     "running e2fsck is recommended",
		     EXT4_DYNAMIC_REV);

	es->s_first_ino = cpu_to_le32(EXT4_GOOD_OLD_FIRST_INO);
	es->s_inode_size = cpu_to_le16(EXT4_GOOD_OLD_INODE_SIZE);
	es->s_rev_level = cpu_to_le32(EXT4_DYNAMIC_REV);
	/* leave es->s_feature_*compat flags alone */
	/* es->s_uuid will be set by e2fsck if empty */

	/*
	 * The rest of the superblock fields should be zero, and if not it
	 * means they are likely already in use, so leave them alone.  We
	 * can leave it up to e2fsck to clean up any inconsistencies there.
	 */
}

/*
 * Open the external journal device
 */
static struct block_device *ext4_blkdev_get(dev_t dev, struct super_block *sb)
{
	struct block_device *bdev;
	char b[BDEVNAME_SIZE];

	bdev = blkdev_get_by_dev(dev, FMODE_READ|FMODE_WRITE|FMODE_EXCL, sb);
	if (IS_ERR(bdev))
		goto fail;
	return bdev;

fail:
	ext4_msg(sb, KERN_ERR, "failed to open journal device %s: %ld",
			__bdevname(dev, b), PTR_ERR(bdev));
	return NULL;
}

/*
 * Release the journal device
 */
static void ext4_blkdev_put(struct block_device *bdev)
{
	blkdev_put(bdev, FMODE_READ|FMODE_WRITE|FMODE_EXCL);
}

static void ext4_blkdev_remove(struct ext4_sb_info *sbi)
{
	struct block_device *bdev;
	bdev = sbi->journal_bdev;
	if (bdev) {
		ext4_blkdev_put(bdev);
		sbi->journal_bdev = NULL;
	}
}

static inline struct inode *orphan_list_entry(struct list_head *l)
{
	return &list_entry(l, struct ext4_inode_info, i_orphan)->vfs_inode;
}

static void dump_orphan_list(struct super_block *sb, struct ext4_sb_info *sbi)
{
	struct list_head *l;

	ext4_msg(sb, KERN_ERR, "sb orphan head is %d",
		 le32_to_cpu(sbi->s_es->s_last_orphan));

	printk(KERN_ERR "sb_info orphan list:\n");
	list_for_each(l, &sbi->s_orphan) {
		struct inode *inode = orphan_list_entry(l);
		printk(KERN_ERR "  "
		       "inode %s:%lu at %p: mode %o, nlink %d, next %d\n",
		       inode->i_sb->s_id, inode->i_ino, inode,
		       inode->i_mode, inode->i_nlink,
		       NEXT_ORPHAN(inode));
	}
}

#ifdef CONFIG_QUOTA
static int ext4_quota_off(struct super_block *sb, int type);

static inline void ext4_quota_off_umount(struct super_block *sb)
{
	int type;

	/* Use our quota_off function to clear inode flags etc. */
	for (type = 0; type < EXT4_MAXQUOTAS; type++)
		ext4_quota_off(sb, type);
}

/*
 * This is a helper function which is used in the mount/remount
 * codepaths (which holds s_umount) to fetch the quota file name.
 */
static inline char *get_qf_name(struct super_block *sb,
				struct ext4_sb_info *sbi,
				int type)
{
	return rcu_dereference_protected(sbi->s_qf_names[type],
					 lockdep_is_held(&sb->s_umount));
}
#else
static inline void ext4_quota_off_umount(struct super_block *sb)
{
}
#endif

static void ext4_put_super(struct super_block *sb)
{
	struct ext4_sb_info *sbi = EXT4_SB(sb);
	struct ext4_super_block *es = sbi->s_es;
	struct buffer_head **group_desc;
	struct flex_groups **flex_groups;
	int aborted = 0;
	int i, err;

	ext4_unregister_li_request(sb);
	ext4_quota_off_umount(sb);

	destroy_workqueue(sbi->rsv_conversion_wq);

	if (sbi->s_journal) {
		aborted = is_journal_aborted(sbi->s_journal);
		err = jbd2_journal_destroy(sbi->s_journal);
		sbi->s_journal = NULL;
		if ((err < 0) && !aborted)
			ext4_abort(sb, "Couldn't clean up the journal");
	}

	ext4_unregister_sysfs(sb);
	ext4_es_unregister_shrinker(sbi);
	del_timer_sync(&sbi->s_err_report);
	ext4_release_system_zone(sb);
	ext4_mb_release(sb);
	ext4_ext_release(sb);

	if (!sb_rdonly(sb) && !aborted) {
		ext4_clear_feature_journal_needs_recovery(sb);
		es->s_state = cpu_to_le16(sbi->s_mount_state);
	}
	if (!sb_rdonly(sb))
		ext4_commit_super(sb, 1);

	rcu_read_lock();
	group_desc = rcu_dereference(sbi->s_group_desc);
	for (i = 0; i < sbi->s_gdb_count; i++)
		brelse(group_desc[i]);
	kvfree(group_desc);
	flex_groups = rcu_dereference(sbi->s_flex_groups);
	if (flex_groups) {
		for (i = 0; i < sbi->s_flex_groups_allocated; i++)
			kvfree(flex_groups[i]);
		kvfree(flex_groups);
	}
	rcu_read_unlock();
	percpu_counter_destroy(&sbi->s_freeclusters_counter);
	percpu_counter_destroy(&sbi->s_freeinodes_counter);
	percpu_counter_destroy(&sbi->s_dirs_counter);
	percpu_counter_destroy(&sbi->s_dirtyclusters_counter);
	percpu_free_rwsem(&sbi->s_writepages_rwsem);
#ifdef CONFIG_QUOTA
	for (i = 0; i < EXT4_MAXQUOTAS; i++)
		kfree(get_qf_name(sb, sbi, i));
#endif

	/* Debugging code just in case the in-memory inode orphan list
	 * isn't empty.  The on-disk one can be non-empty if we've
	 * detected an error and taken the fs readonly, but the
	 * in-memory list had better be clean by this point. */
	if (!list_empty(&sbi->s_orphan))
		dump_orphan_list(sb, sbi);
	J_ASSERT(list_empty(&sbi->s_orphan));

	sync_blockdev(sb->s_bdev);
	invalidate_bdev(sb->s_bdev);
	if (sbi->journal_bdev && sbi->journal_bdev != sb->s_bdev) {
		/*
		 * Invalidate the journal device's buffers.  We don't want them
		 * floating about in memory - the physical journal device may
		 * hotswapped, and it breaks the `ro-after' testing code.
		 */
		sync_blockdev(sbi->journal_bdev);
		invalidate_bdev(sbi->journal_bdev);
		ext4_blkdev_remove(sbi);
	}
	if (sbi->s_ea_inode_cache) {
		ext4_xattr_destroy_cache(sbi->s_ea_inode_cache);
		sbi->s_ea_inode_cache = NULL;
	}
	if (sbi->s_ea_block_cache) {
		ext4_xattr_destroy_cache(sbi->s_ea_block_cache);
		sbi->s_ea_block_cache = NULL;
	}
	if (sbi->s_mmp_tsk)
		kthread_stop(sbi->s_mmp_tsk);
	brelse(sbi->s_sbh);
	sb->s_fs_info = NULL;
	/*
	 * Now that we are completely done shutting down the
	 * superblock, we need to actually destroy the kobject.
	 */
	kobject_put(&sbi->s_kobj);
	wait_for_completion(&sbi->s_kobj_unregister);
	if (sbi->s_chksum_driver)
		crypto_free_shash(sbi->s_chksum_driver);
	kfree(sbi->s_blockgroup_lock);
	fs_put_dax(sbi->s_daxdev);
	fscrypt_free_dummy_context(&sbi->s_dummy_enc_ctx);
#ifdef CONFIG_UNICODE
	utf8_unload(sb->s_encoding);
#endif
	kfree(sbi);
}

static struct kmem_cache *ext4_inode_cachep;

/*
 * Called inside transaction, so use GFP_NOFS
 */
static struct inode *ext4_alloc_inode(struct super_block *sb)
{
	struct ext4_inode_info *ei;

	ei = kmem_cache_alloc(ext4_inode_cachep, GFP_NOFS);
	if (!ei)
		return NULL;

	inode_set_iversion(&ei->vfs_inode, 1);
	spin_lock_init(&ei->i_raw_lock);
	INIT_LIST_HEAD(&ei->i_prealloc_list);
	spin_lock_init(&ei->i_prealloc_lock);
	ext4_es_init_tree(&ei->i_es_tree);
	rwlock_init(&ei->i_es_lock);
	INIT_LIST_HEAD(&ei->i_es_list);
	ei->i_es_all_nr = 0;
	ei->i_es_shk_nr = 0;
	ei->i_es_shrink_lblk = 0;
	ei->i_reserved_data_blocks = 0;
	ei->i_da_metadata_calc_len = 0;
	ei->i_da_metadata_calc_last_lblock = 0;
	spin_lock_init(&(ei->i_block_reservation_lock));
#ifdef CONFIG_QUOTA
	ei->i_reserved_quota = 0;
	memset(&ei->i_dquot, 0, sizeof(ei->i_dquot));
#endif
	ei->jinode = NULL;
	INIT_LIST_HEAD(&ei->i_rsv_conversion_list);
	spin_lock_init(&ei->i_completed_io_lock);
	ei->i_sync_tid = 0;
	ei->i_datasync_tid = 0;
	atomic_set(&ei->i_unwritten, 0);
	INIT_WORK(&ei->i_rsv_conversion_work, ext4_end_io_rsv_work);
	return &ei->vfs_inode;
}

static int ext4_drop_inode(struct inode *inode)
{
	int drop = generic_drop_inode(inode);

	if (!drop)
		drop = fscrypt_drop_inode(inode);

	trace_ext4_drop_inode(inode, drop);
	return drop;
}

static void ext4_i_callback(struct rcu_head *head)
{
	struct inode *inode = container_of(head, struct inode, i_rcu);

	fscrypt_free_inode(inode);

	kmem_cache_free(ext4_inode_cachep, EXT4_I(inode));
}

static void ext4_destroy_inode(struct inode *inode)
{
	if (!list_empty(&(EXT4_I(inode)->i_orphan))) {
		ext4_msg(inode->i_sb, KERN_ERR,
			 "Inode %lu (%p): orphan list check failed!",
			 inode->i_ino, EXT4_I(inode));
		print_hex_dump(KERN_INFO, "", DUMP_PREFIX_ADDRESS, 16, 4,
				EXT4_I(inode), sizeof(struct ext4_inode_info),
				true);
		dump_stack();
	}
	call_rcu(&inode->i_rcu, ext4_i_callback);
}

static void init_once(void *foo)
{
	struct ext4_inode_info *ei = (struct ext4_inode_info *) foo;

	INIT_LIST_HEAD(&ei->i_orphan);
	init_rwsem(&ei->xattr_sem);
	init_rwsem(&ei->i_data_sem);
	init_rwsem(&ei->i_mmap_sem);
	inode_init_once(&ei->vfs_inode);
}

static int __init init_inodecache(void)
{
	ext4_inode_cachep = kmem_cache_create_usercopy("ext4_inode_cache",
				sizeof(struct ext4_inode_info), 0,
				(SLAB_RECLAIM_ACCOUNT|SLAB_MEM_SPREAD|
					SLAB_ACCOUNT),
				offsetof(struct ext4_inode_info, i_data),
				sizeof_field(struct ext4_inode_info, i_data),
				init_once);
	if (ext4_inode_cachep == NULL)
		return -ENOMEM;
	return 0;
}

static void destroy_inodecache(void)
{
	/*
	 * Make sure all delayed rcu free inodes are flushed before we
	 * destroy cache.
	 */
	rcu_barrier();
	kmem_cache_destroy(ext4_inode_cachep);
}

void ext4_clear_inode(struct inode *inode)
{
	invalidate_inode_buffers(inode);
	clear_inode(inode);
	dquot_drop(inode);
	ext4_discard_preallocations(inode);
	ext4_es_remove_extent(inode, 0, EXT_MAX_BLOCKS);
	if (EXT4_I(inode)->jinode) {
		jbd2_journal_release_jbd_inode(EXT4_JOURNAL(inode),
					       EXT4_I(inode)->jinode);
		jbd2_free_inode(EXT4_I(inode)->jinode);
		EXT4_I(inode)->jinode = NULL;
	}
	fscrypt_put_encryption_info(inode);
	fsverity_cleanup_inode(inode);
}

static struct inode *ext4_nfs_get_inode(struct super_block *sb,
					u64 ino, u32 generation)
{
	struct inode *inode;

	/*
	 * Currently we don't know the generation for parent directory, so
	 * a generation of 0 means "accept any"
	 */
	inode = ext4_iget(sb, ino, EXT4_IGET_HANDLE);
	if (IS_ERR(inode))
		return ERR_CAST(inode);
	if (generation && inode->i_generation != generation) {
		iput(inode);
		return ERR_PTR(-ESTALE);
	}

	return inode;
}

static struct dentry *ext4_fh_to_dentry(struct super_block *sb, struct fid *fid,
					int fh_len, int fh_type)
{
	return generic_fh_to_dentry(sb, fid, fh_len, fh_type,
				    ext4_nfs_get_inode);
}

static struct dentry *ext4_fh_to_parent(struct super_block *sb, struct fid *fid,
					int fh_len, int fh_type)
{
	return generic_fh_to_parent(sb, fid, fh_len, fh_type,
				    ext4_nfs_get_inode);
}

static int ext4_nfs_commit_metadata(struct inode *inode)
{
	struct writeback_control wbc = {
		.sync_mode = WB_SYNC_ALL
	};

	trace_ext4_nfs_commit_metadata(inode);
	return ext4_write_inode(inode, &wbc);
}

/*
 * Try to release metadata pages (indirect blocks, directories) which are
 * mapped via the block device.  Since these pages could have journal heads
 * which would prevent try_to_free_buffers() from freeing them, we must use
 * jbd2 layer's try_to_free_buffers() function to release them.
 */
static int bdev_try_to_free_page(struct super_block *sb, struct page *page,
				 gfp_t wait)
{
	journal_t *journal = EXT4_SB(sb)->s_journal;

	WARN_ON(PageChecked(page));
	if (!page_has_buffers(page))
		return 0;
	if (journal)
		return jbd2_journal_try_to_free_buffers(journal, page,
						wait & ~__GFP_DIRECT_RECLAIM);
	return try_to_free_buffers(page);
}

#ifdef CONFIG_FS_ENCRYPTION
static int ext4_get_context(struct inode *inode, void *ctx, size_t len)
{
	return ext4_xattr_get(inode, EXT4_XATTR_INDEX_ENCRYPTION,
				 EXT4_XATTR_NAME_ENCRYPTION_CONTEXT, ctx, len);
}

static int ext4_set_context(struct inode *inode, const void *ctx, size_t len,
							void *fs_data)
{
	handle_t *handle = fs_data;
	int res, res2, credits, retries = 0;

	/*
	 * Encrypting the root directory is not allowed because e2fsck expects
	 * lost+found to exist and be unencrypted, and encrypting the root
	 * directory would imply encrypting the lost+found directory as well as
	 * the filename "lost+found" itself.
	 */
	if (inode->i_ino == EXT4_ROOT_INO)
		return -EPERM;

	if (WARN_ON_ONCE(IS_DAX(inode) && i_size_read(inode)))
		return -EINVAL;

	res = ext4_convert_inline_data(inode);
	if (res)
		return res;

	/*
	 * If a journal handle was specified, then the encryption context is
	 * being set on a new inode via inheritance and is part of a larger
	 * transaction to create the inode.  Otherwise the encryption context is
	 * being set on an existing inode in its own transaction.  Only in the
	 * latter case should the "retry on ENOSPC" logic be used.
	 */

	if (handle) {
		res = ext4_xattr_set_handle(handle, inode,
					    EXT4_XATTR_INDEX_ENCRYPTION,
					    EXT4_XATTR_NAME_ENCRYPTION_CONTEXT,
					    ctx, len, 0);
		if (!res) {
			ext4_set_inode_flag(inode, EXT4_INODE_ENCRYPT);
			ext4_clear_inode_state(inode,
					EXT4_STATE_MAY_INLINE_DATA);
			/*
			 * Update inode->i_flags - S_ENCRYPTED will be enabled,
			 * S_DAX may be disabled
			 */
			ext4_set_inode_flags(inode);
		}
		return res;
	}

	res = dquot_initialize(inode);
	if (res)
		return res;
retry:
	res = ext4_xattr_set_credits(inode, len, false /* is_create */,
				     &credits);
	if (res)
		return res;

	handle = ext4_journal_start(inode, EXT4_HT_MISC, credits);
	if (IS_ERR(handle))
		return PTR_ERR(handle);

	res = ext4_xattr_set_handle(handle, inode, EXT4_XATTR_INDEX_ENCRYPTION,
				    EXT4_XATTR_NAME_ENCRYPTION_CONTEXT,
				    ctx, len, 0);
	if (!res) {
		ext4_set_inode_flag(inode, EXT4_INODE_ENCRYPT);
		/*
		 * Update inode->i_flags - S_ENCRYPTED will be enabled,
		 * S_DAX may be disabled
		 */
		ext4_set_inode_flags(inode);
		res = ext4_mark_inode_dirty(handle, inode);
		if (res)
			EXT4_ERROR_INODE(inode, "Failed to mark inode dirty");
	}
	res2 = ext4_journal_stop(handle);

	if (res == -ENOSPC && ext4_should_retry_alloc(inode->i_sb, &retries))
		goto retry;
	if (!res)
		res = res2;
	return res;
}

static const union fscrypt_context *
ext4_get_dummy_context(struct super_block *sb)
{
	return EXT4_SB(sb)->s_dummy_enc_ctx.ctx;
}

static bool ext4_has_stable_inodes(struct super_block *sb)
{
	return ext4_has_feature_stable_inodes(sb);
}

static void ext4_get_ino_and_lblk_bits(struct super_block *sb,
				       int *ino_bits_ret, int *lblk_bits_ret)
{
	*ino_bits_ret = 8 * sizeof(EXT4_SB(sb)->s_es->s_inodes_count);
	*lblk_bits_ret = 8 * sizeof(ext4_lblk_t);
}

static bool ext4_inline_crypt_enabled(struct super_block *sb)
{
	return test_opt(sb, INLINECRYPT);
}

static const struct fscrypt_operations ext4_cryptops = {
	.key_prefix		= "ext4:",
	.get_context		= ext4_get_context,
	.set_context		= ext4_set_context,
	.get_dummy_context	= ext4_get_dummy_context,
	.empty_dir		= ext4_empty_dir,
	.max_namelen		= EXT4_NAME_LEN,
	.has_stable_inodes	= ext4_has_stable_inodes,
	.get_ino_and_lblk_bits	= ext4_get_ino_and_lblk_bits,
	.inline_crypt_enabled	= ext4_inline_crypt_enabled,
};
#endif

#ifdef CONFIG_QUOTA
static const char * const quotatypes[] = INITQFNAMES;
#define QTYPE2NAME(t) (quotatypes[t])

static int ext4_write_dquot(struct dquot *dquot);
static int ext4_acquire_dquot(struct dquot *dquot);
static int ext4_release_dquot(struct dquot *dquot);
static int ext4_mark_dquot_dirty(struct dquot *dquot);
static int ext4_write_info(struct super_block *sb, int type);
static int ext4_quota_on(struct super_block *sb, int type, int format_id,
			 const struct path *path);
static int ext4_quota_on_mount(struct super_block *sb, int type);
static ssize_t ext4_quota_read(struct super_block *sb, int type, char *data,
			       size_t len, loff_t off);
static ssize_t ext4_quota_write(struct super_block *sb, int type,
				const char *data, size_t len, loff_t off);
static int ext4_quota_enable(struct super_block *sb, int type, int format_id,
			     unsigned int flags);
static int ext4_enable_quotas(struct super_block *sb);
static int ext4_get_next_id(struct super_block *sb, struct kqid *qid);

static struct dquot **ext4_get_dquots(struct inode *inode)
{
	return EXT4_I(inode)->i_dquot;
}

static const struct dquot_operations ext4_quota_operations = {
	.get_reserved_space	= ext4_get_reserved_space,
	.write_dquot		= ext4_write_dquot,
	.acquire_dquot		= ext4_acquire_dquot,
	.release_dquot		= ext4_release_dquot,
	.mark_dirty		= ext4_mark_dquot_dirty,
	.write_info		= ext4_write_info,
	.alloc_dquot		= dquot_alloc,
	.destroy_dquot		= dquot_destroy,
	.get_projid		= ext4_get_projid,
	.get_inode_usage	= ext4_get_inode_usage,
	.get_next_id		= ext4_get_next_id,
};

static const struct quotactl_ops ext4_qctl_operations = {
	.quota_on	= ext4_quota_on,
	.quota_off	= ext4_quota_off,
	.quota_sync	= dquot_quota_sync,
	.get_state	= dquot_get_state,
	.set_info	= dquot_set_dqinfo,
	.get_dqblk	= dquot_get_dqblk,
	.set_dqblk	= dquot_set_dqblk,
	.get_nextdqblk	= dquot_get_next_dqblk,
};
#endif

static const struct super_operations ext4_sops = {
	.alloc_inode	= ext4_alloc_inode,
	.destroy_inode	= ext4_destroy_inode,
	.write_inode	= ext4_write_inode,
	.dirty_inode	= ext4_dirty_inode,
	.drop_inode	= ext4_drop_inode,
	.evict_inode	= ext4_evict_inode,
	.put_super	= ext4_put_super,
	.sync_fs	= ext4_sync_fs,
	.freeze_fs	= ext4_freeze,
	.unfreeze_fs	= ext4_unfreeze,
	.statfs		= ext4_statfs,
	.remount_fs	= ext4_remount,
	.show_options	= ext4_show_options,
#ifdef CONFIG_QUOTA
	.quota_read	= ext4_quota_read,
	.quota_write	= ext4_quota_write,
	.get_dquots	= ext4_get_dquots,
#endif
	.bdev_try_to_free_page = bdev_try_to_free_page,
};

static const struct export_operations ext4_export_ops = {
	.fh_to_dentry = ext4_fh_to_dentry,
	.fh_to_parent = ext4_fh_to_parent,
	.get_parent = ext4_get_parent,
	.commit_metadata = ext4_nfs_commit_metadata,
};

enum {
	Opt_bsd_df, Opt_minix_df, Opt_grpid, Opt_nogrpid,
	Opt_resgid, Opt_resuid, Opt_sb, Opt_err_cont, Opt_err_panic, Opt_err_ro,
	Opt_nouid32, Opt_debug, Opt_removed,
	Opt_user_xattr, Opt_nouser_xattr, Opt_acl, Opt_noacl,
	Opt_auto_da_alloc, Opt_noauto_da_alloc, Opt_noload,
	Opt_commit, Opt_min_batch_time, Opt_max_batch_time, Opt_journal_dev,
	Opt_journal_path, Opt_journal_checksum, Opt_journal_async_commit,
	Opt_abort, Opt_data_journal, Opt_data_ordered, Opt_data_writeback,
	Opt_data_err_abort, Opt_data_err_ignore, Opt_test_dummy_encryption,
	Opt_inlinecrypt,
	Opt_usrjquota, Opt_grpjquota, Opt_offusrjquota, Opt_offgrpjquota,
	Opt_jqfmt_vfsold, Opt_jqfmt_vfsv0, Opt_jqfmt_vfsv1, Opt_quota,
	Opt_noquota, Opt_barrier, Opt_nobarrier, Opt_err,
	Opt_usrquota, Opt_grpquota, Opt_prjquota, Opt_i_version, Opt_dax,
	Opt_stripe, Opt_delalloc, Opt_nodelalloc, Opt_warn_on_error,
	Opt_nowarn_on_error, Opt_mblk_io_submit,
	Opt_lazytime, Opt_nolazytime, Opt_debug_want_extra_isize,
	Opt_nomblk_io_submit, Opt_block_validity, Opt_noblock_validity,
	Opt_inode_readahead_blks, Opt_journal_ioprio,
	Opt_dioread_nolock, Opt_dioread_lock,
	Opt_discard, Opt_nodiscard, Opt_init_itable, Opt_noinit_itable,
	Opt_max_dir_size_kb, Opt_nojournal_checksum, Opt_nombcache,
};

static const match_table_t tokens = {
	{Opt_bsd_df, "bsddf"},
	{Opt_minix_df, "minixdf"},
	{Opt_grpid, "grpid"},
	{Opt_grpid, "bsdgroups"},
	{Opt_nogrpid, "nogrpid"},
	{Opt_nogrpid, "sysvgroups"},
	{Opt_resgid, "resgid=%u"},
	{Opt_resuid, "resuid=%u"},
	{Opt_sb, "sb=%u"},
	{Opt_err_cont, "errors=continue"},
	{Opt_err_panic, "errors=panic"},
	{Opt_err_ro, "errors=remount-ro"},
	{Opt_nouid32, "nouid32"},
	{Opt_debug, "debug"},
	{Opt_removed, "oldalloc"},
	{Opt_removed, "orlov"},
	{Opt_user_xattr, "user_xattr"},
	{Opt_nouser_xattr, "nouser_xattr"},
	{Opt_acl, "acl"},
	{Opt_noacl, "noacl"},
	{Opt_noload, "norecovery"},
	{Opt_noload, "noload"},
	{Opt_removed, "nobh"},
	{Opt_removed, "bh"},
	{Opt_commit, "commit=%u"},
	{Opt_min_batch_time, "min_batch_time=%u"},
	{Opt_max_batch_time, "max_batch_time=%u"},
	{Opt_journal_dev, "journal_dev=%u"},
	{Opt_journal_path, "journal_path=%s"},
	{Opt_journal_checksum, "journal_checksum"},
	{Opt_nojournal_checksum, "nojournal_checksum"},
	{Opt_journal_async_commit, "journal_async_commit"},
	{Opt_abort, "abort"},
	{Opt_data_journal, "data=journal"},
	{Opt_data_ordered, "data=ordered"},
	{Opt_data_writeback, "data=writeback"},
	{Opt_data_err_abort, "data_err=abort"},
	{Opt_data_err_ignore, "data_err=ignore"},
	{Opt_offusrjquota, "usrjquota="},
	{Opt_usrjquota, "usrjquota=%s"},
	{Opt_offgrpjquota, "grpjquota="},
	{Opt_grpjquota, "grpjquota=%s"},
	{Opt_jqfmt_vfsold, "jqfmt=vfsold"},
	{Opt_jqfmt_vfsv0, "jqfmt=vfsv0"},
	{Opt_jqfmt_vfsv1, "jqfmt=vfsv1"},
	{Opt_grpquota, "grpquota"},
	{Opt_noquota, "noquota"},
	{Opt_quota, "quota"},
	{Opt_usrquota, "usrquota"},
	{Opt_prjquota, "prjquota"},
	{Opt_barrier, "barrier=%u"},
	{Opt_barrier, "barrier"},
	{Opt_nobarrier, "nobarrier"},
	{Opt_i_version, "i_version"},
	{Opt_dax, "dax"},
	{Opt_stripe, "stripe=%u"},
	{Opt_delalloc, "delalloc"},
	{Opt_warn_on_error, "warn_on_error"},
	{Opt_nowarn_on_error, "nowarn_on_error"},
	{Opt_lazytime, "lazytime"},
	{Opt_nolazytime, "nolazytime"},
	{Opt_debug_want_extra_isize, "debug_want_extra_isize=%u"},
	{Opt_nodelalloc, "nodelalloc"},
	{Opt_removed, "mblk_io_submit"},
	{Opt_removed, "nomblk_io_submit"},
	{Opt_block_validity, "block_validity"},
	{Opt_noblock_validity, "noblock_validity"},
	{Opt_inode_readahead_blks, "inode_readahead_blks=%u"},
	{Opt_journal_ioprio, "journal_ioprio=%u"},
	{Opt_auto_da_alloc, "auto_da_alloc=%u"},
	{Opt_auto_da_alloc, "auto_da_alloc"},
	{Opt_noauto_da_alloc, "noauto_da_alloc"},
	{Opt_dioread_nolock, "dioread_nolock"},
	{Opt_dioread_lock, "dioread_lock"},
	{Opt_discard, "discard"},
	{Opt_nodiscard, "nodiscard"},
	{Opt_init_itable, "init_itable=%u"},
	{Opt_init_itable, "init_itable"},
	{Opt_noinit_itable, "noinit_itable"},
	{Opt_max_dir_size_kb, "max_dir_size_kb=%u"},
	{Opt_test_dummy_encryption, "test_dummy_encryption=%s"},
	{Opt_test_dummy_encryption, "test_dummy_encryption"},
	{Opt_inlinecrypt, "inlinecrypt"},
	{Opt_nombcache, "nombcache"},
	{Opt_nombcache, "no_mbcache"},	/* for backward compatibility */
	{Opt_removed, "check=none"},	/* mount option from ext2/3 */
	{Opt_removed, "nocheck"},	/* mount option from ext2/3 */
	{Opt_removed, "reservation"},	/* mount option from ext2/3 */
	{Opt_removed, "noreservation"}, /* mount option from ext2/3 */
	{Opt_removed, "journal=%u"},	/* mount option from ext2/3 */
	{Opt_err, NULL},
};

static ext4_fsblk_t get_sb_block(void **data)
{
	ext4_fsblk_t	sb_block;
	char		*options = (char *) *data;

	if (!options || strncmp(options, "sb=", 3) != 0)
		return 1;	/* Default location */

	options += 3;
	/* TODO: use simple_strtoll with >32bit ext4 */
	sb_block = simple_strtoul(options, &options, 0);
	if (*options && *options != ',') {
		printk(KERN_ERR "EXT4-fs: Invalid sb specification: %s\n",
		       (char *) *data);
		return 1;
	}
	if (*options == ',')
		options++;
	*data = (void *) options;

	return sb_block;
}

#define DEFAULT_JOURNAL_IOPRIO (IOPRIO_PRIO_VALUE(IOPRIO_CLASS_BE, 3))
static const char deprecated_msg[] =
	"Mount option \"%s\" will be removed by %s\n"
	"Contact linux-ext4@vger.kernel.org if you think we should keep it.\n";

#ifdef CONFIG_QUOTA
static int set_qf_name(struct super_block *sb, int qtype, substring_t *args)
{
	struct ext4_sb_info *sbi = EXT4_SB(sb);
	char *qname, *old_qname = get_qf_name(sb, sbi, qtype);
	int ret = -1;

	if (sb_any_quota_loaded(sb) && !old_qname) {
		ext4_msg(sb, KERN_ERR,
			"Cannot change journaled "
			"quota options when quota turned on");
		return -1;
	}
	if (ext4_has_feature_quota(sb)) {
		ext4_msg(sb, KERN_INFO, "Journaled quota options "
			 "ignored when QUOTA feature is enabled");
		return 1;
	}
	qname = match_strdup(args);
	if (!qname) {
		ext4_msg(sb, KERN_ERR,
			"Not enough memory for storing quotafile name");
		return -1;
	}
	if (old_qname) {
		if (strcmp(old_qname, qname) == 0)
			ret = 1;
		else
			ext4_msg(sb, KERN_ERR,
				 "%s quota file already specified",
				 QTYPE2NAME(qtype));
		goto errout;
	}
	if (strchr(qname, '/')) {
		ext4_msg(sb, KERN_ERR,
			"quotafile must be on filesystem root");
		goto errout;
	}
	rcu_assign_pointer(sbi->s_qf_names[qtype], qname);
	set_opt(sb, QUOTA);
	return 1;
errout:
	kfree(qname);
	return ret;
}

static int clear_qf_name(struct super_block *sb, int qtype)
{

	struct ext4_sb_info *sbi = EXT4_SB(sb);
	char *old_qname = get_qf_name(sb, sbi, qtype);

	if (sb_any_quota_loaded(sb) && old_qname) {
		ext4_msg(sb, KERN_ERR, "Cannot change journaled quota options"
			" when quota turned on");
		return -1;
	}
	rcu_assign_pointer(sbi->s_qf_names[qtype], NULL);
	synchronize_rcu();
	kfree(old_qname);
	return 1;
}
#endif

#define MOPT_SET	0x0001
#define MOPT_CLEAR	0x0002
#define MOPT_NOSUPPORT	0x0004
#define MOPT_EXPLICIT	0x0008
#define MOPT_CLEAR_ERR	0x0010
#define MOPT_GTE0	0x0020
#ifdef CONFIG_QUOTA
#define MOPT_Q		0
#define MOPT_QFMT	0x0040
#else
#define MOPT_Q		MOPT_NOSUPPORT
#define MOPT_QFMT	MOPT_NOSUPPORT
#endif
#define MOPT_DATAJ	0x0080
#define MOPT_NO_EXT2	0x0100
#define MOPT_NO_EXT3	0x0200
#define MOPT_EXT4_ONLY	(MOPT_NO_EXT2 | MOPT_NO_EXT3)
#define MOPT_STRING	0x0400

static const struct mount_opts {
	int	token;
	int	mount_opt;
	int	flags;
} ext4_mount_opts[] = {
	{Opt_minix_df, EXT4_MOUNT_MINIX_DF, MOPT_SET},
	{Opt_bsd_df, EXT4_MOUNT_MINIX_DF, MOPT_CLEAR},
	{Opt_grpid, EXT4_MOUNT_GRPID, MOPT_SET},
	{Opt_nogrpid, EXT4_MOUNT_GRPID, MOPT_CLEAR},
	{Opt_block_validity, EXT4_MOUNT_BLOCK_VALIDITY, MOPT_SET},
	{Opt_noblock_validity, EXT4_MOUNT_BLOCK_VALIDITY, MOPT_CLEAR},
	{Opt_dioread_nolock, EXT4_MOUNT_DIOREAD_NOLOCK,
	 MOPT_EXT4_ONLY | MOPT_SET},
	{Opt_dioread_lock, EXT4_MOUNT_DIOREAD_NOLOCK,
	 MOPT_EXT4_ONLY | MOPT_CLEAR},
	{Opt_discard, EXT4_MOUNT_DISCARD, MOPT_SET},
	{Opt_nodiscard, EXT4_MOUNT_DISCARD, MOPT_CLEAR},
	{Opt_delalloc, EXT4_MOUNT_DELALLOC,
	 MOPT_EXT4_ONLY | MOPT_SET | MOPT_EXPLICIT},
	{Opt_nodelalloc, EXT4_MOUNT_DELALLOC,
	 MOPT_EXT4_ONLY | MOPT_CLEAR},
	{Opt_warn_on_error, EXT4_MOUNT_WARN_ON_ERROR, MOPT_SET},
	{Opt_nowarn_on_error, EXT4_MOUNT_WARN_ON_ERROR, MOPT_CLEAR},
	{Opt_nojournal_checksum, EXT4_MOUNT_JOURNAL_CHECKSUM,
	 MOPT_EXT4_ONLY | MOPT_CLEAR},
	{Opt_journal_checksum, EXT4_MOUNT_JOURNAL_CHECKSUM,
	 MOPT_EXT4_ONLY | MOPT_SET | MOPT_EXPLICIT},
	{Opt_journal_async_commit, (EXT4_MOUNT_JOURNAL_ASYNC_COMMIT |
				    EXT4_MOUNT_JOURNAL_CHECKSUM),
	 MOPT_EXT4_ONLY | MOPT_SET | MOPT_EXPLICIT},
	{Opt_noload, EXT4_MOUNT_NOLOAD, MOPT_NO_EXT2 | MOPT_SET},
	{Opt_err_panic, EXT4_MOUNT_ERRORS_PANIC, MOPT_SET | MOPT_CLEAR_ERR},
	{Opt_err_ro, EXT4_MOUNT_ERRORS_RO, MOPT_SET | MOPT_CLEAR_ERR},
	{Opt_err_cont, EXT4_MOUNT_ERRORS_CONT, MOPT_SET | MOPT_CLEAR_ERR},
	{Opt_data_err_abort, EXT4_MOUNT_DATA_ERR_ABORT,
	 MOPT_NO_EXT2},
	{Opt_data_err_ignore, EXT4_MOUNT_DATA_ERR_ABORT,
	 MOPT_NO_EXT2},
	{Opt_barrier, EXT4_MOUNT_BARRIER, MOPT_SET},
	{Opt_nobarrier, EXT4_MOUNT_BARRIER, MOPT_CLEAR},
	{Opt_noauto_da_alloc, EXT4_MOUNT_NO_AUTO_DA_ALLOC, MOPT_SET},
	{Opt_auto_da_alloc, EXT4_MOUNT_NO_AUTO_DA_ALLOC, MOPT_CLEAR},
	{Opt_noinit_itable, EXT4_MOUNT_INIT_INODE_TABLE, MOPT_CLEAR},
	{Opt_commit, 0, MOPT_GTE0},
	{Opt_max_batch_time, 0, MOPT_GTE0},
	{Opt_min_batch_time, 0, MOPT_GTE0},
	{Opt_inode_readahead_blks, 0, MOPT_GTE0},
	{Opt_init_itable, 0, MOPT_GTE0},
	{Opt_dax, EXT4_MOUNT_DAX, MOPT_SET},
	{Opt_stripe, 0, MOPT_GTE0},
	{Opt_resuid, 0, MOPT_GTE0},
	{Opt_resgid, 0, MOPT_GTE0},
	{Opt_journal_dev, 0, MOPT_NO_EXT2 | MOPT_GTE0},
	{Opt_journal_path, 0, MOPT_NO_EXT2 | MOPT_STRING},
	{Opt_journal_ioprio, 0, MOPT_NO_EXT2 | MOPT_GTE0},
	{Opt_data_journal, EXT4_MOUNT_JOURNAL_DATA, MOPT_NO_EXT2 | MOPT_DATAJ},
	{Opt_data_ordered, EXT4_MOUNT_ORDERED_DATA, MOPT_NO_EXT2 | MOPT_DATAJ},
	{Opt_data_writeback, EXT4_MOUNT_WRITEBACK_DATA,
	 MOPT_NO_EXT2 | MOPT_DATAJ},
	{Opt_user_xattr, EXT4_MOUNT_XATTR_USER, MOPT_SET},
	{Opt_nouser_xattr, EXT4_MOUNT_XATTR_USER, MOPT_CLEAR},
#ifdef CONFIG_EXT4_FS_POSIX_ACL
	{Opt_acl, EXT4_MOUNT_POSIX_ACL, MOPT_SET},
	{Opt_noacl, EXT4_MOUNT_POSIX_ACL, MOPT_CLEAR},
#else
	{Opt_acl, 0, MOPT_NOSUPPORT},
	{Opt_noacl, 0, MOPT_NOSUPPORT},
#endif
	{Opt_nouid32, EXT4_MOUNT_NO_UID32, MOPT_SET},
	{Opt_debug, EXT4_MOUNT_DEBUG, MOPT_SET},
	{Opt_debug_want_extra_isize, 0, MOPT_GTE0},
	{Opt_quota, EXT4_MOUNT_QUOTA | EXT4_MOUNT_USRQUOTA, MOPT_SET | MOPT_Q},
	{Opt_usrquota, EXT4_MOUNT_QUOTA | EXT4_MOUNT_USRQUOTA,
							MOPT_SET | MOPT_Q},
	{Opt_grpquota, EXT4_MOUNT_QUOTA | EXT4_MOUNT_GRPQUOTA,
							MOPT_SET | MOPT_Q},
	{Opt_prjquota, EXT4_MOUNT_QUOTA | EXT4_MOUNT_PRJQUOTA,
							MOPT_SET | MOPT_Q},
	{Opt_noquota, (EXT4_MOUNT_QUOTA | EXT4_MOUNT_USRQUOTA |
		       EXT4_MOUNT_GRPQUOTA | EXT4_MOUNT_PRJQUOTA),
							MOPT_CLEAR | MOPT_Q},
	{Opt_usrjquota, 0, MOPT_Q},
	{Opt_grpjquota, 0, MOPT_Q},
	{Opt_offusrjquota, 0, MOPT_Q},
	{Opt_offgrpjquota, 0, MOPT_Q},
	{Opt_jqfmt_vfsold, QFMT_VFS_OLD, MOPT_QFMT},
	{Opt_jqfmt_vfsv0, QFMT_VFS_V0, MOPT_QFMT},
	{Opt_jqfmt_vfsv1, QFMT_VFS_V1, MOPT_QFMT},
	{Opt_max_dir_size_kb, 0, MOPT_GTE0},
	{Opt_test_dummy_encryption, 0, MOPT_STRING},
#ifdef CONFIG_FS_ENCRYPTION_INLINE_CRYPT
	{Opt_inlinecrypt, EXT4_MOUNT_INLINECRYPT, MOPT_SET},
#else
	{Opt_inlinecrypt, EXT4_MOUNT_INLINECRYPT, MOPT_NOSUPPORT},
#endif
	{Opt_nombcache, EXT4_MOUNT_NO_MBCACHE, MOPT_SET},
	{Opt_err, 0, 0}
};

#ifdef CONFIG_UNICODE
static const struct ext4_sb_encodings {
	__u16 magic;
	char *name;
	char *version;
} ext4_sb_encoding_map[] = {
	{EXT4_ENC_UTF8_12_1, "utf8", "12.1.0"},
};

static int ext4_sb_read_encoding(const struct ext4_super_block *es,
				 const struct ext4_sb_encodings **encoding,
				 __u16 *flags)
{
	__u16 magic = le16_to_cpu(es->s_encoding);
	int i;

	for (i = 0; i < ARRAY_SIZE(ext4_sb_encoding_map); i++)
		if (magic == ext4_sb_encoding_map[i].magic)
			break;

	if (i >= ARRAY_SIZE(ext4_sb_encoding_map))
		return -EINVAL;

	*encoding = &ext4_sb_encoding_map[i];
	*flags = le16_to_cpu(es->s_encoding_flags);

	return 0;
}
#endif

static int ext4_set_test_dummy_encryption(struct super_block *sb,
					  const char *opt,
					  const substring_t *arg,
					  bool is_remount)
{
#ifdef CONFIG_FS_ENCRYPTION
	struct ext4_sb_info *sbi = EXT4_SB(sb);
	int err;

	/*
	 * This mount option is just for testing, and it's not worthwhile to
	 * implement the extra complexity (e.g. RCU protection) that would be
	 * needed to allow it to be set or changed during remount.  We do allow
	 * it to be specified during remount, but only if there is no change.
	 */
	if (is_remount && !sbi->s_dummy_enc_ctx.ctx) {
		ext4_msg(sb, KERN_WARNING,
			 "Can't set test_dummy_encryption on remount");
		return -1;
	}
	err = fscrypt_set_test_dummy_encryption(sb, arg, &sbi->s_dummy_enc_ctx);
	if (err) {
		if (err == -EEXIST)
			ext4_msg(sb, KERN_WARNING,
				 "Can't change test_dummy_encryption on remount");
		else if (err == -EINVAL)
			ext4_msg(sb, KERN_WARNING,
				 "Value of option \"%s\" is unrecognized", opt);
		else
			ext4_msg(sb, KERN_WARNING,
				 "Error processing option \"%s\" [%d]",
				 opt, err);
		return -1;
	}
	ext4_msg(sb, KERN_WARNING, "Test dummy encryption mode enabled");
#else
	ext4_msg(sb, KERN_WARNING,
		 "Test dummy encryption mount option ignored");
#endif
	return 1;
}

static int handle_mount_opt(struct super_block *sb, char *opt, int token,
			    substring_t *args, unsigned long *journal_devnum,
			    unsigned int *journal_ioprio, int is_remount)
{
	struct ext4_sb_info *sbi = EXT4_SB(sb);
	const struct mount_opts *m;
	kuid_t uid;
	kgid_t gid;
	int arg = 0;

#ifdef CONFIG_QUOTA
	if (token == Opt_usrjquota)
		return set_qf_name(sb, USRQUOTA, &args[0]);
	else if (token == Opt_grpjquota)
		return set_qf_name(sb, GRPQUOTA, &args[0]);
	else if (token == Opt_offusrjquota)
		return clear_qf_name(sb, USRQUOTA);
	else if (token == Opt_offgrpjquota)
		return clear_qf_name(sb, GRPQUOTA);
#endif
	switch (token) {
	case Opt_noacl:
	case Opt_nouser_xattr:
		ext4_msg(sb, KERN_WARNING, deprecated_msg, opt, "3.5");
		break;
	case Opt_sb:
		return 1;	/* handled by get_sb_block() */
	case Opt_removed:
		ext4_msg(sb, KERN_WARNING, "Ignoring removed %s option", opt);
		return 1;
	case Opt_abort:
		sbi->s_mount_flags |= EXT4_MF_FS_ABORTED;
		return 1;
	case Opt_i_version:
		sb->s_flags |= SB_I_VERSION;
		return 1;
	case Opt_lazytime:
		sb->s_flags |= SB_LAZYTIME;
		return 1;
	case Opt_nolazytime:
		sb->s_flags &= ~SB_LAZYTIME;
		return 1;
	}

	for (m = ext4_mount_opts; m->token != Opt_err; m++)
		if (token == m->token)
			break;

	if (m->token == Opt_err) {
		ext4_msg(sb, KERN_ERR, "Unrecognized mount option \"%s\" "
			 "or missing value", opt);
		return -1;
	}

	if ((m->flags & MOPT_NO_EXT2) && IS_EXT2_SB(sb)) {
		ext4_msg(sb, KERN_ERR,
			 "Mount option \"%s\" incompatible with ext2", opt);
		return -1;
	}
	if ((m->flags & MOPT_NO_EXT3) && IS_EXT3_SB(sb)) {
		ext4_msg(sb, KERN_ERR,
			 "Mount option \"%s\" incompatible with ext3", opt);
		return -1;
	}

	if (args->from && !(m->flags & MOPT_STRING) && match_int(args, &arg))
		return -1;
	if (args->from && (m->flags & MOPT_GTE0) && (arg < 0))
		return -1;
	if (m->flags & MOPT_EXPLICIT) {
		if (m->mount_opt & EXT4_MOUNT_DELALLOC) {
			set_opt2(sb, EXPLICIT_DELALLOC);
		} else if (m->mount_opt & EXT4_MOUNT_JOURNAL_CHECKSUM) {
			set_opt2(sb, EXPLICIT_JOURNAL_CHECKSUM);
		} else
			return -1;
	}
	if (m->flags & MOPT_CLEAR_ERR)
		clear_opt(sb, ERRORS_MASK);
	if (token == Opt_noquota && sb_any_quota_loaded(sb)) {
		ext4_msg(sb, KERN_ERR, "Cannot change quota "
			 "options when quota turned on");
		return -1;
	}

	if (m->flags & MOPT_NOSUPPORT) {
		ext4_msg(sb, KERN_ERR, "%s option not supported", opt);
	} else if (token == Opt_commit) {
		if (arg == 0)
			arg = JBD2_DEFAULT_MAX_COMMIT_AGE;
		sbi->s_commit_interval = HZ * arg;
	} else if (token == Opt_debug_want_extra_isize) {
		if ((arg & 1) ||
		    (arg < 4) ||
		    (arg > (sbi->s_inode_size - EXT4_GOOD_OLD_INODE_SIZE))) {
			ext4_msg(sb, KERN_ERR,
				 "Invalid want_extra_isize %d", arg);
			return -1;
		}
		sbi->s_want_extra_isize = arg;
	} else if (token == Opt_max_batch_time) {
		sbi->s_max_batch_time = arg;
	} else if (token == Opt_min_batch_time) {
		sbi->s_min_batch_time = arg;
	} else if (token == Opt_inode_readahead_blks) {
		if (arg && (arg > (1 << 30) || !is_power_of_2(arg))) {
			ext4_msg(sb, KERN_ERR,
				 "EXT4-fs: inode_readahead_blks must be "
				 "0 or a power of 2 smaller than 2^31");
			return -1;
		}
		sbi->s_inode_readahead_blks = arg;
	} else if (token == Opt_init_itable) {
		set_opt(sb, INIT_INODE_TABLE);
		if (!args->from)
			arg = EXT4_DEF_LI_WAIT_MULT;
		sbi->s_li_wait_mult = arg;
	} else if (token == Opt_max_dir_size_kb) {
		sbi->s_max_dir_size_kb = arg;
	} else if (token == Opt_stripe) {
		sbi->s_stripe = arg;
	} else if (token == Opt_resuid) {
		uid = make_kuid(current_user_ns(), arg);
		if (!uid_valid(uid)) {
			ext4_msg(sb, KERN_ERR, "Invalid uid value %d", arg);
			return -1;
		}
		sbi->s_resuid = uid;
	} else if (token == Opt_resgid) {
		gid = make_kgid(current_user_ns(), arg);
		if (!gid_valid(gid)) {
			ext4_msg(sb, KERN_ERR, "Invalid gid value %d", arg);
			return -1;
		}
		sbi->s_resgid = gid;
	} else if (token == Opt_journal_dev) {
		if (is_remount) {
			ext4_msg(sb, KERN_ERR,
				 "Cannot specify journal on remount");
			return -1;
		}
		*journal_devnum = arg;
	} else if (token == Opt_journal_path) {
		char *journal_path;
		struct inode *journal_inode;
		struct path path;
		int error;

		if (is_remount) {
			ext4_msg(sb, KERN_ERR,
				 "Cannot specify journal on remount");
			return -1;
		}
		journal_path = match_strdup(&args[0]);
		if (!journal_path) {
			ext4_msg(sb, KERN_ERR, "error: could not dup "
				"journal device string");
			return -1;
		}

		error = kern_path(journal_path, LOOKUP_FOLLOW, &path);
		if (error) {
			ext4_msg(sb, KERN_ERR, "error: could not find "
				"journal device path: error %d", error);
			kfree(journal_path);
			return -1;
		}

		journal_inode = d_inode(path.dentry);
		if (!S_ISBLK(journal_inode->i_mode)) {
			ext4_msg(sb, KERN_ERR, "error: journal path %s "
				"is not a block device", journal_path);
			path_put(&path);
			kfree(journal_path);
			return -1;
		}

		*journal_devnum = new_encode_dev(journal_inode->i_rdev);
		path_put(&path);
		kfree(journal_path);
	} else if (token == Opt_journal_ioprio) {
		if (arg > 7) {
			ext4_msg(sb, KERN_ERR, "Invalid journal IO priority"
				 " (must be 0-7)");
			return -1;
		}
		*journal_ioprio =
			IOPRIO_PRIO_VALUE(IOPRIO_CLASS_BE, arg);
	} else if (token == Opt_test_dummy_encryption) {
		return ext4_set_test_dummy_encryption(sb, opt, &args[0],
						      is_remount);
	} else if (m->flags & MOPT_DATAJ) {
		if (is_remount) {
			if (!sbi->s_journal)
				ext4_msg(sb, KERN_WARNING, "Remounting file system with no journal so ignoring journalled data option");
			else if (test_opt(sb, DATA_FLAGS) != m->mount_opt) {
				ext4_msg(sb, KERN_ERR,
					 "Cannot change data mode on remount");
				return -1;
			}
		} else {
			clear_opt(sb, DATA_FLAGS);
			sbi->s_mount_opt |= m->mount_opt;
		}
#ifdef CONFIG_QUOTA
	} else if (m->flags & MOPT_QFMT) {
		if (sb_any_quota_loaded(sb) &&
		    sbi->s_jquota_fmt != m->mount_opt) {
			ext4_msg(sb, KERN_ERR, "Cannot change journaled "
				 "quota options when quota turned on");
			return -1;
		}
		if (ext4_has_feature_quota(sb)) {
			ext4_msg(sb, KERN_INFO,
				 "Quota format mount options ignored "
				 "when QUOTA feature is enabled");
			return 1;
		}
		sbi->s_jquota_fmt = m->mount_opt;
#endif
	} else if (token == Opt_dax) {
#ifdef CONFIG_FS_DAX
		if (is_remount && test_opt(sb, DAX)) {
			ext4_msg(sb, KERN_ERR, "can't mount with "
				"both data=journal and dax");
			return -1;
		}
		if (is_remount && !(sbi->s_mount_opt & EXT4_MOUNT_DAX)) {
			ext4_msg(sb, KERN_ERR, "can't change "
					"dax mount option while remounting");
			return -1;
		}
		ext4_msg(sb, KERN_WARNING,
		"DAX enabled. Warning: EXPERIMENTAL, use at your own risk");
			sbi->s_mount_opt |= m->mount_opt;
#else
		ext4_msg(sb, KERN_INFO, "dax option not supported");
		return -1;
#endif
	} else if (token == Opt_data_err_abort) {
		sbi->s_mount_opt |= m->mount_opt;
	} else if (token == Opt_data_err_ignore) {
		sbi->s_mount_opt &= ~m->mount_opt;
	} else {
		if (!args->from)
			arg = 1;
		if (m->flags & MOPT_CLEAR)
			arg = !arg;
		else if (unlikely(!(m->flags & MOPT_SET))) {
			ext4_msg(sb, KERN_WARNING,
				 "buggy handling of option %s", opt);
			WARN_ON(1);
			return -1;
		}
		if (arg != 0)
			sbi->s_mount_opt |= m->mount_opt;
		else
			sbi->s_mount_opt &= ~m->mount_opt;
	}
	return 1;
}

static int parse_options(char *options, struct super_block *sb,
			 unsigned long *journal_devnum,
			 unsigned int *journal_ioprio,
			 int is_remount)
{
	struct ext4_sb_info *sbi = EXT4_SB(sb);
	char *p, __maybe_unused *usr_qf_name, __maybe_unused *grp_qf_name;
	substring_t args[MAX_OPT_ARGS];
	int token;

	if (!options)
		return 1;

	while ((p = strsep(&options, ",")) != NULL) {
		if (!*p)
			continue;
		/*
		 * Initialize args struct so we know whether arg was
		 * found; some options take optional arguments.
		 */
		args[0].to = args[0].from = NULL;
		token = match_token(p, tokens, args);
		if (handle_mount_opt(sb, p, token, args, journal_devnum,
				     journal_ioprio, is_remount) < 0)
			return 0;
	}
#ifdef CONFIG_QUOTA
	/*
	 * We do the test below only for project quotas. 'usrquota' and
	 * 'grpquota' mount options are allowed even without quota feature
	 * to support legacy quotas in quota files.
	 */
	if (test_opt(sb, PRJQUOTA) && !ext4_has_feature_project(sb)) {
		ext4_msg(sb, KERN_ERR, "Project quota feature not enabled. "
			 "Cannot enable project quota enforcement.");
		return 0;
	}
	usr_qf_name = get_qf_name(sb, sbi, USRQUOTA);
	grp_qf_name = get_qf_name(sb, sbi, GRPQUOTA);
	if (usr_qf_name || grp_qf_name) {
		if (test_opt(sb, USRQUOTA) && usr_qf_name)
			clear_opt(sb, USRQUOTA);

		if (test_opt(sb, GRPQUOTA) && grp_qf_name)
			clear_opt(sb, GRPQUOTA);

		if (test_opt(sb, GRPQUOTA) || test_opt(sb, USRQUOTA)) {
			ext4_msg(sb, KERN_ERR, "old and new quota "
					"format mixing");
			return 0;
		}

		if (!sbi->s_jquota_fmt) {
			ext4_msg(sb, KERN_ERR, "journaled quota format "
					"not specified");
			return 0;
		}
	}
#endif
	if (test_opt(sb, DIOREAD_NOLOCK)) {
		int blocksize =
			BLOCK_SIZE << le32_to_cpu(sbi->s_es->s_log_block_size);

		if (blocksize < PAGE_SIZE) {
			ext4_msg(sb, KERN_ERR, "can't mount with "
				 "dioread_nolock if block size != PAGE_SIZE");
			return 0;
		}
	}
	return 1;
}

static inline void ext4_show_quota_options(struct seq_file *seq,
					   struct super_block *sb)
{
#if defined(CONFIG_QUOTA)
	struct ext4_sb_info *sbi = EXT4_SB(sb);
	char *usr_qf_name, *grp_qf_name;

	if (sbi->s_jquota_fmt) {
		char *fmtname = "";

		switch (sbi->s_jquota_fmt) {
		case QFMT_VFS_OLD:
			fmtname = "vfsold";
			break;
		case QFMT_VFS_V0:
			fmtname = "vfsv0";
			break;
		case QFMT_VFS_V1:
			fmtname = "vfsv1";
			break;
		}
		seq_printf(seq, ",jqfmt=%s", fmtname);
	}

	rcu_read_lock();
	usr_qf_name = rcu_dereference(sbi->s_qf_names[USRQUOTA]);
	grp_qf_name = rcu_dereference(sbi->s_qf_names[GRPQUOTA]);
	if (usr_qf_name)
		seq_show_option(seq, "usrjquota", usr_qf_name);
	if (grp_qf_name)
		seq_show_option(seq, "grpjquota", grp_qf_name);
	rcu_read_unlock();
#endif
}

static const char *token2str(int token)
{
	const struct match_token *t;

	for (t = tokens; t->token != Opt_err; t++)
		if (t->token == token && !strchr(t->pattern, '='))
			break;
	return t->pattern;
}

/*
 * Show an option if
 *  - it's set to a non-default value OR
 *  - if the per-sb default is different from the global default
 */
static int _ext4_show_options(struct seq_file *seq, struct super_block *sb,
			      int nodefs)
{
	struct ext4_sb_info *sbi = EXT4_SB(sb);
	struct ext4_super_block *es = sbi->s_es;
	int def_errors, def_mount_opt = sbi->s_def_mount_opt;
	const struct mount_opts *m;
	char sep = nodefs ? '\n' : ',';

#define SEQ_OPTS_PUTS(str) seq_printf(seq, "%c" str, sep)
#define SEQ_OPTS_PRINT(str, arg) seq_printf(seq, "%c" str, sep, arg)

	if (sbi->s_sb_block != 1)
		SEQ_OPTS_PRINT("sb=%llu", sbi->s_sb_block);

	for (m = ext4_mount_opts; m->token != Opt_err; m++) {
		int want_set = m->flags & MOPT_SET;
		if (((m->flags & (MOPT_SET|MOPT_CLEAR)) == 0) ||
		    (m->flags & MOPT_CLEAR_ERR))
			continue;
		if (!nodefs && !(m->mount_opt & (sbi->s_mount_opt ^ def_mount_opt)))
			continue; /* skip if same as the default */
		if ((want_set &&
		     (sbi->s_mount_opt & m->mount_opt) != m->mount_opt) ||
		    (!want_set && (sbi->s_mount_opt & m->mount_opt)))
			continue; /* select Opt_noFoo vs Opt_Foo */
		SEQ_OPTS_PRINT("%s", token2str(m->token));
	}

	if (nodefs || !uid_eq(sbi->s_resuid, make_kuid(&init_user_ns, EXT4_DEF_RESUID)) ||
	    le16_to_cpu(es->s_def_resuid) != EXT4_DEF_RESUID)
		SEQ_OPTS_PRINT("resuid=%u",
				from_kuid_munged(&init_user_ns, sbi->s_resuid));
	if (nodefs || !gid_eq(sbi->s_resgid, make_kgid(&init_user_ns, EXT4_DEF_RESGID)) ||
	    le16_to_cpu(es->s_def_resgid) != EXT4_DEF_RESGID)
		SEQ_OPTS_PRINT("resgid=%u",
				from_kgid_munged(&init_user_ns, sbi->s_resgid));
	def_errors = nodefs ? -1 : le16_to_cpu(es->s_errors);
	if (test_opt(sb, ERRORS_RO) && def_errors != EXT4_ERRORS_RO)
		SEQ_OPTS_PUTS("errors=remount-ro");
	if (test_opt(sb, ERRORS_CONT) && def_errors != EXT4_ERRORS_CONTINUE)
		SEQ_OPTS_PUTS("errors=continue");
	if (test_opt(sb, ERRORS_PANIC) && def_errors != EXT4_ERRORS_PANIC)
		SEQ_OPTS_PUTS("errors=panic");
	if (nodefs || sbi->s_commit_interval != JBD2_DEFAULT_MAX_COMMIT_AGE*HZ)
		SEQ_OPTS_PRINT("commit=%lu", sbi->s_commit_interval / HZ);
	if (nodefs || sbi->s_min_batch_time != EXT4_DEF_MIN_BATCH_TIME)
		SEQ_OPTS_PRINT("min_batch_time=%u", sbi->s_min_batch_time);
	if (nodefs || sbi->s_max_batch_time != EXT4_DEF_MAX_BATCH_TIME)
		SEQ_OPTS_PRINT("max_batch_time=%u", sbi->s_max_batch_time);
	if (sb->s_flags & SB_I_VERSION)
		SEQ_OPTS_PUTS("i_version");
	if (nodefs || sbi->s_stripe)
		SEQ_OPTS_PRINT("stripe=%lu", sbi->s_stripe);
	if (nodefs || EXT4_MOUNT_DATA_FLAGS &
			(sbi->s_mount_opt ^ def_mount_opt)) {
		if (test_opt(sb, DATA_FLAGS) == EXT4_MOUNT_JOURNAL_DATA)
			SEQ_OPTS_PUTS("data=journal");
		else if (test_opt(sb, DATA_FLAGS) == EXT4_MOUNT_ORDERED_DATA)
			SEQ_OPTS_PUTS("data=ordered");
		else if (test_opt(sb, DATA_FLAGS) == EXT4_MOUNT_WRITEBACK_DATA)
			SEQ_OPTS_PUTS("data=writeback");
	}
	if (nodefs ||
	    sbi->s_inode_readahead_blks != EXT4_DEF_INODE_READAHEAD_BLKS)
		SEQ_OPTS_PRINT("inode_readahead_blks=%u",
			       sbi->s_inode_readahead_blks);

	if (test_opt(sb, INIT_INODE_TABLE) && (nodefs ||
		       (sbi->s_li_wait_mult != EXT4_DEF_LI_WAIT_MULT)))
		SEQ_OPTS_PRINT("init_itable=%u", sbi->s_li_wait_mult);
	if (nodefs || sbi->s_max_dir_size_kb)
		SEQ_OPTS_PRINT("max_dir_size_kb=%u", sbi->s_max_dir_size_kb);
	if (test_opt(sb, DATA_ERR_ABORT))
		SEQ_OPTS_PUTS("data_err=abort");

	fscrypt_show_test_dummy_encryption(seq, sep, sb);

	ext4_show_quota_options(seq, sb);
	return 0;
}

static int ext4_show_options(struct seq_file *seq, struct dentry *root)
{
	return _ext4_show_options(seq, root->d_sb, 0);
}

int ext4_seq_options_show(struct seq_file *seq, void *offset)
{
	struct super_block *sb = seq->private;
	int rc;

	seq_puts(seq, sb_rdonly(sb) ? "ro" : "rw");
	rc = _ext4_show_options(seq, sb, 1);
	seq_puts(seq, "\n");
	return rc;
}

static int ext4_setup_super(struct super_block *sb, struct ext4_super_block *es,
			    int read_only)
{
	struct ext4_sb_info *sbi = EXT4_SB(sb);
	int err = 0;

	if (le32_to_cpu(es->s_rev_level) > EXT4_MAX_SUPP_REV) {
		ext4_msg(sb, KERN_ERR, "revision level too high, "
			 "forcing read-only mode");
		err = -EROFS;
		goto done;
	}
	if (read_only)
		goto done;
	if (!(sbi->s_mount_state & EXT4_VALID_FS))
		ext4_msg(sb, KERN_WARNING, "warning: mounting unchecked fs, "
			 "running e2fsck is recommended");
	else if (sbi->s_mount_state & EXT4_ERROR_FS)
		ext4_msg(sb, KERN_WARNING,
			 "warning: mounting fs with errors, "
			 "running e2fsck is recommended");
	else if ((__s16) le16_to_cpu(es->s_max_mnt_count) > 0 &&
		 le16_to_cpu(es->s_mnt_count) >=
		 (unsigned short) (__s16) le16_to_cpu(es->s_max_mnt_count))
		ext4_msg(sb, KERN_WARNING,
			 "warning: maximal mount count reached, "
			 "running e2fsck is recommended");
	else if (le32_to_cpu(es->s_checkinterval) &&
		 (ext4_get_tstamp(es, s_lastcheck) +
		  le32_to_cpu(es->s_checkinterval) <= ktime_get_real_seconds()))
		ext4_msg(sb, KERN_WARNING,
			 "warning: checktime reached, "
			 "running e2fsck is recommended");
	if (!sbi->s_journal)
		es->s_state &= cpu_to_le16(~EXT4_VALID_FS);
	if (!(__s16) le16_to_cpu(es->s_max_mnt_count))
		es->s_max_mnt_count = cpu_to_le16(EXT4_DFL_MAX_MNT_COUNT);
	le16_add_cpu(&es->s_mnt_count, 1);
	ext4_update_tstamp(es, s_mtime);
	if (sbi->s_journal)
		ext4_set_feature_journal_needs_recovery(sb);

	err = ext4_commit_super(sb, 1);
done:
	if (test_opt(sb, DEBUG))
		printk(KERN_INFO "[EXT4 FS bs=%lu, gc=%u, "
				"bpg=%lu, ipg=%lu, mo=%04x, mo2=%04x]\n",
			sb->s_blocksize,
			sbi->s_groups_count,
			EXT4_BLOCKS_PER_GROUP(sb),
			EXT4_INODES_PER_GROUP(sb),
			sbi->s_mount_opt, sbi->s_mount_opt2);

	cleancache_init_fs(sb);
	return err;
}

int ext4_alloc_flex_bg_array(struct super_block *sb, ext4_group_t ngroup)
{
	struct ext4_sb_info *sbi = EXT4_SB(sb);
	struct flex_groups **old_groups, **new_groups;
	int size, i, j;

	if (!sbi->s_log_groups_per_flex)
		return 0;

	size = ext4_flex_group(sbi, ngroup - 1) + 1;
	if (size <= sbi->s_flex_groups_allocated)
		return 0;

	new_groups = kvzalloc(roundup_pow_of_two(size *
			      sizeof(*sbi->s_flex_groups)), GFP_KERNEL);
	if (!new_groups) {
		ext4_msg(sb, KERN_ERR,
			 "not enough memory for %d flex group pointers", size);
		return -ENOMEM;
	}
	for (i = sbi->s_flex_groups_allocated; i < size; i++) {
		new_groups[i] = kvzalloc(roundup_pow_of_two(
					 sizeof(struct flex_groups)),
					 GFP_KERNEL);
		if (!new_groups[i]) {
			for (j = sbi->s_flex_groups_allocated; j < i; j++)
				kvfree(new_groups[j]);
			kvfree(new_groups);
			ext4_msg(sb, KERN_ERR,
				 "not enough memory for %d flex groups", size);
			return -ENOMEM;
		}
	}
	rcu_read_lock();
	old_groups = rcu_dereference(sbi->s_flex_groups);
	if (old_groups)
		memcpy(new_groups, old_groups,
		       (sbi->s_flex_groups_allocated *
			sizeof(struct flex_groups *)));
	rcu_read_unlock();
	rcu_assign_pointer(sbi->s_flex_groups, new_groups);
	sbi->s_flex_groups_allocated = size;
	if (old_groups)
		ext4_kvfree_array_rcu(old_groups);
	return 0;
}

static int ext4_fill_flex_info(struct super_block *sb)
{
	struct ext4_sb_info *sbi = EXT4_SB(sb);
	struct ext4_group_desc *gdp = NULL;
	struct flex_groups *fg;
	ext4_group_t flex_group;
	int i, err;

	sbi->s_log_groups_per_flex = sbi->s_es->s_log_groups_per_flex;
	if (sbi->s_log_groups_per_flex < 1 || sbi->s_log_groups_per_flex > 31) {
		sbi->s_log_groups_per_flex = 0;
		return 1;
	}

	err = ext4_alloc_flex_bg_array(sb, sbi->s_groups_count);
	if (err)
		goto failed;

	for (i = 0; i < sbi->s_groups_count; i++) {
		gdp = ext4_get_group_desc(sb, i, NULL);

		flex_group = ext4_flex_group(sbi, i);
		fg = sbi_array_rcu_deref(sbi, s_flex_groups, flex_group);
		atomic_add(ext4_free_inodes_count(sb, gdp), &fg->free_inodes);
		atomic64_add(ext4_free_group_clusters(sb, gdp),
			     &fg->free_clusters);
		atomic_add(ext4_used_dirs_count(sb, gdp), &fg->used_dirs);
	}

	return 1;
failed:
	return 0;
}

static __le16 ext4_group_desc_csum(struct super_block *sb, __u32 block_group,
				   struct ext4_group_desc *gdp)
{
	int offset = offsetof(struct ext4_group_desc, bg_checksum);
	__u16 crc = 0;
	__le32 le_group = cpu_to_le32(block_group);
	struct ext4_sb_info *sbi = EXT4_SB(sb);

	if (ext4_has_metadata_csum(sbi->s_sb)) {
		/* Use new metadata_csum algorithm */
		__u32 csum32;
		__u16 dummy_csum = 0;

		csum32 = ext4_chksum(sbi, sbi->s_csum_seed, (__u8 *)&le_group,
				     sizeof(le_group));
		csum32 = ext4_chksum(sbi, csum32, (__u8 *)gdp, offset);
		csum32 = ext4_chksum(sbi, csum32, (__u8 *)&dummy_csum,
				     sizeof(dummy_csum));
		offset += sizeof(dummy_csum);
		if (offset < sbi->s_desc_size)
			csum32 = ext4_chksum(sbi, csum32, (__u8 *)gdp + offset,
					     sbi->s_desc_size - offset);

		crc = csum32 & 0xFFFF;
		goto out;
	}

	/* old crc16 code */
	if (!ext4_has_feature_gdt_csum(sb))
		return 0;

	crc = crc16(~0, sbi->s_es->s_uuid, sizeof(sbi->s_es->s_uuid));
	crc = crc16(crc, (__u8 *)&le_group, sizeof(le_group));
	crc = crc16(crc, (__u8 *)gdp, offset);
	offset += sizeof(gdp->bg_checksum); /* skip checksum */
	/* for checksum of struct ext4_group_desc do the rest...*/
	if (ext4_has_feature_64bit(sb) &&
	    offset < le16_to_cpu(sbi->s_es->s_desc_size))
		crc = crc16(crc, (__u8 *)gdp + offset,
			    le16_to_cpu(sbi->s_es->s_desc_size) -
				offset);

out:
	return cpu_to_le16(crc);
}

int ext4_group_desc_csum_verify(struct super_block *sb, __u32 block_group,
				struct ext4_group_desc *gdp)
{
	if (ext4_has_group_desc_csum(sb) &&
	    (gdp->bg_checksum != ext4_group_desc_csum(sb, block_group, gdp)))
		return 0;

	return 1;
}

void ext4_group_desc_csum_set(struct super_block *sb, __u32 block_group,
			      struct ext4_group_desc *gdp)
{
	if (!ext4_has_group_desc_csum(sb))
		return;
	gdp->bg_checksum = ext4_group_desc_csum(sb, block_group, gdp);
}

/* Called at mount-time, super-block is locked */
static int ext4_check_descriptors(struct super_block *sb,
				  ext4_fsblk_t sb_block,
				  ext4_group_t *first_not_zeroed)
{
	struct ext4_sb_info *sbi = EXT4_SB(sb);
	ext4_fsblk_t first_block = le32_to_cpu(sbi->s_es->s_first_data_block);
	ext4_fsblk_t last_block;
	ext4_fsblk_t last_bg_block = sb_block + ext4_bg_num_gdb(sb, 0);
	ext4_fsblk_t block_bitmap;
	ext4_fsblk_t inode_bitmap;
	ext4_fsblk_t inode_table;
	int flexbg_flag = 0;
	ext4_group_t i, grp = sbi->s_groups_count;

	if (ext4_has_feature_flex_bg(sb))
		flexbg_flag = 1;

	ext4_debug("Checking group descriptors");

	for (i = 0; i < sbi->s_groups_count; i++) {
		struct ext4_group_desc *gdp = ext4_get_group_desc(sb, i, NULL);

		if (i == sbi->s_groups_count - 1 || flexbg_flag)
			last_block = ext4_blocks_count(sbi->s_es) - 1;
		else
			last_block = first_block +
				(EXT4_BLOCKS_PER_GROUP(sb) - 1);

		if ((grp == sbi->s_groups_count) &&
		   !(gdp->bg_flags & cpu_to_le16(EXT4_BG_INODE_ZEROED)))
			grp = i;

		block_bitmap = ext4_block_bitmap(sb, gdp);
		if (block_bitmap == sb_block) {
			ext4_msg(sb, KERN_ERR, "ext4_check_descriptors: "
				 "Block bitmap for group %u overlaps "
				 "superblock", i);
			if (!sb_rdonly(sb))
				return 0;
		}
		if (block_bitmap >= sb_block + 1 &&
		    block_bitmap <= last_bg_block) {
			ext4_msg(sb, KERN_ERR, "ext4_check_descriptors: "
				 "Block bitmap for group %u overlaps "
				 "block group descriptors", i);
			if (!sb_rdonly(sb))
				return 0;
		}
		if (block_bitmap < first_block || block_bitmap > last_block) {
			ext4_msg(sb, KERN_ERR, "ext4_check_descriptors: "
			       "Block bitmap for group %u not in group "
			       "(block %llu)!", i, block_bitmap);
			return 0;
		}
		inode_bitmap = ext4_inode_bitmap(sb, gdp);
		if (inode_bitmap == sb_block) {
			ext4_msg(sb, KERN_ERR, "ext4_check_descriptors: "
				 "Inode bitmap for group %u overlaps "
				 "superblock", i);
			if (!sb_rdonly(sb))
				return 0;
		}
		if (inode_bitmap >= sb_block + 1 &&
		    inode_bitmap <= last_bg_block) {
			ext4_msg(sb, KERN_ERR, "ext4_check_descriptors: "
				 "Inode bitmap for group %u overlaps "
				 "block group descriptors", i);
			if (!sb_rdonly(sb))
				return 0;
		}
		if (inode_bitmap < first_block || inode_bitmap > last_block) {
			ext4_msg(sb, KERN_ERR, "ext4_check_descriptors: "
			       "Inode bitmap for group %u not in group "
			       "(block %llu)!", i, inode_bitmap);
			return 0;
		}
		inode_table = ext4_inode_table(sb, gdp);
		if (inode_table == sb_block) {
			ext4_msg(sb, KERN_ERR, "ext4_check_descriptors: "
				 "Inode table for group %u overlaps "
				 "superblock", i);
			if (!sb_rdonly(sb))
				return 0;
		}
		if (inode_table >= sb_block + 1 &&
		    inode_table <= last_bg_block) {
			ext4_msg(sb, KERN_ERR, "ext4_check_descriptors: "
				 "Inode table for group %u overlaps "
				 "block group descriptors", i);
			if (!sb_rdonly(sb))
				return 0;
		}
		if (inode_table < first_block ||
		    inode_table + sbi->s_itb_per_group - 1 > last_block) {
			ext4_msg(sb, KERN_ERR, "ext4_check_descriptors: "
			       "Inode table for group %u not in group "
			       "(block %llu)!", i, inode_table);
			return 0;
		}
		ext4_lock_group(sb, i);
		if (!ext4_group_desc_csum_verify(sb, i, gdp)) {
			ext4_msg(sb, KERN_ERR, "ext4_check_descriptors: "
				 "Checksum for group %u failed (%u!=%u)",
				 i, le16_to_cpu(ext4_group_desc_csum(sb, i,
				     gdp)), le16_to_cpu(gdp->bg_checksum));
			if (!sb_rdonly(sb)) {
				ext4_unlock_group(sb, i);
				return 0;
			}
		}
		ext4_unlock_group(sb, i);
		if (!flexbg_flag)
			first_block += EXT4_BLOCKS_PER_GROUP(sb);
	}
	if (NULL != first_not_zeroed)
		*first_not_zeroed = grp;
	return 1;
}

/* ext4_orphan_cleanup() walks a singly-linked list of inodes (starting at
 * the superblock) which were deleted from all directories, but held open by
 * a process at the time of a crash.  We walk the list and try to delete these
 * inodes at recovery time (only with a read-write filesystem).
 *
 * In order to keep the orphan inode chain consistent during traversal (in
 * case of crash during recovery), we link each inode into the superblock
 * orphan list_head and handle it the same way as an inode deletion during
 * normal operation (which journals the operations for us).
 *
 * We only do an iget() and an iput() on each inode, which is very safe if we
 * accidentally point at an in-use or already deleted inode.  The worst that
 * can happen in this case is that we get a "bit already cleared" message from
 * ext4_free_inode().  The only reason we would point at a wrong inode is if
 * e2fsck was run on this filesystem, and it must have already done the orphan
 * inode cleanup for us, so we can safely abort without any further action.
 */
static void ext4_orphan_cleanup(struct super_block *sb,
				struct ext4_super_block *es)
{
	unsigned int s_flags = sb->s_flags;
	int ret, nr_orphans = 0, nr_truncates = 0;
#ifdef CONFIG_QUOTA
	int quota_update = 0;
	int i;
#endif
	if (!es->s_last_orphan) {
		jbd_debug(4, "no orphan inodes to clean up\n");
		return;
	}

	if (bdev_read_only(sb->s_bdev)) {
		ext4_msg(sb, KERN_ERR, "write access "
			"unavailable, skipping orphan cleanup");
		return;
	}

	/* Check if feature set would not allow a r/w mount */
	if (!ext4_feature_set_ok(sb, 0)) {
		ext4_msg(sb, KERN_INFO, "Skipping orphan cleanup due to "
			 "unknown ROCOMPAT features");
		return;
	}

	if (EXT4_SB(sb)->s_mount_state & EXT4_ERROR_FS) {
		/* don't clear list on RO mount w/ errors */
		if (es->s_last_orphan && !(s_flags & SB_RDONLY)) {
			ext4_msg(sb, KERN_INFO, "Errors on filesystem, "
				  "clearing orphan list.\n");
			es->s_last_orphan = 0;
		}
		jbd_debug(1, "Skipping orphan recovery on fs with errors.\n");
		return;
	}

	if (s_flags & SB_RDONLY) {
		ext4_msg(sb, KERN_INFO, "orphan cleanup on readonly fs");
		sb->s_flags &= ~SB_RDONLY;
	}
#ifdef CONFIG_QUOTA
	/* Needed for iput() to work correctly and not trash data */
	sb->s_flags |= SB_ACTIVE;

	/*
	 * Turn on quotas which were not enabled for read-only mounts if
	 * filesystem has quota feature, so that they are updated correctly.
	 */
	if (ext4_has_feature_quota(sb) && (s_flags & SB_RDONLY)) {
		int ret = ext4_enable_quotas(sb);

		if (!ret)
			quota_update = 1;
		else
			ext4_msg(sb, KERN_ERR,
				"Cannot turn on quotas: error %d", ret);
	}

	/* Turn on journaled quotas used for old sytle */
	for (i = 0; i < EXT4_MAXQUOTAS; i++) {
		if (EXT4_SB(sb)->s_qf_names[i]) {
			int ret = ext4_quota_on_mount(sb, i);

			if (!ret)
				quota_update = 1;
			else
				ext4_msg(sb, KERN_ERR,
					"Cannot turn on journaled "
					"quota: type %d: error %d", i, ret);
		}
	}
#endif

	while (es->s_last_orphan) {
		struct inode *inode;

		/*
		 * We may have encountered an error during cleanup; if
		 * so, skip the rest.
		 */
		if (EXT4_SB(sb)->s_mount_state & EXT4_ERROR_FS) {
			jbd_debug(1, "Skipping orphan recovery on fs with errors.\n");
			es->s_last_orphan = 0;
			break;
		}

		inode = ext4_orphan_get(sb, le32_to_cpu(es->s_last_orphan));
		if (IS_ERR(inode)) {
			es->s_last_orphan = 0;
			break;
		}

		list_add(&EXT4_I(inode)->i_orphan, &EXT4_SB(sb)->s_orphan);
		dquot_initialize(inode);
		if (inode->i_nlink) {
			if (test_opt(sb, DEBUG))
				ext4_msg(sb, KERN_DEBUG,
					"%s: truncating inode %lu to %lld bytes",
					__func__, inode->i_ino, inode->i_size);
			jbd_debug(2, "truncating inode %lu to %lld bytes\n",
				  inode->i_ino, inode->i_size);
			inode_lock(inode);
			truncate_inode_pages(inode->i_mapping, inode->i_size);
			ret = ext4_truncate(inode);
			if (ret)
				ext4_std_error(inode->i_sb, ret);
			inode_unlock(inode);
			nr_truncates++;
		} else {
			if (test_opt(sb, DEBUG))
				ext4_msg(sb, KERN_DEBUG,
					"%s: deleting unreferenced inode %lu",
					__func__, inode->i_ino);
			jbd_debug(2, "deleting unreferenced inode %lu\n",
				  inode->i_ino);
			nr_orphans++;
		}
		iput(inode);  /* The delete magic happens here! */
	}

#define PLURAL(x) (x), ((x) == 1) ? "" : "s"

	if (nr_orphans)
		ext4_msg(sb, KERN_INFO, "%d orphan inode%s deleted",
		       PLURAL(nr_orphans));
	if (nr_truncates)
		ext4_msg(sb, KERN_INFO, "%d truncate%s cleaned up",
		       PLURAL(nr_truncates));
#ifdef CONFIG_QUOTA
	/* Turn off quotas if they were enabled for orphan cleanup */
	if (quota_update) {
		for (i = 0; i < EXT4_MAXQUOTAS; i++) {
			if (sb_dqopt(sb)->files[i])
				dquot_quota_off(sb, i);
		}
	}
#endif
	sb->s_flags = s_flags; /* Restore SB_RDONLY status */
}

/*
 * Maximal extent format file size.
 * Resulting logical blkno at s_maxbytes must fit in our on-disk
 * extent format containers, within a sector_t, and within i_blocks
 * in the vfs.  ext4 inode has 48 bits of i_block in fsblock units,
 * so that won't be a limiting factor.
 *
 * However there is other limiting factor. We do store extents in the form
 * of starting block and length, hence the resulting length of the extent
 * covering maximum file size must fit into on-disk format containers as
 * well. Given that length is always by 1 unit bigger than max unit (because
 * we count 0 as well) we have to lower the s_maxbytes by one fs block.
 *
 * Note, this does *not* consider any metadata overhead for vfs i_blocks.
 */
static loff_t ext4_max_size(int blkbits, int has_huge_files)
{
	loff_t res;
	loff_t upper_limit = MAX_LFS_FILESIZE;

	/* small i_blocks in vfs inode? */
	if (!has_huge_files || sizeof(blkcnt_t) < sizeof(u64)) {
		/*
		 * CONFIG_LBDAF is not enabled implies the inode
		 * i_block represent total blocks in 512 bytes
		 * 32 == size of vfs inode i_blocks * 8
		 */
		upper_limit = (1LL << 32) - 1;

		/* total blocks in file system block size */
		upper_limit >>= (blkbits - 9);
		upper_limit <<= blkbits;
	}

	/*
	 * 32-bit extent-start container, ee_block. We lower the maxbytes
	 * by one fs block, so ee_len can cover the extent of maximum file
	 * size
	 */
	res = (1LL << 32) - 1;
	res <<= blkbits;

	/* Sanity check against vm- & vfs- imposed limits */
	if (res > upper_limit)
		res = upper_limit;

	return res;
}

/*
 * Maximal bitmap file size.  There is a direct, and {,double-,triple-}indirect
 * block limit, and also a limit of (2^48 - 1) 512-byte sectors in i_blocks.
 * We need to be 1 filesystem block less than the 2^48 sector limit.
 */
static loff_t ext4_max_bitmap_size(int bits, int has_huge_files)
{
	loff_t res = EXT4_NDIR_BLOCKS;
	int meta_blocks;
	loff_t upper_limit;
	/* This is calculated to be the largest file size for a dense, block
	 * mapped file such that the file's total number of 512-byte sectors,
	 * including data and all indirect blocks, does not exceed (2^48 - 1).
	 *
	 * __u32 i_blocks_lo and _u16 i_blocks_high represent the total
	 * number of 512-byte sectors of the file.
	 */

	if (!has_huge_files || sizeof(blkcnt_t) < sizeof(u64)) {
		/*
		 * !has_huge_files or CONFIG_LBDAF not enabled implies that
		 * the inode i_block field represents total file blocks in
		 * 2^32 512-byte sectors == size of vfs inode i_blocks * 8
		 */
		upper_limit = (1LL << 32) - 1;

		/* total blocks in file system block size */
		upper_limit >>= (bits - 9);

	} else {
		/*
		 * We use 48 bit ext4_inode i_blocks
		 * With EXT4_HUGE_FILE_FL set the i_blocks
		 * represent total number of blocks in
		 * file system block size
		 */
		upper_limit = (1LL << 48) - 1;

	}

	/* indirect blocks */
	meta_blocks = 1;
	/* double indirect blocks */
	meta_blocks += 1 + (1LL << (bits-2));
	/* tripple indirect blocks */
	meta_blocks += 1 + (1LL << (bits-2)) + (1LL << (2*(bits-2)));

	upper_limit -= meta_blocks;
	upper_limit <<= bits;

	res += 1LL << (bits-2);
	res += 1LL << (2*(bits-2));
	res += 1LL << (3*(bits-2));
	res <<= bits;
	if (res > upper_limit)
		res = upper_limit;

	if (res > MAX_LFS_FILESIZE)
		res = MAX_LFS_FILESIZE;

	return res;
}

static ext4_fsblk_t descriptor_loc(struct super_block *sb,
				   ext4_fsblk_t logical_sb_block, int nr)
{
	struct ext4_sb_info *sbi = EXT4_SB(sb);
	ext4_group_t bg, first_meta_bg;
	int has_super = 0;

	first_meta_bg = le32_to_cpu(sbi->s_es->s_first_meta_bg);

	if (!ext4_has_feature_meta_bg(sb) || nr < first_meta_bg)
		return logical_sb_block + nr + 1;
	bg = sbi->s_desc_per_block * nr;
	if (ext4_bg_has_super(sb, bg))
		has_super = 1;

	/*
	 * If we have a meta_bg fs with 1k blocks, group 0's GDT is at
	 * block 2, not 1.  If s_first_data_block == 0 (bigalloc is enabled
	 * on modern mke2fs or blksize > 1k on older mke2fs) then we must
	 * compensate.
	 */
	if (sb->s_blocksize == 1024 && nr == 0 &&
	    le32_to_cpu(sbi->s_es->s_first_data_block) == 0)
		has_super++;

	return (has_super + ext4_group_first_block_no(sb, bg));
}

/**
 * ext4_get_stripe_size: Get the stripe size.
 * @sbi: In memory super block info
 *
 * If we have specified it via mount option, then
 * use the mount option value. If the value specified at mount time is
 * greater than the blocks per group use the super block value.
 * If the super block value is greater than blocks per group return 0.
 * Allocator needs it be less than blocks per group.
 *
 */
static unsigned long ext4_get_stripe_size(struct ext4_sb_info *sbi)
{
	unsigned long stride = le16_to_cpu(sbi->s_es->s_raid_stride);
	unsigned long stripe_width =
			le32_to_cpu(sbi->s_es->s_raid_stripe_width);
	int ret;

	if (sbi->s_stripe && sbi->s_stripe <= sbi->s_blocks_per_group)
		ret = sbi->s_stripe;
	else if (stripe_width && stripe_width <= sbi->s_blocks_per_group)
		ret = stripe_width;
	else if (stride && stride <= sbi->s_blocks_per_group)
		ret = stride;
	else
		ret = 0;

	/*
	 * If the stripe width is 1, this makes no sense and
	 * we set it to 0 to turn off stripe handling code.
	 */
	if (ret <= 1)
		ret = 0;

	return ret;
}

/*
 * Check whether this filesystem can be mounted based on
 * the features present and the RDONLY/RDWR mount requested.
 * Returns 1 if this filesystem can be mounted as requested,
 * 0 if it cannot be.
 */
static int ext4_feature_set_ok(struct super_block *sb, int readonly)
{
	if (ext4_has_unknown_ext4_incompat_features(sb)) {
		ext4_msg(sb, KERN_ERR,
			"Couldn't mount because of "
			"unsupported optional features (%x)",
			(le32_to_cpu(EXT4_SB(sb)->s_es->s_feature_incompat) &
			~EXT4_FEATURE_INCOMPAT_SUPP));
		return 0;
	}

#ifndef CONFIG_UNICODE
	if (ext4_has_feature_casefold(sb)) {
		ext4_msg(sb, KERN_ERR,
			 "Filesystem with casefold feature cannot be "
			 "mounted without CONFIG_UNICODE");
		return 0;
	}
#endif

	if (readonly)
		return 1;

	if (ext4_has_feature_readonly(sb)) {
		ext4_msg(sb, KERN_INFO, "filesystem is read-only");
		sb->s_flags |= SB_RDONLY;
		return 1;
	}

	/* Check that feature set is OK for a read-write mount */
	if (ext4_has_unknown_ext4_ro_compat_features(sb)) {
		ext4_msg(sb, KERN_ERR, "couldn't mount RDWR because of "
			 "unsupported optional features (%x)",
			 (le32_to_cpu(EXT4_SB(sb)->s_es->s_feature_ro_compat) &
				~EXT4_FEATURE_RO_COMPAT_SUPP));
		return 0;
	}
	/*
	 * Large file size enabled file system can only be mounted
	 * read-write on 32-bit systems if kernel is built with CONFIG_LBDAF
	 */
	if (ext4_has_feature_huge_file(sb)) {
		if (sizeof(blkcnt_t) < sizeof(u64)) {
			ext4_msg(sb, KERN_ERR, "Filesystem with huge files "
				 "cannot be mounted RDWR without "
				 "CONFIG_LBDAF");
			return 0;
		}
	}
	if (ext4_has_feature_bigalloc(sb) && !ext4_has_feature_extents(sb)) {
		ext4_msg(sb, KERN_ERR,
			 "Can't support bigalloc feature without "
			 "extents feature\n");
		return 0;
	}

#if !IS_ENABLED(CONFIG_QUOTA) || !IS_ENABLED(CONFIG_QFMT_V2)
	if (!readonly && (ext4_has_feature_quota(sb) ||
			  ext4_has_feature_project(sb))) {
		ext4_msg(sb, KERN_ERR,
			 "The kernel was not built with CONFIG_QUOTA and CONFIG_QFMT_V2");
		return 0;
	}
#endif  /* CONFIG_QUOTA */
	return 1;
}

/*
 * This function is called once a day if we have errors logged
 * on the file system
 */
static void print_daily_error_info(struct timer_list *t)
{
	struct ext4_sb_info *sbi = from_timer(sbi, t, s_err_report);
	struct super_block *sb = sbi->s_sb;
	struct ext4_super_block *es = sbi->s_es;

	if (es->s_error_count)
		/* fsck newer than v1.41.13 is needed to clean this condition. */
		ext4_msg(sb, KERN_NOTICE, "error count since last fsck: %u",
			 le32_to_cpu(es->s_error_count));
	if (es->s_first_error_time) {
		printk(KERN_NOTICE "EXT4-fs (%s): initial error at time %llu: %.*s:%d",
		       sb->s_id,
		       ext4_get_tstamp(es, s_first_error_time),
		       (int) sizeof(es->s_first_error_func),
		       es->s_first_error_func,
		       le32_to_cpu(es->s_first_error_line));
		if (es->s_first_error_ino)
			printk(KERN_CONT ": inode %u",
			       le32_to_cpu(es->s_first_error_ino));
		if (es->s_first_error_block)
			printk(KERN_CONT ": block %llu", (unsigned long long)
			       le64_to_cpu(es->s_first_error_block));
		printk(KERN_CONT "\n");
	}
	if (es->s_last_error_time) {
		printk(KERN_NOTICE "EXT4-fs (%s): last error at time %llu: %.*s:%d",
		       sb->s_id,
		       ext4_get_tstamp(es, s_last_error_time),
		       (int) sizeof(es->s_last_error_func),
		       es->s_last_error_func,
		       le32_to_cpu(es->s_last_error_line));
		if (es->s_last_error_ino)
			printk(KERN_CONT ": inode %u",
			       le32_to_cpu(es->s_last_error_ino));
		if (es->s_last_error_block)
			printk(KERN_CONT ": block %llu", (unsigned long long)
			       le64_to_cpu(es->s_last_error_block));
		printk(KERN_CONT "\n");
	}
	mod_timer(&sbi->s_err_report, jiffies + 24*60*60*HZ);  /* Once a day */
}

/* Find next suitable group and run ext4_init_inode_table */
static int ext4_run_li_request(struct ext4_li_request *elr)
{
	struct ext4_group_desc *gdp = NULL;
	ext4_group_t group, ngroups;
	struct super_block *sb;
	unsigned long timeout = 0;
	int ret = 0;

	sb = elr->lr_super;
	ngroups = EXT4_SB(sb)->s_groups_count;

	for (group = elr->lr_next_group; group < ngroups; group++) {
		gdp = ext4_get_group_desc(sb, group, NULL);
		if (!gdp) {
			ret = 1;
			break;
		}

		if (!(gdp->bg_flags & cpu_to_le16(EXT4_BG_INODE_ZEROED)))
			break;
	}

	if (group >= ngroups)
		ret = 1;

	if (!ret) {
		timeout = jiffies;
		ret = ext4_init_inode_table(sb, group,
					    elr->lr_timeout ? 0 : 1);
		if (elr->lr_timeout == 0) {
			timeout = (jiffies - timeout) *
				  elr->lr_sbi->s_li_wait_mult;
			elr->lr_timeout = timeout;
		}
		elr->lr_next_sched = jiffies + elr->lr_timeout;
		elr->lr_next_group = group + 1;
	}
	return ret;
}

/*
 * Remove lr_request from the list_request and free the
 * request structure. Should be called with li_list_mtx held
 */
static void ext4_remove_li_request(struct ext4_li_request *elr)
{
	struct ext4_sb_info *sbi;

	if (!elr)
		return;

	sbi = elr->lr_sbi;

	list_del(&elr->lr_request);
	sbi->s_li_request = NULL;
	kfree(elr);
}

static void ext4_unregister_li_request(struct super_block *sb)
{
	mutex_lock(&ext4_li_mtx);
	if (!ext4_li_info) {
		mutex_unlock(&ext4_li_mtx);
		return;
	}

	mutex_lock(&ext4_li_info->li_list_mtx);
	ext4_remove_li_request(EXT4_SB(sb)->s_li_request);
	mutex_unlock(&ext4_li_info->li_list_mtx);
	mutex_unlock(&ext4_li_mtx);
}

static struct task_struct *ext4_lazyinit_task;

/*
 * This is the function where ext4lazyinit thread lives. It walks
 * through the request list searching for next scheduled filesystem.
 * When such a fs is found, run the lazy initialization request
 * (ext4_rn_li_request) and keep track of the time spend in this
 * function. Based on that time we compute next schedule time of
 * the request. When walking through the list is complete, compute
 * next waking time and put itself into sleep.
 */
static int ext4_lazyinit_thread(void *arg)
{
	struct ext4_lazy_init *eli = (struct ext4_lazy_init *)arg;
	struct list_head *pos, *n;
	struct ext4_li_request *elr;
	unsigned long next_wakeup, cur;

	BUG_ON(NULL == eli);

cont_thread:
	while (true) {
		next_wakeup = MAX_JIFFY_OFFSET;

		mutex_lock(&eli->li_list_mtx);
		if (list_empty(&eli->li_request_list)) {
			mutex_unlock(&eli->li_list_mtx);
			goto exit_thread;
		}
		list_for_each_safe(pos, n, &eli->li_request_list) {
			int err = 0;
			int progress = 0;
			elr = list_entry(pos, struct ext4_li_request,
					 lr_request);

			if (time_before(jiffies, elr->lr_next_sched)) {
				if (time_before(elr->lr_next_sched, next_wakeup))
					next_wakeup = elr->lr_next_sched;
				continue;
			}
			if (down_read_trylock(&elr->lr_super->s_umount)) {
				if (sb_start_write_trylock(elr->lr_super)) {
					progress = 1;
					/*
					 * We hold sb->s_umount, sb can not
					 * be removed from the list, it is
					 * now safe to drop li_list_mtx
					 */
					mutex_unlock(&eli->li_list_mtx);
					err = ext4_run_li_request(elr);
					sb_end_write(elr->lr_super);
					mutex_lock(&eli->li_list_mtx);
					n = pos->next;
				}
				up_read((&elr->lr_super->s_umount));
			}
			/* error, remove the lazy_init job */
			if (err) {
				ext4_remove_li_request(elr);
				continue;
			}
			if (!progress) {
				elr->lr_next_sched = jiffies +
					(prandom_u32()
					 % (EXT4_DEF_LI_MAX_START_DELAY * HZ));
			}
			if (time_before(elr->lr_next_sched, next_wakeup))
				next_wakeup = elr->lr_next_sched;
		}
		mutex_unlock(&eli->li_list_mtx);

		try_to_freeze();

		cur = jiffies;
		if ((time_after_eq(cur, next_wakeup)) ||
		    (MAX_JIFFY_OFFSET == next_wakeup)) {
			cond_resched();
			continue;
		}

		schedule_timeout_interruptible(next_wakeup - cur);

		if (kthread_should_stop()) {
			ext4_clear_request_list();
			goto exit_thread;
		}
	}

exit_thread:
	/*
	 * It looks like the request list is empty, but we need
	 * to check it under the li_list_mtx lock, to prevent any
	 * additions into it, and of course we should lock ext4_li_mtx
	 * to atomically free the list and ext4_li_info, because at
	 * this point another ext4 filesystem could be registering
	 * new one.
	 */
	mutex_lock(&ext4_li_mtx);
	mutex_lock(&eli->li_list_mtx);
	if (!list_empty(&eli->li_request_list)) {
		mutex_unlock(&eli->li_list_mtx);
		mutex_unlock(&ext4_li_mtx);
		goto cont_thread;
	}
	mutex_unlock(&eli->li_list_mtx);
	kfree(ext4_li_info);
	ext4_li_info = NULL;
	mutex_unlock(&ext4_li_mtx);

	return 0;
}

static void ext4_clear_request_list(void)
{
	struct list_head *pos, *n;
	struct ext4_li_request *elr;

	mutex_lock(&ext4_li_info->li_list_mtx);
	list_for_each_safe(pos, n, &ext4_li_info->li_request_list) {
		elr = list_entry(pos, struct ext4_li_request,
				 lr_request);
		ext4_remove_li_request(elr);
	}
	mutex_unlock(&ext4_li_info->li_list_mtx);
}

static int ext4_run_lazyinit_thread(void)
{
	ext4_lazyinit_task = kthread_run(ext4_lazyinit_thread,
					 ext4_li_info, "ext4lazyinit");
	if (IS_ERR(ext4_lazyinit_task)) {
		int err = PTR_ERR(ext4_lazyinit_task);
		ext4_clear_request_list();
		kfree(ext4_li_info);
		ext4_li_info = NULL;
		printk(KERN_CRIT "EXT4-fs: error %d creating inode table "
				 "initialization thread\n",
				 err);
		return err;
	}
	ext4_li_info->li_state |= EXT4_LAZYINIT_RUNNING;
	return 0;
}

/*
 * Check whether it make sense to run itable init. thread or not.
 * If there is at least one uninitialized inode table, return
 * corresponding group number, else the loop goes through all
 * groups and return total number of groups.
 */
static ext4_group_t ext4_has_uninit_itable(struct super_block *sb)
{
	ext4_group_t group, ngroups = EXT4_SB(sb)->s_groups_count;
	struct ext4_group_desc *gdp = NULL;

	if (!ext4_has_group_desc_csum(sb))
		return ngroups;

	for (group = 0; group < ngroups; group++) {
		gdp = ext4_get_group_desc(sb, group, NULL);
		if (!gdp)
			continue;

		if (!(gdp->bg_flags & cpu_to_le16(EXT4_BG_INODE_ZEROED)))
			break;
	}

	return group;
}

static int ext4_li_info_new(void)
{
	struct ext4_lazy_init *eli = NULL;

	eli = kzalloc(sizeof(*eli), GFP_KERNEL);
	if (!eli)
		return -ENOMEM;

	INIT_LIST_HEAD(&eli->li_request_list);
	mutex_init(&eli->li_list_mtx);

	eli->li_state |= EXT4_LAZYINIT_QUIT;

	ext4_li_info = eli;

	return 0;
}

static struct ext4_li_request *ext4_li_request_new(struct super_block *sb,
					    ext4_group_t start)
{
	struct ext4_sb_info *sbi = EXT4_SB(sb);
	struct ext4_li_request *elr;

	elr = kzalloc(sizeof(*elr), GFP_KERNEL);
	if (!elr)
		return NULL;

	elr->lr_super = sb;
	elr->lr_sbi = sbi;
	elr->lr_next_group = start;

	/*
	 * Randomize first schedule time of the request to
	 * spread the inode table initialization requests
	 * better.
	 */
	elr->lr_next_sched = jiffies + (prandom_u32() %
				(EXT4_DEF_LI_MAX_START_DELAY * HZ));
	return elr;
}

int ext4_register_li_request(struct super_block *sb,
			     ext4_group_t first_not_zeroed)
{
	struct ext4_sb_info *sbi = EXT4_SB(sb);
	struct ext4_li_request *elr = NULL;
	ext4_group_t ngroups = sbi->s_groups_count;
	int ret = 0;

	mutex_lock(&ext4_li_mtx);
	if (sbi->s_li_request != NULL) {
		/*
		 * Reset timeout so it can be computed again, because
		 * s_li_wait_mult might have changed.
		 */
		sbi->s_li_request->lr_timeout = 0;
		goto out;
	}

	if (first_not_zeroed == ngroups || sb_rdonly(sb) ||
	    !test_opt(sb, INIT_INODE_TABLE))
		goto out;

	elr = ext4_li_request_new(sb, first_not_zeroed);
	if (!elr) {
		ret = -ENOMEM;
		goto out;
	}

	if (NULL == ext4_li_info) {
		ret = ext4_li_info_new();
		if (ret)
			goto out;
	}

	mutex_lock(&ext4_li_info->li_list_mtx);
	list_add(&elr->lr_request, &ext4_li_info->li_request_list);
	mutex_unlock(&ext4_li_info->li_list_mtx);

	sbi->s_li_request = elr;
	/*
	 * set elr to NULL here since it has been inserted to
	 * the request_list and the removal and free of it is
	 * handled by ext4_clear_request_list from now on.
	 */
	elr = NULL;

	if (!(ext4_li_info->li_state & EXT4_LAZYINIT_RUNNING)) {
		ret = ext4_run_lazyinit_thread();
		if (ret)
			goto out;
	}
out:
	mutex_unlock(&ext4_li_mtx);
	if (ret)
		kfree(elr);
	return ret;
}

/*
 * We do not need to lock anything since this is called on
 * module unload.
 */
static void ext4_destroy_lazyinit_thread(void)
{
	/*
	 * If thread exited earlier
	 * there's nothing to be done.
	 */
	if (!ext4_li_info || !ext4_lazyinit_task)
		return;

	kthread_stop(ext4_lazyinit_task);
}

static int set_journal_csum_feature_set(struct super_block *sb)
{
	int ret = 1;
	int compat, incompat;
	struct ext4_sb_info *sbi = EXT4_SB(sb);

	if (ext4_has_metadata_csum(sb)) {
		/* journal checksum v3 */
		compat = 0;
		incompat = JBD2_FEATURE_INCOMPAT_CSUM_V3;
	} else {
		/* journal checksum v1 */
		compat = JBD2_FEATURE_COMPAT_CHECKSUM;
		incompat = 0;
	}

	jbd2_journal_clear_features(sbi->s_journal,
			JBD2_FEATURE_COMPAT_CHECKSUM, 0,
			JBD2_FEATURE_INCOMPAT_CSUM_V3 |
			JBD2_FEATURE_INCOMPAT_CSUM_V2);
	if (test_opt(sb, JOURNAL_ASYNC_COMMIT)) {
		ret = jbd2_journal_set_features(sbi->s_journal,
				compat, 0,
				JBD2_FEATURE_INCOMPAT_ASYNC_COMMIT |
				incompat);
	} else if (test_opt(sb, JOURNAL_CHECKSUM)) {
		ret = jbd2_journal_set_features(sbi->s_journal,
				compat, 0,
				incompat);
		jbd2_journal_clear_features(sbi->s_journal, 0, 0,
				JBD2_FEATURE_INCOMPAT_ASYNC_COMMIT);
	} else {
		jbd2_journal_clear_features(sbi->s_journal, 0, 0,
				JBD2_FEATURE_INCOMPAT_ASYNC_COMMIT);
	}

	return ret;
}

/*
 * Note: calculating the overhead so we can be compatible with
 * historical BSD practice is quite difficult in the face of
 * clusters/bigalloc.  This is because multiple metadata blocks from
 * different block group can end up in the same allocation cluster.
 * Calculating the exact overhead in the face of clustered allocation
 * requires either O(all block bitmaps) in memory or O(number of block
 * groups**2) in time.  We will still calculate the superblock for
 * older file systems --- and if we come across with a bigalloc file
 * system with zero in s_overhead_clusters the estimate will be close to
 * correct especially for very large cluster sizes --- but for newer
 * file systems, it's better to calculate this figure once at mkfs
 * time, and store it in the superblock.  If the superblock value is
 * present (even for non-bigalloc file systems), we will use it.
 */
static int count_overhead(struct super_block *sb, ext4_group_t grp,
			  char *buf)
{
	struct ext4_sb_info	*sbi = EXT4_SB(sb);
	struct ext4_group_desc	*gdp;
	ext4_fsblk_t		first_block, last_block, b;
	ext4_group_t		i, ngroups = ext4_get_groups_count(sb);
	int			s, j, count = 0;

	if (!ext4_has_feature_bigalloc(sb))
		return (ext4_bg_has_super(sb, grp) + ext4_bg_num_gdb(sb, grp) +
			sbi->s_itb_per_group + 2);

	first_block = le32_to_cpu(sbi->s_es->s_first_data_block) +
		(grp * EXT4_BLOCKS_PER_GROUP(sb));
	last_block = first_block + EXT4_BLOCKS_PER_GROUP(sb) - 1;
	for (i = 0; i < ngroups; i++) {
		gdp = ext4_get_group_desc(sb, i, NULL);
		b = ext4_block_bitmap(sb, gdp);
		if (b >= first_block && b <= last_block) {
			ext4_set_bit(EXT4_B2C(sbi, b - first_block), buf);
			count++;
		}
		b = ext4_inode_bitmap(sb, gdp);
		if (b >= first_block && b <= last_block) {
			ext4_set_bit(EXT4_B2C(sbi, b - first_block), buf);
			count++;
		}
		b = ext4_inode_table(sb, gdp);
		if (b >= first_block && b + sbi->s_itb_per_group <= last_block)
			for (j = 0; j < sbi->s_itb_per_group; j++, b++) {
				int c = EXT4_B2C(sbi, b - first_block);
				ext4_set_bit(c, buf);
				count++;
			}
		if (i != grp)
			continue;
		s = 0;
		if (ext4_bg_has_super(sb, grp)) {
			ext4_set_bit(s++, buf);
			count++;
		}
		j = ext4_bg_num_gdb(sb, grp);
		if (s + j > EXT4_BLOCKS_PER_GROUP(sb)) {
			ext4_error(sb, "Invalid number of block group "
				   "descriptor blocks: %d", j);
			j = EXT4_BLOCKS_PER_GROUP(sb) - s;
		}
		count += j;
		for (; j > 0; j--)
			ext4_set_bit(EXT4_B2C(sbi, s++), buf);
	}
	if (!count)
		return 0;
	return EXT4_CLUSTERS_PER_GROUP(sb) -
		ext4_count_free(buf, EXT4_CLUSTERS_PER_GROUP(sb) / 8);
}

/*
 * Compute the overhead and stash it in sbi->s_overhead
 */
int ext4_calculate_overhead(struct super_block *sb)
{
	struct ext4_sb_info *sbi = EXT4_SB(sb);
	struct ext4_super_block *es = sbi->s_es;
	struct inode *j_inode;
	unsigned int j_blocks, j_inum = le32_to_cpu(es->s_journal_inum);
	ext4_group_t i, ngroups = ext4_get_groups_count(sb);
	ext4_fsblk_t overhead = 0;
	char *buf = (char *) get_zeroed_page(GFP_NOFS);

	if (!buf)
		return -ENOMEM;

	/*
	 * Compute the overhead (FS structures).  This is constant
	 * for a given filesystem unless the number of block groups
	 * changes so we cache the previous value until it does.
	 */

	/*
	 * All of the blocks before first_data_block are overhead
	 */
	overhead = EXT4_B2C(sbi, le32_to_cpu(es->s_first_data_block));

	/*
	 * Add the overhead found in each block group
	 */
	for (i = 0; i < ngroups; i++) {
		int blks;

		blks = count_overhead(sb, i, buf);
		overhead += blks;
		if (blks)
			memset(buf, 0, PAGE_SIZE);
		cond_resched();
	}

	/*
	 * Add the internal journal blocks whether the journal has been
	 * loaded or not
	 */
	if (sbi->s_journal && !sbi->journal_bdev)
		overhead += EXT4_NUM_B2C(sbi, sbi->s_journal->j_maxlen);
	else if (ext4_has_feature_journal(sb) && !sbi->s_journal && j_inum) {
		/* j_inum for internal journal is non-zero */
		j_inode = ext4_get_journal_inode(sb, j_inum);
		if (j_inode) {
			j_blocks = j_inode->i_size >> sb->s_blocksize_bits;
			overhead += EXT4_NUM_B2C(sbi, j_blocks);
			iput(j_inode);
		} else {
			ext4_msg(sb, KERN_ERR, "can't get journal size");
		}
	}
	sbi->s_overhead = overhead;
	smp_wmb();
	free_page((unsigned long) buf);
	return 0;
}

static void ext4_set_resv_clusters(struct super_block *sb)
{
	ext4_fsblk_t resv_clusters;
	struct ext4_sb_info *sbi = EXT4_SB(sb);

	/*
	 * There's no need to reserve anything when we aren't using extents.
	 * The space estimates are exact, there are no unwritten extents,
	 * hole punching doesn't need new metadata... This is needed especially
	 * to keep ext2/3 backward compatibility.
	 */
	if (!ext4_has_feature_extents(sb))
		return;
	/*
	 * By default we reserve 2% or 4096 clusters, whichever is smaller.
	 * This should cover the situations where we can not afford to run
	 * out of space like for example punch hole, or converting
	 * unwritten extents in delalloc path. In most cases such
	 * allocation would require 1, or 2 blocks, higher numbers are
	 * very rare.
	 */
	resv_clusters = (ext4_blocks_count(sbi->s_es) >>
			 sbi->s_cluster_bits);

	do_div(resv_clusters, 50);
	/* Do not reserve clusters */
	resv_clusters = min_t(ext4_fsblk_t, resv_clusters, 0);

	atomic64_set(&sbi->s_resv_clusters, resv_clusters);
}

static int ext4_fill_super(struct super_block *sb, void *data, int silent)
{
	struct dax_device *dax_dev = fs_dax_get_by_bdev(sb->s_bdev);
	char *orig_data = kstrdup(data, GFP_KERNEL);
	struct buffer_head *bh, **group_desc;
	struct ext4_super_block *es = NULL;
	struct ext4_sb_info *sbi = kzalloc(sizeof(*sbi), GFP_KERNEL);
	struct flex_groups **flex_groups;
	ext4_fsblk_t block;
	ext4_fsblk_t sb_block = get_sb_block(&data);
	ext4_fsblk_t logical_sb_block;
	unsigned long offset = 0;
	unsigned long journal_devnum = 0;
	unsigned long def_mount_opts;
	struct inode *root;
	const char *descr;
	int ret = -ENOMEM;
	int blocksize, clustersize;
	unsigned int db_count;
	unsigned int i;
	int needs_recovery, has_huge_files, has_bigalloc;
	__u64 blocks_count;
	int err = 0;
	unsigned int journal_ioprio = DEFAULT_JOURNAL_IOPRIO;
	ext4_group_t first_not_zeroed;

	if ((data && !orig_data) || !sbi)
		goto out_free_base;

	sbi->s_daxdev = dax_dev;
	sbi->s_blockgroup_lock =
		kzalloc(sizeof(struct blockgroup_lock), GFP_KERNEL);
	if (!sbi->s_blockgroup_lock)
		goto out_free_base;

	sb->s_fs_info = sbi;
	sbi->s_sb = sb;
	sbi->s_inode_readahead_blks = EXT4_DEF_INODE_READAHEAD_BLKS;
	sbi->s_sb_block = sb_block;
	if (sb->s_bdev->bd_part)
		sbi->s_sectors_written_start =
			part_stat_read(sb->s_bdev->bd_part, sectors[STAT_WRITE]);

	/* Cleanup superblock name */
	strreplace(sb->s_id, '/', '!');

	/* -EINVAL is default */
	ret = -EINVAL;
	blocksize = sb_min_blocksize(sb, EXT4_MIN_BLOCK_SIZE);
	if (!blocksize) {
		ext4_msg(sb, KERN_ERR, "unable to set blocksize");
		goto out_fail;
	}

	/*
	 * The ext4 superblock will not be buffer aligned for other than 1kB
	 * block sizes.  We need to calculate the offset from buffer start.
	 */
	if (blocksize != EXT4_MIN_BLOCK_SIZE) {
		logical_sb_block = sb_block * EXT4_MIN_BLOCK_SIZE;
		offset = do_div(logical_sb_block, blocksize);
	} else {
		logical_sb_block = sb_block;
	}

	if (!(bh = sb_bread_unmovable(sb, logical_sb_block))) {
		ext4_msg(sb, KERN_ERR, "unable to read superblock");
		goto out_fail;
	}
	/*
	 * Note: s_es must be initialized as soon as possible because
	 *       some ext4 macro-instructions depend on its value
	 */
	es = (struct ext4_super_block *) (bh->b_data + offset);
	sbi->s_es = es;
	sb->s_magic = le16_to_cpu(es->s_magic);
	if (sb->s_magic != EXT4_SUPER_MAGIC)
		goto cantfind_ext4;
	sbi->s_kbytes_written = le64_to_cpu(es->s_kbytes_written);

	/* Warn if metadata_csum and gdt_csum are both set. */
	if (ext4_has_feature_metadata_csum(sb) &&
	    ext4_has_feature_gdt_csum(sb))
		ext4_warning(sb, "metadata_csum and uninit_bg are "
			     "redundant flags; please run fsck.");

	/* Check for a known checksum algorithm */
	if (!ext4_verify_csum_type(sb, es)) {
		ext4_msg(sb, KERN_ERR, "VFS: Found ext4 filesystem with "
			 "unknown checksum algorithm.");
		silent = 1;
		goto cantfind_ext4;
	}

	/* Load the checksum driver */
	sbi->s_chksum_driver = crypto_alloc_shash("crc32c", 0, 0);
	if (IS_ERR(sbi->s_chksum_driver)) {
		ext4_msg(sb, KERN_ERR, "Cannot load crc32c driver.");
		ret = PTR_ERR(sbi->s_chksum_driver);
		sbi->s_chksum_driver = NULL;
		goto failed_mount;
	}

	/* Check superblock checksum */
	if (!ext4_superblock_csum_verify(sb, es)) {
		ext4_msg(sb, KERN_ERR, "VFS: Found ext4 filesystem with "
			 "invalid superblock checksum.  Run e2fsck?");
		silent = 1;
		ret = -EFSBADCRC;
		goto cantfind_ext4;
	}

	/* Precompute checksum seed for all metadata */
	if (ext4_has_feature_csum_seed(sb))
		sbi->s_csum_seed = le32_to_cpu(es->s_checksum_seed);
	else if (ext4_has_metadata_csum(sb) || ext4_has_feature_ea_inode(sb))
		sbi->s_csum_seed = ext4_chksum(sbi, ~0, es->s_uuid,
					       sizeof(es->s_uuid));

	/* Set defaults before we parse the mount options */
	def_mount_opts = le32_to_cpu(es->s_default_mount_opts);
	set_opt(sb, INIT_INODE_TABLE);
	if (def_mount_opts & EXT4_DEFM_DEBUG)
		set_opt(sb, DEBUG);
	if (def_mount_opts & EXT4_DEFM_BSDGROUPS)
		set_opt(sb, GRPID);
	if (def_mount_opts & EXT4_DEFM_UID16)
		set_opt(sb, NO_UID32);
	/* xattr user namespace & acls are now defaulted on */
	set_opt(sb, XATTR_USER);
#ifdef CONFIG_EXT4_FS_POSIX_ACL
	set_opt(sb, POSIX_ACL);
#endif
	/* don't forget to enable journal_csum when metadata_csum is enabled. */
	if (ext4_has_metadata_csum(sb))
		set_opt(sb, JOURNAL_CHECKSUM);

	if ((def_mount_opts & EXT4_DEFM_JMODE) == EXT4_DEFM_JMODE_DATA)
		set_opt(sb, JOURNAL_DATA);
	else if ((def_mount_opts & EXT4_DEFM_JMODE) == EXT4_DEFM_JMODE_ORDERED)
		set_opt(sb, ORDERED_DATA);
	else if ((def_mount_opts & EXT4_DEFM_JMODE) == EXT4_DEFM_JMODE_WBACK)
		set_opt(sb, WRITEBACK_DATA);

	if (le16_to_cpu(sbi->s_es->s_errors) == EXT4_ERRORS_PANIC)
		set_opt(sb, ERRORS_PANIC);
	else if (le16_to_cpu(sbi->s_es->s_errors) == EXT4_ERRORS_CONTINUE)
		set_opt(sb, ERRORS_CONT);
	else
		set_opt(sb, ERRORS_RO);
	/* block_validity enabled by default; disable with noblock_validity */
	set_opt(sb, BLOCK_VALIDITY);
	if (def_mount_opts & EXT4_DEFM_DISCARD)
		set_opt(sb, DISCARD);

	sbi->s_resuid = make_kuid(&init_user_ns, le16_to_cpu(es->s_def_resuid));
	sbi->s_resgid = make_kgid(&init_user_ns, le16_to_cpu(es->s_def_resgid));
	sbi->s_commit_interval = JBD2_DEFAULT_MAX_COMMIT_AGE * HZ;
	sbi->s_min_batch_time = EXT4_DEF_MIN_BATCH_TIME;
	sbi->s_max_batch_time = EXT4_DEF_MAX_BATCH_TIME;

	if ((def_mount_opts & EXT4_DEFM_NOBARRIER) == 0)
		set_opt(sb, BARRIER);

	/*
	 * enable delayed allocation by default
	 * Use -o nodelalloc to turn it off
	 */
	if (!IS_EXT3_SB(sb) && !IS_EXT2_SB(sb) &&
	    ((def_mount_opts & EXT4_DEFM_NODELALLOC) == 0))
		set_opt(sb, DELALLOC);

	/*
	 * set default s_li_wait_mult for lazyinit, for the case there is
	 * no mount option specified.
	 */
	sbi->s_li_wait_mult = EXT4_DEF_LI_WAIT_MULT;

	blocksize = BLOCK_SIZE << le32_to_cpu(es->s_log_block_size);
	if (blocksize < EXT4_MIN_BLOCK_SIZE ||
	    blocksize > EXT4_MAX_BLOCK_SIZE) {
		ext4_msg(sb, KERN_ERR,
		       "Unsupported filesystem blocksize %d (%d log_block_size)",
			 blocksize, le32_to_cpu(es->s_log_block_size));
		goto failed_mount;
	}

	if (le32_to_cpu(es->s_rev_level) == EXT4_GOOD_OLD_REV) {
		sbi->s_inode_size = EXT4_GOOD_OLD_INODE_SIZE;
		sbi->s_first_ino = EXT4_GOOD_OLD_FIRST_INO;
	} else {
		sbi->s_inode_size = le16_to_cpu(es->s_inode_size);
		sbi->s_first_ino = le32_to_cpu(es->s_first_ino);
		if (sbi->s_first_ino < EXT4_GOOD_OLD_FIRST_INO) {
			ext4_msg(sb, KERN_ERR, "invalid first ino: %u",
				 sbi->s_first_ino);
			goto failed_mount;
		}
		if ((sbi->s_inode_size < EXT4_GOOD_OLD_INODE_SIZE) ||
		    (!is_power_of_2(sbi->s_inode_size)) ||
		    (sbi->s_inode_size > blocksize)) {
			ext4_msg(sb, KERN_ERR,
			       "unsupported inode size: %d",
			       sbi->s_inode_size);
			ext4_msg(sb, KERN_ERR, "blocksize: %d", blocksize);
			goto failed_mount;
		}
		/*
		 * i_atime_extra is the last extra field available for
		 * [acm]times in struct ext4_inode. Checking for that
		 * field should suffice to ensure we have extra space
		 * for all three.
		 */
		if (sbi->s_inode_size >= offsetof(struct ext4_inode, i_atime_extra) +
			sizeof(((struct ext4_inode *)0)->i_atime_extra)) {
			sb->s_time_gran = 1;
		} else {
			sb->s_time_gran = NSEC_PER_SEC;
		}
	}
	if (sbi->s_inode_size > EXT4_GOOD_OLD_INODE_SIZE) {
		sbi->s_want_extra_isize = sizeof(struct ext4_inode) -
			EXT4_GOOD_OLD_INODE_SIZE;
		if (ext4_has_feature_extra_isize(sb)) {
			unsigned v, max = (sbi->s_inode_size -
					   EXT4_GOOD_OLD_INODE_SIZE);

			v = le16_to_cpu(es->s_want_extra_isize);
			if (v > max) {
				ext4_msg(sb, KERN_ERR,
					 "bad s_want_extra_isize: %d", v);
				goto failed_mount;
			}
			if (sbi->s_want_extra_isize < v)
				sbi->s_want_extra_isize = v;

			v = le16_to_cpu(es->s_min_extra_isize);
			if (v > max) {
				ext4_msg(sb, KERN_ERR,
					 "bad s_min_extra_isize: %d", v);
				goto failed_mount;
			}
			if (sbi->s_want_extra_isize < v)
				sbi->s_want_extra_isize = v;
		}
	}

	if (sbi->s_es->s_mount_opts[0]) {
		char *s_mount_opts = kstrndup(sbi->s_es->s_mount_opts,
					      sizeof(sbi->s_es->s_mount_opts),
					      GFP_KERNEL);
		if (!s_mount_opts)
			goto failed_mount;
		if (!parse_options(s_mount_opts, sb, &journal_devnum,
				   &journal_ioprio, 0)) {
			ext4_msg(sb, KERN_WARNING,
				 "failed to parse options in superblock: %s",
				 s_mount_opts);
		}
		kfree(s_mount_opts);
	}
	sbi->s_def_mount_opt = sbi->s_mount_opt;
	if (!parse_options((char *) data, sb, &journal_devnum,
			   &journal_ioprio, 0))
		goto failed_mount;

#ifdef CONFIG_UNICODE
	if (ext4_has_feature_casefold(sb) && !sb->s_encoding) {
		const struct ext4_sb_encodings *encoding_info;
		struct unicode_map *encoding;
		__u16 encoding_flags;

		if (ext4_sb_read_encoding(es, &encoding_info,
					  &encoding_flags)) {
			ext4_msg(sb, KERN_ERR,
				 "Encoding requested by superblock is unknown");
			goto failed_mount;
		}

		encoding = utf8_load(encoding_info->version);
		if (IS_ERR(encoding)) {
			ext4_msg(sb, KERN_ERR,
				 "can't mount with superblock charset: %s-%s "
				 "not supported by the kernel. flags: 0x%x.",
				 encoding_info->name, encoding_info->version,
				 encoding_flags);
			goto failed_mount;
		}
		ext4_msg(sb, KERN_INFO,"Using encoding defined by superblock: "
			 "%s-%s with flags 0x%hx", encoding_info->name,
			 encoding_info->version?:"\b", encoding_flags);

		sb->s_encoding = encoding;
		sb->s_encoding_flags = encoding_flags;
	}
#endif

	if (test_opt(sb, DATA_FLAGS) == EXT4_MOUNT_JOURNAL_DATA) {
		printk_once(KERN_WARNING "EXT4-fs: Warning: mounting "
			    "with data=journal disables delayed "
			    "allocation and O_DIRECT support!\n");
		if (test_opt2(sb, EXPLICIT_DELALLOC)) {
			ext4_msg(sb, KERN_ERR, "can't mount with "
				 "both data=journal and delalloc");
			goto failed_mount;
		}
		if (test_opt(sb, DIOREAD_NOLOCK)) {
			ext4_msg(sb, KERN_ERR, "can't mount with "
				 "both data=journal and dioread_nolock");
			goto failed_mount;
		}
		if (test_opt(sb, DAX)) {
			ext4_msg(sb, KERN_ERR, "can't mount with "
				 "both data=journal and dax");
			goto failed_mount;
		}
		if (ext4_has_feature_encrypt(sb)) {
			ext4_msg(sb, KERN_WARNING,
				 "encrypted files will use data=ordered "
				 "instead of data journaling mode");
		}
		if (test_opt(sb, DELALLOC))
			clear_opt(sb, DELALLOC);
	} else {
		sb->s_iflags |= SB_I_CGROUPWB;
	}

	sb->s_flags = (sb->s_flags & ~SB_POSIXACL) |
		(test_opt(sb, POSIX_ACL) ? SB_POSIXACL : 0);

	if (le32_to_cpu(es->s_rev_level) == EXT4_GOOD_OLD_REV &&
	    (ext4_has_compat_features(sb) ||
	     ext4_has_ro_compat_features(sb) ||
	     ext4_has_incompat_features(sb)))
		ext4_msg(sb, KERN_WARNING,
		       "feature flags set on rev 0 fs, "
		       "running e2fsck is recommended");

	if (es->s_creator_os == cpu_to_le32(EXT4_OS_HURD)) {
		set_opt2(sb, HURD_COMPAT);
		if (ext4_has_feature_64bit(sb)) {
			ext4_msg(sb, KERN_ERR,
				 "The Hurd can't support 64-bit file systems");
			goto failed_mount;
		}

		/*
		 * ea_inode feature uses l_i_version field which is not
		 * available in HURD_COMPAT mode.
		 */
		if (ext4_has_feature_ea_inode(sb)) {
			ext4_msg(sb, KERN_ERR,
				 "ea_inode feature is not supported for Hurd");
			goto failed_mount;
		}
	}

	if (IS_EXT2_SB(sb)) {
		if (ext2_feature_set_ok(sb))
			ext4_msg(sb, KERN_INFO, "mounting ext2 file system "
				 "using the ext4 subsystem");
		else {
			/*
			 * If we're probing be silent, if this looks like
			 * it's actually an ext[34] filesystem.
			 */
			if (silent && ext4_feature_set_ok(sb, sb_rdonly(sb)))
				goto failed_mount;
			ext4_msg(sb, KERN_ERR, "couldn't mount as ext2 due "
				 "to feature incompatibilities");
			goto failed_mount;
		}
	}

	if (IS_EXT3_SB(sb)) {
		if (ext3_feature_set_ok(sb))
			ext4_msg(sb, KERN_INFO, "mounting ext3 file system "
				 "using the ext4 subsystem");
		else {
			/*
			 * If we're probing be silent, if this looks like
			 * it's actually an ext4 filesystem.
			 */
			if (silent && ext4_feature_set_ok(sb, sb_rdonly(sb)))
				goto failed_mount;
			ext4_msg(sb, KERN_ERR, "couldn't mount as ext3 due "
				 "to feature incompatibilities");
			goto failed_mount;
		}
	}

	/*
	 * Check feature flags regardless of the revision level, since we
	 * previously didn't change the revision level when setting the flags,
	 * so there is a chance incompat flags are set on a rev 0 filesystem.
	 */
	if (!ext4_feature_set_ok(sb, (sb_rdonly(sb))))
		goto failed_mount;

	if (le32_to_cpu(es->s_log_block_size) >
	    (EXT4_MAX_BLOCK_LOG_SIZE - EXT4_MIN_BLOCK_LOG_SIZE)) {
		ext4_msg(sb, KERN_ERR,
			 "Invalid log block size: %u",
			 le32_to_cpu(es->s_log_block_size));
		goto failed_mount;
	}
	if (le32_to_cpu(es->s_log_cluster_size) >
	    (EXT4_MAX_CLUSTER_LOG_SIZE - EXT4_MIN_BLOCK_LOG_SIZE)) {
		ext4_msg(sb, KERN_ERR,
			 "Invalid log cluster size: %u",
			 le32_to_cpu(es->s_log_cluster_size));
		goto failed_mount;
	}

	if (le16_to_cpu(sbi->s_es->s_reserved_gdt_blocks) > (blocksize / 4)) {
		ext4_msg(sb, KERN_ERR,
			 "Number of reserved GDT blocks insanely large: %d",
			 le16_to_cpu(sbi->s_es->s_reserved_gdt_blocks));
		goto failed_mount;
	}

	if (sbi->s_mount_opt & EXT4_MOUNT_DAX) {
		if (ext4_has_feature_inline_data(sb)) {
			ext4_msg(sb, KERN_ERR, "Cannot use DAX on a filesystem"
					" that may contain inline data");
			sbi->s_mount_opt &= ~EXT4_MOUNT_DAX;
		}
		if (!bdev_dax_supported(sb->s_bdev, blocksize)) {
			ext4_msg(sb, KERN_ERR,
				"DAX unsupported by block device. Turning off DAX.");
			sbi->s_mount_opt &= ~EXT4_MOUNT_DAX;
		}
	}

	if (ext4_has_feature_encrypt(sb) && es->s_encryption_level) {
		ext4_msg(sb, KERN_ERR, "Unsupported encryption level %d",
			 es->s_encryption_level);
		goto failed_mount;
	}

	if (sb->s_blocksize != blocksize) {
		/* Validate the filesystem blocksize */
		if (!sb_set_blocksize(sb, blocksize)) {
			ext4_msg(sb, KERN_ERR, "bad block size %d",
					blocksize);
			goto failed_mount;
		}

		brelse(bh);
		logical_sb_block = sb_block * EXT4_MIN_BLOCK_SIZE;
		offset = do_div(logical_sb_block, blocksize);
		bh = sb_bread_unmovable(sb, logical_sb_block);
		if (!bh) {
			ext4_msg(sb, KERN_ERR,
			       "Can't read superblock on 2nd try");
			goto failed_mount;
		}
		es = (struct ext4_super_block *)(bh->b_data + offset);
		sbi->s_es = es;
		if (es->s_magic != cpu_to_le16(EXT4_SUPER_MAGIC)) {
			ext4_msg(sb, KERN_ERR,
			       "Magic mismatch, very weird!");
			goto failed_mount;
		}
	}

	has_huge_files = ext4_has_feature_huge_file(sb);
	sbi->s_bitmap_maxbytes = ext4_max_bitmap_size(sb->s_blocksize_bits,
						      has_huge_files);
	sb->s_maxbytes = ext4_max_size(sb->s_blocksize_bits, has_huge_files);

	sbi->s_desc_size = le16_to_cpu(es->s_desc_size);
	if (ext4_has_feature_64bit(sb)) {
		if (sbi->s_desc_size < EXT4_MIN_DESC_SIZE_64BIT ||
		    sbi->s_desc_size > EXT4_MAX_DESC_SIZE ||
		    !is_power_of_2(sbi->s_desc_size)) {
			ext4_msg(sb, KERN_ERR,
			       "unsupported descriptor size %lu",
			       sbi->s_desc_size);
			goto failed_mount;
		}
	} else
		sbi->s_desc_size = EXT4_MIN_DESC_SIZE;

	sbi->s_blocks_per_group = le32_to_cpu(es->s_blocks_per_group);
	sbi->s_inodes_per_group = le32_to_cpu(es->s_inodes_per_group);

	sbi->s_inodes_per_block = blocksize / EXT4_INODE_SIZE(sb);
	if (sbi->s_inodes_per_block == 0)
		goto cantfind_ext4;
	if (sbi->s_inodes_per_group < sbi->s_inodes_per_block ||
	    sbi->s_inodes_per_group > blocksize * 8) {
		ext4_msg(sb, KERN_ERR, "invalid inodes per group: %lu\n",
			 sbi->s_inodes_per_group);
		goto failed_mount;
	}
	sbi->s_itb_per_group = sbi->s_inodes_per_group /
					sbi->s_inodes_per_block;
	sbi->s_desc_per_block = blocksize / EXT4_DESC_SIZE(sb);
	sbi->s_sbh = bh;
	sbi->s_mount_state = le16_to_cpu(es->s_state);
	sbi->s_addr_per_block_bits = ilog2(EXT4_ADDR_PER_BLOCK(sb));
	sbi->s_desc_per_block_bits = ilog2(EXT4_DESC_PER_BLOCK(sb));

	for (i = 0; i < 4; i++)
		sbi->s_hash_seed[i] = le32_to_cpu(es->s_hash_seed[i]);
	sbi->s_def_hash_version = es->s_def_hash_version;
	if (ext4_has_feature_dir_index(sb)) {
		i = le32_to_cpu(es->s_flags);
		if (i & EXT2_FLAGS_UNSIGNED_HASH)
			sbi->s_hash_unsigned = 3;
		else if ((i & EXT2_FLAGS_SIGNED_HASH) == 0) {
#ifdef __CHAR_UNSIGNED__
			if (!sb_rdonly(sb))
				es->s_flags |=
					cpu_to_le32(EXT2_FLAGS_UNSIGNED_HASH);
			sbi->s_hash_unsigned = 3;
#else
			if (!sb_rdonly(sb))
				es->s_flags |=
					cpu_to_le32(EXT2_FLAGS_SIGNED_HASH);
#endif
		}
	}

	/* Handle clustersize */
	clustersize = BLOCK_SIZE << le32_to_cpu(es->s_log_cluster_size);
	has_bigalloc = ext4_has_feature_bigalloc(sb);
	if (has_bigalloc) {
		if (clustersize < blocksize) {
			ext4_msg(sb, KERN_ERR,
				 "cluster size (%d) smaller than "
				 "block size (%d)", clustersize, blocksize);
			goto failed_mount;
		}
		sbi->s_cluster_bits = le32_to_cpu(es->s_log_cluster_size) -
			le32_to_cpu(es->s_log_block_size);
		sbi->s_clusters_per_group =
			le32_to_cpu(es->s_clusters_per_group);
		if (sbi->s_clusters_per_group > blocksize * 8) {
			ext4_msg(sb, KERN_ERR,
				 "#clusters per group too big: %lu",
				 sbi->s_clusters_per_group);
			goto failed_mount;
		}
		if (sbi->s_blocks_per_group !=
		    (sbi->s_clusters_per_group * (clustersize / blocksize))) {
			ext4_msg(sb, KERN_ERR, "blocks per group (%lu) and "
				 "clusters per group (%lu) inconsistent",
				 sbi->s_blocks_per_group,
				 sbi->s_clusters_per_group);
			goto failed_mount;
		}
	} else {
		if (clustersize != blocksize) {
			ext4_msg(sb, KERN_ERR,
				 "fragment/cluster size (%d) != "
				 "block size (%d)", clustersize, blocksize);
			goto failed_mount;
		}
		if (sbi->s_blocks_per_group > blocksize * 8) {
			ext4_msg(sb, KERN_ERR,
				 "#blocks per group too big: %lu",
				 sbi->s_blocks_per_group);
			goto failed_mount;
		}
		sbi->s_clusters_per_group = sbi->s_blocks_per_group;
		sbi->s_cluster_bits = 0;
	}
	sbi->s_cluster_ratio = clustersize / blocksize;

	/* Do we have standard group size of clustersize * 8 blocks ? */
	if (sbi->s_blocks_per_group == clustersize << 3)
		set_opt2(sb, STD_GROUP_SIZE);

	/*
	 * Test whether we have more sectors than will fit in sector_t,
	 * and whether the max offset is addressable by the page cache.
	 */
	err = generic_check_addressable(sb->s_blocksize_bits,
					ext4_blocks_count(es));
	if (err) {
		ext4_msg(sb, KERN_ERR, "filesystem"
			 " too large to mount safely on this system");
		if (sizeof(sector_t) < 8)
			ext4_msg(sb, KERN_WARNING, "CONFIG_LBDAF not enabled");
		goto failed_mount;
	}

	if (EXT4_BLOCKS_PER_GROUP(sb) == 0)
		goto cantfind_ext4;

	/* check blocks count against device size */
	blocks_count = sb->s_bdev->bd_inode->i_size >> sb->s_blocksize_bits;
	if (blocks_count && ext4_blocks_count(es) > blocks_count) {
		ext4_msg(sb, KERN_WARNING, "bad geometry: block count %llu "
		       "exceeds size of device (%llu blocks)",
		       ext4_blocks_count(es), blocks_count);
		goto failed_mount;
	}

	/*
	 * It makes no sense for the first data block to be beyond the end
	 * of the filesystem.
	 */
	if (le32_to_cpu(es->s_first_data_block) >= ext4_blocks_count(es)) {
		ext4_msg(sb, KERN_WARNING, "bad geometry: first data "
			 "block %u is beyond end of filesystem (%llu)",
			 le32_to_cpu(es->s_first_data_block),
			 ext4_blocks_count(es));
		goto failed_mount;
	}
	if ((es->s_first_data_block == 0) && (es->s_log_block_size == 0) &&
	    (sbi->s_cluster_ratio == 1)) {
		ext4_msg(sb, KERN_WARNING, "bad geometry: first data "
			 "block is 0 with a 1k block and cluster size");
		goto failed_mount;
	}

	blocks_count = (ext4_blocks_count(es) -
			le32_to_cpu(es->s_first_data_block) +
			EXT4_BLOCKS_PER_GROUP(sb) - 1);
	do_div(blocks_count, EXT4_BLOCKS_PER_GROUP(sb));
	if (blocks_count > ((uint64_t)1<<32) - EXT4_DESC_PER_BLOCK(sb)) {
		ext4_msg(sb, KERN_WARNING, "groups count too large: %llu "
		       "(block count %llu, first data block %u, "
		       "blocks per group %lu)", blocks_count,
		       ext4_blocks_count(es),
		       le32_to_cpu(es->s_first_data_block),
		       EXT4_BLOCKS_PER_GROUP(sb));
		goto failed_mount;
	}
	sbi->s_groups_count = blocks_count;
	sbi->s_blockfile_groups = min_t(ext4_group_t, sbi->s_groups_count,
			(EXT4_MAX_BLOCK_FILE_PHYS / EXT4_BLOCKS_PER_GROUP(sb)));
	if (((u64)sbi->s_groups_count * sbi->s_inodes_per_group) !=
	    le32_to_cpu(es->s_inodes_count)) {
		ext4_msg(sb, KERN_ERR, "inodes count not valid: %u vs %llu",
			 le32_to_cpu(es->s_inodes_count),
			 ((u64)sbi->s_groups_count * sbi->s_inodes_per_group));
		ret = -EINVAL;
		goto failed_mount;
	}
	db_count = (sbi->s_groups_count + EXT4_DESC_PER_BLOCK(sb) - 1) /
		   EXT4_DESC_PER_BLOCK(sb);
	if (ext4_has_feature_meta_bg(sb)) {
		if (le32_to_cpu(es->s_first_meta_bg) > db_count) {
			ext4_msg(sb, KERN_WARNING,
				 "first meta block group too large: %u "
				 "(group descriptor block count %u)",
				 le32_to_cpu(es->s_first_meta_bg), db_count);
			goto failed_mount;
		}
	}
	rcu_assign_pointer(sbi->s_group_desc,
			   kvmalloc_array(db_count,
					  sizeof(struct buffer_head *),
					  GFP_KERNEL));
	if (sbi->s_group_desc == NULL) {
		ext4_msg(sb, KERN_ERR, "not enough memory");
		ret = -ENOMEM;
		goto failed_mount;
	}

	bgl_lock_init(sbi->s_blockgroup_lock);

	/* Pre-read the descriptors into the buffer cache */
	for (i = 0; i < db_count; i++) {
		block = descriptor_loc(sb, logical_sb_block, i);
		sb_breadahead_unmovable(sb, block);
	}

	for (i = 0; i < db_count; i++) {
		struct buffer_head *bh;

		block = descriptor_loc(sb, logical_sb_block, i);
		bh = sb_bread_unmovable(sb, block);
		if (!bh) {
			ext4_msg(sb, KERN_ERR,
			       "can't read group descriptor %d", i);
			db_count = i;
			goto failed_mount2;
		}
		rcu_read_lock();
		rcu_dereference(sbi->s_group_desc)[i] = bh;
		rcu_read_unlock();
	}
	sbi->s_gdb_count = db_count;
	if (!ext4_check_descriptors(sb, logical_sb_block, &first_not_zeroed)) {
		ext4_msg(sb, KERN_ERR, "group descriptors corrupted!");
		ret = -EFSCORRUPTED;
		goto failed_mount2;
	}

	timer_setup(&sbi->s_err_report, print_daily_error_info, 0);

	/* Register extent status tree shrinker */
	if (ext4_es_register_shrinker(sbi))
		goto failed_mount3;

	sbi->s_stripe = ext4_get_stripe_size(sbi);
	sbi->s_extent_max_zeroout_kb = 32;

	/*
	 * set up enough so that it can read an inode
	 */
	sb->s_op = &ext4_sops;
	sb->s_export_op = &ext4_export_ops;
	sb->s_xattr = ext4_xattr_handlers;
#ifdef CONFIG_FS_ENCRYPTION
	sb->s_cop = &ext4_cryptops;
#endif
#ifdef CONFIG_FS_VERITY
	sb->s_vop = &ext4_verityops;
#endif
#ifdef CONFIG_QUOTA
	sb->dq_op = &ext4_quota_operations;
	if (ext4_has_feature_quota(sb))
		sb->s_qcop = &dquot_quotactl_sysfile_ops;
	else
		sb->s_qcop = &ext4_qctl_operations;
	sb->s_quota_types = QTYPE_MASK_USR | QTYPE_MASK_GRP | QTYPE_MASK_PRJ;
#endif
	memcpy(&sb->s_uuid, es->s_uuid, sizeof(es->s_uuid));

	INIT_LIST_HEAD(&sbi->s_orphan); /* unlinked but open files */
	mutex_init(&sbi->s_orphan_lock);

	sb->s_root = NULL;

	needs_recovery = (es->s_last_orphan != 0 ||
			  ext4_has_feature_journal_needs_recovery(sb));

	if (ext4_has_feature_mmp(sb) && !sb_rdonly(sb))
		if (ext4_multi_mount_protect(sb, le64_to_cpu(es->s_mmp_block)))
			goto failed_mount3a;

	/*
	 * The first inode we look at is the journal inode.  Don't try
	 * root first: it may be modified in the journal!
	 */
	if (!test_opt(sb, NOLOAD) && ext4_has_feature_journal(sb)) {
		err = ext4_load_journal(sb, es, journal_devnum);
		if (err)
			goto failed_mount3a;
	} else if (test_opt(sb, NOLOAD) && !sb_rdonly(sb) &&
		   ext4_has_feature_journal_needs_recovery(sb)) {
		ext4_msg(sb, KERN_ERR, "required journal recovery "
		       "suppressed and not mounted read-only");
		goto failed_mount_wq;
	} else {
		/* Nojournal mode, all journal mount options are illegal */
		if (test_opt2(sb, EXPLICIT_JOURNAL_CHECKSUM)) {
			ext4_msg(sb, KERN_ERR, "can't mount with "
				 "journal_checksum, fs mounted w/o journal");
			goto failed_mount_wq;
		}
		if (test_opt(sb, JOURNAL_ASYNC_COMMIT)) {
			ext4_msg(sb, KERN_ERR, "can't mount with "
				 "journal_async_commit, fs mounted w/o journal");
			goto failed_mount_wq;
		}
		if (sbi->s_commit_interval != JBD2_DEFAULT_MAX_COMMIT_AGE*HZ) {
			ext4_msg(sb, KERN_ERR, "can't mount with "
				 "commit=%lu, fs mounted w/o journal",
				 sbi->s_commit_interval / HZ);
			goto failed_mount_wq;
		}
		if (EXT4_MOUNT_DATA_FLAGS &
		    (sbi->s_mount_opt ^ sbi->s_def_mount_opt)) {
			ext4_msg(sb, KERN_ERR, "can't mount with "
				 "data=, fs mounted w/o journal");
			goto failed_mount_wq;
		}
		sbi->s_def_mount_opt &= ~EXT4_MOUNT_JOURNAL_CHECKSUM;
		clear_opt(sb, JOURNAL_CHECKSUM);
		clear_opt(sb, DATA_FLAGS);
		sbi->s_journal = NULL;
		needs_recovery = 0;
		goto no_journal;
	}

	if (ext4_has_feature_64bit(sb) &&
	    !jbd2_journal_set_features(EXT4_SB(sb)->s_journal, 0, 0,
				       JBD2_FEATURE_INCOMPAT_64BIT)) {
		ext4_msg(sb, KERN_ERR, "Failed to set 64-bit journal feature");
		goto failed_mount_wq;
	}

	if (!set_journal_csum_feature_set(sb)) {
		ext4_msg(sb, KERN_ERR, "Failed to set journal checksum "
			 "feature set");
		goto failed_mount_wq;
	}

	/* We have now updated the journal if required, so we can
	 * validate the data journaling mode. */
	switch (test_opt(sb, DATA_FLAGS)) {
	case 0:
		/* No mode set, assume a default based on the journal
		 * capabilities: ORDERED_DATA if the journal can
		 * cope, else JOURNAL_DATA
		 */
		if (jbd2_journal_check_available_features
		    (sbi->s_journal, 0, 0, JBD2_FEATURE_INCOMPAT_REVOKE)) {
			set_opt(sb, ORDERED_DATA);
			sbi->s_def_mount_opt |= EXT4_MOUNT_ORDERED_DATA;
		} else {
			set_opt(sb, JOURNAL_DATA);
			sbi->s_def_mount_opt |= EXT4_MOUNT_JOURNAL_DATA;
		}
		break;

	case EXT4_MOUNT_ORDERED_DATA:
	case EXT4_MOUNT_WRITEBACK_DATA:
		if (!jbd2_journal_check_available_features
		    (sbi->s_journal, 0, 0, JBD2_FEATURE_INCOMPAT_REVOKE)) {
			ext4_msg(sb, KERN_ERR, "Journal does not support "
			       "requested data journaling mode");
			goto failed_mount_wq;
		}
	default:
		break;
	}

	if (test_opt(sb, DATA_FLAGS) == EXT4_MOUNT_ORDERED_DATA &&
	    test_opt(sb, JOURNAL_ASYNC_COMMIT)) {
		ext4_msg(sb, KERN_ERR, "can't mount with "
			"journal_async_commit in data=ordered mode");
		goto failed_mount_wq;
	}

	set_task_ioprio(sbi->s_journal->j_task, journal_ioprio);

	sbi->s_journal->j_commit_callback = ext4_journal_commit_callback;

no_journal:
	if (!test_opt(sb, NO_MBCACHE)) {
		sbi->s_ea_block_cache = ext4_xattr_create_cache();
		if (!sbi->s_ea_block_cache) {
			ext4_msg(sb, KERN_ERR,
				 "Failed to create ea_block_cache");
			goto failed_mount_wq;
		}

		if (ext4_has_feature_ea_inode(sb)) {
			sbi->s_ea_inode_cache = ext4_xattr_create_cache();
			if (!sbi->s_ea_inode_cache) {
				ext4_msg(sb, KERN_ERR,
					 "Failed to create ea_inode_cache");
				goto failed_mount_wq;
			}
		}
	}

	if ((DUMMY_ENCRYPTION_ENABLED(sbi) || ext4_has_feature_encrypt(sb)) &&
	    (blocksize != PAGE_SIZE)) {
		ext4_msg(sb, KERN_ERR,
			 "Unsupported blocksize for fs encryption");
		goto failed_mount_wq;
	}

	if (ext4_has_feature_verity(sb) && blocksize != PAGE_SIZE) {
		ext4_msg(sb, KERN_ERR, "Unsupported blocksize for fs-verity");
		goto failed_mount_wq;
	}

	if (DUMMY_ENCRYPTION_ENABLED(sbi) && !sb_rdonly(sb) &&
	    !ext4_has_feature_encrypt(sb)) {
		ext4_set_feature_encrypt(sb);
		ext4_commit_super(sb, 1);
	}

	/*
	 * Get the # of file system overhead blocks from the
	 * superblock if present.
	 */
	if (es->s_overhead_clusters)
		sbi->s_overhead = le32_to_cpu(es->s_overhead_clusters);
	else {
		err = ext4_calculate_overhead(sb);
		if (err)
			goto failed_mount_wq;
	}

	/*
	 * The maximum number of concurrent works can be high and
	 * concurrency isn't really necessary.  Limit it to 1.
	 */
	EXT4_SB(sb)->rsv_conversion_wq =
		alloc_workqueue("ext4-rsv-conversion", WQ_MEM_RECLAIM | WQ_UNBOUND, 1);
	if (!EXT4_SB(sb)->rsv_conversion_wq) {
		printk(KERN_ERR "EXT4-fs: failed to create workqueue\n");
		ret = -ENOMEM;
		goto failed_mount4;
	}

	/*
	 * The jbd2_journal_load will have done any necessary log recovery,
	 * so we can safely mount the rest of the filesystem now.
	 */

	root = ext4_iget(sb, EXT4_ROOT_INO, EXT4_IGET_SPECIAL);
	if (IS_ERR(root)) {
		ext4_msg(sb, KERN_ERR, "get root inode failed");
		ret = PTR_ERR(root);
		root = NULL;
		goto failed_mount4;
	}
	if (!S_ISDIR(root->i_mode) || !root->i_blocks || !root->i_size) {
		ext4_msg(sb, KERN_ERR, "corrupt root inode, run e2fsck");
		iput(root);
		goto failed_mount4;
	}

	sb->s_root = d_make_root(root);
	if (!sb->s_root) {
		ext4_msg(sb, KERN_ERR, "get root dentry failed");
		ret = -ENOMEM;
		goto failed_mount4;
	}

	ret = ext4_setup_super(sb, es, sb_rdonly(sb));
	if (ret == -EROFS) {
		sb->s_flags |= SB_RDONLY;
		ret = 0;
	} else if (ret)
		goto failed_mount4a;

	ext4_set_resv_clusters(sb);

	if (test_opt(sb, BLOCK_VALIDITY)) {
		err = ext4_setup_system_zone(sb);
		if (err) {
			ext4_msg(sb, KERN_ERR, "failed to initialize system "
				 "zone (%d)", err);
			goto failed_mount4a;
		}
	}

	ext4_ext_init(sb);
	err = ext4_mb_init(sb);
	if (err) {
		ext4_msg(sb, KERN_ERR, "failed to initialize mballoc (%d)",
			 err);
		goto failed_mount5;
	}

	block = ext4_count_free_clusters(sb);
	ext4_free_blocks_count_set(sbi->s_es, 
				   EXT4_C2B(sbi, block));
	ext4_superblock_csum_set(sb);
	err = percpu_counter_init(&sbi->s_freeclusters_counter, block,
				  GFP_KERNEL);
	if (!err) {
		unsigned long freei = ext4_count_free_inodes(sb);
		sbi->s_es->s_free_inodes_count = cpu_to_le32(freei);
		ext4_superblock_csum_set(sb);
		err = percpu_counter_init(&sbi->s_freeinodes_counter, freei,
					  GFP_KERNEL);
	}
	if (!err)
		err = percpu_counter_init(&sbi->s_dirs_counter,
					  ext4_count_dirs(sb), GFP_KERNEL);
	if (!err)
		err = percpu_counter_init(&sbi->s_dirtyclusters_counter, 0,
					  GFP_KERNEL);
	if (!err)
		err = percpu_init_rwsem(&sbi->s_writepages_rwsem);

	if (err) {
		ext4_msg(sb, KERN_ERR, "insufficient memory");
		goto failed_mount6;
	}

	if (ext4_has_feature_flex_bg(sb))
		if (!ext4_fill_flex_info(sb)) {
			ext4_msg(sb, KERN_ERR,
			       "unable to initialize "
			       "flex_bg meta info!");
			goto failed_mount6;
		}

	err = ext4_register_li_request(sb, first_not_zeroed);
	if (err)
		goto failed_mount6;

	err = ext4_register_sysfs(sb);
	if (err)
		goto failed_mount7;

#ifdef CONFIG_QUOTA
	/* Enable quota usage during mount. */
	if (ext4_has_feature_quota(sb) && !sb_rdonly(sb)) {
		err = ext4_enable_quotas(sb);
		if (err)
			goto failed_mount8;
	}
#endif  /* CONFIG_QUOTA */

	EXT4_SB(sb)->s_mount_state |= EXT4_ORPHAN_FS;
	ext4_orphan_cleanup(sb, es);
	EXT4_SB(sb)->s_mount_state &= ~EXT4_ORPHAN_FS;
	if (needs_recovery) {
		ext4_msg(sb, KERN_INFO, "recovery complete");
		err = ext4_mark_recovery_complete(sb, es);
		if (err)
			goto failed_mount8;
	}
	if (EXT4_SB(sb)->s_journal) {
		if (test_opt(sb, DATA_FLAGS) == EXT4_MOUNT_JOURNAL_DATA)
			descr = " journalled data mode";
		else if (test_opt(sb, DATA_FLAGS) == EXT4_MOUNT_ORDERED_DATA)
			descr = " ordered data mode";
		else
			descr = " writeback data mode";
	} else
		descr = "out journal";

	if (test_opt(sb, DISCARD)) {
		struct request_queue *q = bdev_get_queue(sb->s_bdev);
		if (!blk_queue_discard(q))
			ext4_msg(sb, KERN_WARNING,
				 "mounting with \"discard\" option, but "
				 "the device does not support discard");
	}

	if (___ratelimit(&ext4_mount_msg_ratelimit, "EXT4-fs mount"))
		ext4_msg(sb, KERN_INFO, "mounted filesystem with%s. "
			 "Opts: %.*s%s%s", descr,
			 (int) sizeof(sbi->s_es->s_mount_opts),
			 sbi->s_es->s_mount_opts,
			 *sbi->s_es->s_mount_opts ? "; " : "", orig_data);

	if (es->s_error_count)
		mod_timer(&sbi->s_err_report, jiffies + 300*HZ); /* 5 minutes */

	/* Enable message ratelimiting. Default is 10 messages per 5 secs. */
	ratelimit_state_init(&sbi->s_err_ratelimit_state, 5 * HZ, 10);
	ratelimit_state_init(&sbi->s_warning_ratelimit_state, 5 * HZ, 10);
	ratelimit_state_init(&sbi->s_msg_ratelimit_state, 5 * HZ, 10);

	kfree(orig_data);
	return 0;

cantfind_ext4:
	if (!silent)
		ext4_msg(sb, KERN_ERR, "VFS: Can't find ext4 filesystem");
	goto failed_mount;

failed_mount8:
	ext4_unregister_sysfs(sb);
failed_mount7:
	ext4_unregister_li_request(sb);
failed_mount6:
	ext4_mb_release(sb);
	rcu_read_lock();
	flex_groups = rcu_dereference(sbi->s_flex_groups);
	if (flex_groups) {
		for (i = 0; i < sbi->s_flex_groups_allocated; i++)
			kvfree(flex_groups[i]);
		kvfree(flex_groups);
	}
	rcu_read_unlock();
	percpu_counter_destroy(&sbi->s_freeclusters_counter);
	percpu_counter_destroy(&sbi->s_freeinodes_counter);
	percpu_counter_destroy(&sbi->s_dirs_counter);
	percpu_counter_destroy(&sbi->s_dirtyclusters_counter);
	percpu_free_rwsem(&sbi->s_writepages_rwsem);
failed_mount5:
	ext4_ext_release(sb);
	ext4_release_system_zone(sb);
failed_mount4a:
	dput(sb->s_root);
	sb->s_root = NULL;
failed_mount4:
	ext4_msg(sb, KERN_ERR, "mount failed");
	if (EXT4_SB(sb)->rsv_conversion_wq)
		destroy_workqueue(EXT4_SB(sb)->rsv_conversion_wq);
failed_mount_wq:
	if (sbi->s_ea_inode_cache) {
		ext4_xattr_destroy_cache(sbi->s_ea_inode_cache);
		sbi->s_ea_inode_cache = NULL;
	}
	if (sbi->s_ea_block_cache) {
		ext4_xattr_destroy_cache(sbi->s_ea_block_cache);
		sbi->s_ea_block_cache = NULL;
	}
	if (sbi->s_journal) {
		jbd2_journal_destroy(sbi->s_journal);
		sbi->s_journal = NULL;
	}
failed_mount3a:
	ext4_es_unregister_shrinker(sbi);
failed_mount3:
	del_timer_sync(&sbi->s_err_report);
	if (sbi->s_mmp_tsk)
		kthread_stop(sbi->s_mmp_tsk);
failed_mount2:
	rcu_read_lock();
	group_desc = rcu_dereference(sbi->s_group_desc);
	for (i = 0; i < db_count; i++)
		brelse(group_desc[i]);
	kvfree(group_desc);
	rcu_read_unlock();
failed_mount:
	printk(KERN_ERR "printing data of superblock-bh\n");
	print_bh(sb, bh, 0, EXT4_BLOCK_SIZE(sb));
	if (sbi->s_chksum_driver)
		crypto_free_shash(sbi->s_chksum_driver);

#ifdef CONFIG_UNICODE
	utf8_unload(sb->s_encoding);
#endif

#ifdef CONFIG_QUOTA
	for (i = 0; i < EXT4_MAXQUOTAS; i++)
		kfree(sbi->s_qf_names[i]);
#endif
	fscrypt_free_dummy_context(&sbi->s_dummy_enc_ctx);
	ext4_blkdev_remove(sbi);
	brelse(bh);
out_fail:
	sb->s_fs_info = NULL;
	kfree(sbi->s_blockgroup_lock);
out_free_base:
	kfree(sbi);
	kfree(orig_data);
	fs_put_dax(dax_dev);
	return err ? err : ret;
}

/*
 * Setup any per-fs journal parameters now.  We'll do this both on
 * initial mount, once the journal has been initialised but before we've
 * done any recovery; and again on any subsequent remount.
 */
static void ext4_init_journal_params(struct super_block *sb, journal_t *journal)
{
	struct ext4_sb_info *sbi = EXT4_SB(sb);

	journal->j_commit_interval = sbi->s_commit_interval;
	journal->j_min_batch_time = sbi->s_min_batch_time;
	journal->j_max_batch_time = sbi->s_max_batch_time;

	write_lock(&journal->j_state_lock);
	if (test_opt(sb, BARRIER))
		journal->j_flags |= JBD2_BARRIER;
	else
		journal->j_flags &= ~JBD2_BARRIER;
	if (test_opt(sb, DATA_ERR_ABORT))
		journal->j_flags |= JBD2_ABORT_ON_SYNCDATA_ERR;
	else
		journal->j_flags &= ~JBD2_ABORT_ON_SYNCDATA_ERR;
	write_unlock(&journal->j_state_lock);
}

static struct inode *ext4_get_journal_inode(struct super_block *sb,
					     unsigned int journal_inum)
{
	struct inode *journal_inode;

	/*
	 * Test for the existence of a valid inode on disk.  Bad things
	 * happen if we iget() an unused inode, as the subsequent iput()
	 * will try to delete it.
	 */
	journal_inode = ext4_iget(sb, journal_inum, EXT4_IGET_SPECIAL);
	if (IS_ERR(journal_inode)) {
		ext4_msg(sb, KERN_ERR, "no journal found");
		return NULL;
	}
	if (!journal_inode->i_nlink) {
		make_bad_inode(journal_inode);
		iput(journal_inode);
		ext4_msg(sb, KERN_ERR, "journal inode is deleted");
		return NULL;
	}

	jbd_debug(2, "Journal inode found at %p: %lld bytes\n",
		  journal_inode, journal_inode->i_size);
	if (!S_ISREG(journal_inode->i_mode)) {
		ext4_msg(sb, KERN_ERR, "invalid journal inode");
		iput(journal_inode);
		return NULL;
	}
	return journal_inode;
}

static journal_t *ext4_get_journal(struct super_block *sb,
				   unsigned int journal_inum)
{
	struct inode *journal_inode;
	journal_t *journal;

	if (WARN_ON_ONCE(!ext4_has_feature_journal(sb)))
		return NULL;

	journal_inode = ext4_get_journal_inode(sb, journal_inum);
	if (!journal_inode)
		return NULL;

	journal = jbd2_journal_init_inode(journal_inode);
	if (!journal) {
		ext4_msg(sb, KERN_ERR, "Could not load journal inode");
		iput(journal_inode);
		return NULL;
	}
	journal->j_private = sb;
	ext4_init_journal_params(sb, journal);
	return journal;
}

static journal_t *ext4_get_dev_journal(struct super_block *sb,
				       dev_t j_dev)
{
	struct buffer_head *bh;
	journal_t *journal;
	ext4_fsblk_t start;
	ext4_fsblk_t len;
	int hblock, blocksize;
	ext4_fsblk_t sb_block;
	unsigned long offset;
	struct ext4_super_block *es;
	struct block_device *bdev;

	if (WARN_ON_ONCE(!ext4_has_feature_journal(sb)))
		return NULL;

	bdev = ext4_blkdev_get(j_dev, sb);
	if (bdev == NULL)
		return NULL;

	blocksize = sb->s_blocksize;
	hblock = bdev_logical_block_size(bdev);
	if (blocksize < hblock) {
		ext4_msg(sb, KERN_ERR,
			"blocksize too small for journal device");
		goto out_bdev;
	}

	sb_block = EXT4_MIN_BLOCK_SIZE / blocksize;
	offset = EXT4_MIN_BLOCK_SIZE % blocksize;
	set_blocksize(bdev, blocksize);
	if (!(bh = __bread(bdev, sb_block, blocksize))) {
		ext4_msg(sb, KERN_ERR, "couldn't read superblock of "
		       "external journal");
		goto out_bdev;
	}

	es = (struct ext4_super_block *) (bh->b_data + offset);
	if ((le16_to_cpu(es->s_magic) != EXT4_SUPER_MAGIC) ||
	    !(le32_to_cpu(es->s_feature_incompat) &
	      EXT4_FEATURE_INCOMPAT_JOURNAL_DEV)) {
		ext4_msg(sb, KERN_ERR, "external journal has "
					"bad superblock");
		brelse(bh);
		goto out_bdev;
	}

	if ((le32_to_cpu(es->s_feature_ro_compat) &
	     EXT4_FEATURE_RO_COMPAT_METADATA_CSUM) &&
	    es->s_checksum != ext4_superblock_csum(sb, es)) {
		ext4_msg(sb, KERN_ERR, "external journal has "
				       "corrupt superblock");
		brelse(bh);
		goto out_bdev;
	}

	if (memcmp(EXT4_SB(sb)->s_es->s_journal_uuid, es->s_uuid, 16)) {
		ext4_msg(sb, KERN_ERR, "journal UUID does not match");
		brelse(bh);
		goto out_bdev;
	}

	len = ext4_blocks_count(es);
	start = sb_block + 1;
	brelse(bh);	/* we're done with the superblock */

	journal = jbd2_journal_init_dev(bdev, sb->s_bdev,
					start, len, blocksize);
	if (!journal) {
		ext4_msg(sb, KERN_ERR, "failed to create device journal");
		goto out_bdev;
	}
	journal->j_private = sb;
	ll_rw_block(REQ_OP_READ, REQ_META | REQ_PRIO, 1, &journal->j_sb_buffer);
	wait_on_buffer(journal->j_sb_buffer);
	if (!buffer_uptodate(journal->j_sb_buffer)) {
		ext4_msg(sb, KERN_ERR, "I/O error on journal device");
		goto out_journal;
	}
	if (be32_to_cpu(journal->j_superblock->s_nr_users) != 1) {
		ext4_msg(sb, KERN_ERR, "External journal has more than one "
					"user (unsupported) - %d",
			be32_to_cpu(journal->j_superblock->s_nr_users));
		goto out_journal;
	}
	EXT4_SB(sb)->journal_bdev = bdev;
	ext4_init_journal_params(sb, journal);
	return journal;

out_journal:
	jbd2_journal_destroy(journal);
out_bdev:
	ext4_blkdev_put(bdev);
	return NULL;
}

static int ext4_load_journal(struct super_block *sb,
			     struct ext4_super_block *es,
			     unsigned long journal_devnum)
{
	journal_t *journal;
	unsigned int journal_inum = le32_to_cpu(es->s_journal_inum);
	dev_t journal_dev;
	int err = 0;
	int really_read_only;
	int journal_dev_ro;

	if (WARN_ON_ONCE(!ext4_has_feature_journal(sb)))
		return -EFSCORRUPTED;

	if (journal_devnum &&
	    journal_devnum != le32_to_cpu(es->s_journal_dev)) {
		ext4_msg(sb, KERN_INFO, "external journal device major/minor "
			"numbers have changed");
		journal_dev = new_decode_dev(journal_devnum);
	} else
		journal_dev = new_decode_dev(le32_to_cpu(es->s_journal_dev));

	if (journal_inum && journal_dev) {
		ext4_msg(sb, KERN_ERR,
			 "filesystem has both journal inode and journal device!");
		return -EINVAL;
	}

	if (journal_inum) {
		journal = ext4_get_journal(sb, journal_inum);
		if (!journal)
			return -EINVAL;
	} else {
		journal = ext4_get_dev_journal(sb, journal_dev);
		if (!journal)
			return -EINVAL;
	}

	journal_dev_ro = bdev_read_only(journal->j_dev);
	really_read_only = bdev_read_only(sb->s_bdev) | journal_dev_ro;

	if (journal_dev_ro && !sb_rdonly(sb)) {
		ext4_msg(sb, KERN_ERR,
			 "journal device read-only, try mounting with '-o ro'");
		err = -EROFS;
		goto err_out;
	}

	/*
	 * Are we loading a blank journal or performing recovery after a
	 * crash?  For recovery, we need to check in advance whether we
	 * can get read-write access to the device.
	 */
	if (ext4_has_feature_journal_needs_recovery(sb)) {
		if (sb_rdonly(sb)) {
			ext4_msg(sb, KERN_INFO, "INFO: recovery "
					"required on readonly filesystem");
			if (really_read_only) {
				ext4_msg(sb, KERN_ERR, "write access "
					"unavailable, cannot proceed "
					"(try mounting with noload)");
				err = -EROFS;
				goto err_out;
			}
			ext4_msg(sb, KERN_INFO, "write access will "
			       "be enabled during recovery");
		}
	}

	if (!(journal->j_flags & JBD2_BARRIER))
		ext4_msg(sb, KERN_INFO, "barriers disabled");

	if (!ext4_has_feature_journal_needs_recovery(sb))
		err = jbd2_journal_wipe(journal, !really_read_only);
	if (!err) {
		char *save = kmalloc(EXT4_S_ERR_LEN, GFP_KERNEL);
		if (save)
			memcpy(save, ((char *) es) +
			       EXT4_S_ERR_START, EXT4_S_ERR_LEN);
		err = jbd2_journal_load(journal);
		if (save)
			memcpy(((char *) es) + EXT4_S_ERR_START,
			       save, EXT4_S_ERR_LEN);
		kfree(save);
	}

	if (err) {
		ext4_msg(sb, KERN_ERR, "error loading journal");
		goto err_out;
	}

	EXT4_SB(sb)->s_journal = journal;
	err = ext4_clear_journal_err(sb, es);
	if (err) {
		EXT4_SB(sb)->s_journal = NULL;
		jbd2_journal_destroy(journal);
		return err;
	}

	if (!really_read_only && journal_devnum &&
	    journal_devnum != le32_to_cpu(es->s_journal_dev)) {
		es->s_journal_dev = cpu_to_le32(journal_devnum);

		/* Make sure we flush the recovery flag to disk. */
		ext4_commit_super(sb, 1);
	}

	return 0;

err_out:
	jbd2_journal_destroy(journal);
	return err;
}

static int ext4_commit_super(struct super_block *sb, int sync)
{
	struct ext4_super_block *es = EXT4_SB(sb)->s_es;
	struct buffer_head *sbh = EXT4_SB(sb)->s_sbh;
	int error = 0;

	if (!sbh || block_device_ejected(sb))
		return error;

	/*
<<<<<<< HEAD
	 * The superblock bh should be mapped, but it might not be if the
	 * device was hot-removed. Not much we can do but fail the I/O.
	 */
	if (!buffer_mapped(sbh))
		return error;

	if (unlikely(le16_to_cpu(es->s_magic) != EXT4_SUPER_MAGIC)) {
		print_bh(sb, sbh, 0, EXT4_BLOCK_SIZE(sb));
		if (test_opt(sb, ERRORS_PANIC))
			panic("EXT4(Can not find EXT4_SUPER_MAGIC");
		return -EIO;
	}

	/*
=======
>>>>>>> 9f80205d
	 * If the file system is mounted read-only, don't update the
	 * superblock write time.  This avoids updating the superblock
	 * write time when we are mounting the root file system
	 * read/only but we need to replay the journal; at that point,
	 * for people who are east of GMT and who make their clock
	 * tick in localtime for Windows bug-for-bug compatibility,
	 * the clock is set in the future, and this will cause e2fsck
	 * to complain and force a full file system check.
	 */
	if (!(sb->s_flags & SB_RDONLY))
		ext4_update_tstamp(es, s_wtime);
	if (sb->s_bdev->bd_part)
		es->s_kbytes_written =
			cpu_to_le64(EXT4_SB(sb)->s_kbytes_written +
			    ((part_stat_read(sb->s_bdev->bd_part,
					     sectors[STAT_WRITE]) -
			      EXT4_SB(sb)->s_sectors_written_start) >> 1));
	else
		es->s_kbytes_written =
			cpu_to_le64(EXT4_SB(sb)->s_kbytes_written);
	if (percpu_counter_initialized(&EXT4_SB(sb)->s_freeclusters_counter))
		ext4_free_blocks_count_set(es,
			EXT4_C2B(EXT4_SB(sb), percpu_counter_sum_positive(
				&EXT4_SB(sb)->s_freeclusters_counter)));
	if (percpu_counter_initialized(&EXT4_SB(sb)->s_freeinodes_counter))
		es->s_free_inodes_count =
			cpu_to_le32(percpu_counter_sum_positive(
				&EXT4_SB(sb)->s_freeinodes_counter));
	BUFFER_TRACE(sbh, "marking dirty");
	ext4_superblock_csum_set(sb);
	if (sync)
		lock_buffer(sbh);
	if (buffer_write_io_error(sbh) || !buffer_uptodate(sbh)) {
		/*
		 * Oh, dear.  A previous attempt to write the
		 * superblock failed.  This could happen because the
		 * USB device was yanked out.  Or it could happen to
		 * be a transient write error and maybe the block will
		 * be remapped.  Nothing we can do but to retry the
		 * write and hope for the best.
		 */
		ext4_msg(sb, KERN_ERR, "previous I/O error to "
		       "superblock detected");
		clear_buffer_write_io_error(sbh);
		set_buffer_uptodate(sbh);
	}
	mark_buffer_dirty(sbh);
	if (sync) {
		unlock_buffer(sbh);
		error = __sync_dirty_buffer(sbh,
			REQ_SYNC | (test_opt(sb, BARRIER) ? REQ_FUA : 0));
		if (buffer_write_io_error(sbh)) {
			ext4_msg(sb, KERN_ERR, "I/O error while writing "
			       "superblock");
			clear_buffer_write_io_error(sbh);
			set_buffer_uptodate(sbh);
		}
	}
	return error;
}

/*
 * Have we just finished recovery?  If so, and if we are mounting (or
 * remounting) the filesystem readonly, then we will end up with a
 * consistent fs on disk.  Record that fact.
 */
static int ext4_mark_recovery_complete(struct super_block *sb,
				       struct ext4_super_block *es)
{
	int err;
	journal_t *journal = EXT4_SB(sb)->s_journal;

	if (!ext4_has_feature_journal(sb)) {
		if (journal != NULL) {
			ext4_error(sb, "Journal got removed while the fs was "
				   "mounted!");
			return -EFSCORRUPTED;
		}
		return 0;
	}
	jbd2_journal_lock_updates(journal);
	err = jbd2_journal_flush(journal);
	if (err < 0)
		goto out;

	if (ext4_has_feature_journal_needs_recovery(sb) && sb_rdonly(sb)) {
		ext4_clear_feature_journal_needs_recovery(sb);
		ext4_commit_super(sb, 1);
	}
out:
	jbd2_journal_unlock_updates(journal);
	return err;
}

/*
 * If we are mounting (or read-write remounting) a filesystem whose journal
 * has recorded an error from a previous lifetime, move that error to the
 * main filesystem now.
 */
static int ext4_clear_journal_err(struct super_block *sb,
				   struct ext4_super_block *es)
{
	journal_t *journal;
	int j_errno;
	const char *errstr;

	if (!ext4_has_feature_journal(sb)) {
		ext4_error(sb, "Journal got removed while the fs was mounted!");
		return -EFSCORRUPTED;
	}

	journal = EXT4_SB(sb)->s_journal;

	/*
	 * Now check for any error status which may have been recorded in the
	 * journal by a prior ext4_error() or ext4_abort()
	 */

	j_errno = jbd2_journal_errno(journal);
	if (j_errno) {
		char nbuf[16];

		errstr = ext4_decode_error(sb, j_errno, nbuf);
		ext4_warning(sb, "Filesystem error recorded "
			     "from previous mount: %s", errstr);
		ext4_warning(sb, "Marking fs in need of filesystem check.");

		EXT4_SB(sb)->s_mount_state |= EXT4_ERROR_FS;
		es->s_state |= cpu_to_le16(EXT4_ERROR_FS);
		ext4_commit_super(sb, 1);

		jbd2_journal_clear_err(journal);
		jbd2_journal_update_sb_errno(journal);
	}
	return 0;
}

/*
 * Force the running and committing transactions to commit,
 * and wait on the commit.
 */
int ext4_force_commit(struct super_block *sb)
{
	journal_t *journal;

	if (sb_rdonly(sb))
		return 0;

	journal = EXT4_SB(sb)->s_journal;
	return ext4_journal_force_commit(journal);
}

static int ext4_sync_fs(struct super_block *sb, int wait)
{
	int ret = 0;
	tid_t target;
	bool needs_barrier = false;
	struct ext4_sb_info *sbi = EXT4_SB(sb);

	if (unlikely(ext4_forced_shutdown(sbi)))
		return 0;

	trace_ext4_sync_fs(sb, wait);
	flush_workqueue(sbi->rsv_conversion_wq);
	/*
	 * Writeback quota in non-journalled quota case - journalled quota has
	 * no dirty dquots
	 */
	dquot_writeback_dquots(sb, -1);
	/*
	 * Data writeback is possible w/o journal transaction, so barrier must
	 * being sent at the end of the function. But we can skip it if
	 * transaction_commit will do it for us.
	 */
	if (sbi->s_journal) {
		target = jbd2_get_latest_transaction(sbi->s_journal);
		if (wait && sbi->s_journal->j_flags & JBD2_BARRIER &&
		    !jbd2_trans_will_send_data_barrier(sbi->s_journal, target))
			needs_barrier = true;

		if (jbd2_journal_start_commit(sbi->s_journal, &target)) {
			if (wait)
				ret = jbd2_log_wait_commit(sbi->s_journal,
							   target);
		}
	} else if (wait && test_opt(sb, BARRIER))
		needs_barrier = true;
	if (needs_barrier) {
		int err;
		err = blkdev_issue_flush(sb->s_bdev, GFP_KERNEL, NULL);
		if (!ret)
			ret = err;
	}

	return ret;
}

/*
 * LVM calls this function before a (read-only) snapshot is created.  This
 * gives us a chance to flush the journal completely and mark the fs clean.
 *
 * Note that only this function cannot bring a filesystem to be in a clean
 * state independently. It relies on upper layer to stop all data & metadata
 * modifications.
 */
static int ext4_freeze(struct super_block *sb)
{
	int error = 0;
	journal_t *journal;

	if (sb_rdonly(sb))
		return 0;

	journal = EXT4_SB(sb)->s_journal;

	if (journal) {
		/* Now we set up the journal barrier. */
		jbd2_journal_lock_updates(journal);

		/*
		 * Don't clear the needs_recovery flag if we failed to
		 * flush the journal.
		 */
		error = jbd2_journal_flush(journal);
		if (error < 0)
			goto out;

		/* Journal blocked and flushed, clear needs_recovery flag. */
		ext4_clear_feature_journal_needs_recovery(sb);
	}

	error = ext4_commit_super(sb, 1);
out:
	if (journal)
		/* we rely on upper layer to stop further updates */
		jbd2_journal_unlock_updates(journal);
	return error;
}

/*
 * Called by LVM after the snapshot is done.  We need to reset the RECOVER
 * flag here, even though the filesystem is not technically dirty yet.
 */
static int ext4_unfreeze(struct super_block *sb)
{
	if (sb_rdonly(sb) || ext4_forced_shutdown(EXT4_SB(sb)))
		return 0;

	if (EXT4_SB(sb)->s_journal) {
		/* Reset the needs_recovery flag before the fs is unlocked. */
		ext4_set_feature_journal_needs_recovery(sb);
	}

	ext4_commit_super(sb, 1);
	return 0;
}

/*
 * Structure to save mount options for ext4_remount's benefit
 */
struct ext4_mount_options {
	unsigned long s_mount_opt;
	unsigned long s_mount_opt2;
	kuid_t s_resuid;
	kgid_t s_resgid;
	unsigned long s_commit_interval;
	u32 s_min_batch_time, s_max_batch_time;
#ifdef CONFIG_QUOTA
	int s_jquota_fmt;
	char *s_qf_names[EXT4_MAXQUOTAS];
#endif
};

static int ext4_remount(struct super_block *sb, int *flags, char *data)
{
	struct ext4_super_block *es;
	struct ext4_sb_info *sbi = EXT4_SB(sb);
	unsigned long old_sb_flags, vfs_flags;
	struct ext4_mount_options old_opts;
	int enable_quota = 0;
	ext4_group_t g;
	unsigned int journal_ioprio = DEFAULT_JOURNAL_IOPRIO;
	int err = 0;
#ifdef CONFIG_QUOTA
	int i, j;
	char *to_free[EXT4_MAXQUOTAS];
#endif
	char *orig_data = kstrdup(data, GFP_KERNEL);

	if (data && !orig_data)
		return -ENOMEM;

	/* Store the original options */
	old_sb_flags = sb->s_flags;
	old_opts.s_mount_opt = sbi->s_mount_opt;
	old_opts.s_mount_opt2 = sbi->s_mount_opt2;
	old_opts.s_resuid = sbi->s_resuid;
	old_opts.s_resgid = sbi->s_resgid;
	old_opts.s_commit_interval = sbi->s_commit_interval;
	old_opts.s_min_batch_time = sbi->s_min_batch_time;
	old_opts.s_max_batch_time = sbi->s_max_batch_time;
#ifdef CONFIG_QUOTA
	old_opts.s_jquota_fmt = sbi->s_jquota_fmt;
	for (i = 0; i < EXT4_MAXQUOTAS; i++)
		if (sbi->s_qf_names[i]) {
			char *qf_name = get_qf_name(sb, sbi, i);

			old_opts.s_qf_names[i] = kstrdup(qf_name, GFP_KERNEL);
			if (!old_opts.s_qf_names[i]) {
				for (j = 0; j < i; j++)
					kfree(old_opts.s_qf_names[j]);
				kfree(orig_data);
				return -ENOMEM;
			}
		} else
			old_opts.s_qf_names[i] = NULL;
#endif
	if (sbi->s_journal && sbi->s_journal->j_task->io_context)
		journal_ioprio = sbi->s_journal->j_task->io_context->ioprio;

	/*
	 * Some options can be enabled by ext4 and/or by VFS mount flag
	 * either way we need to make sure it matches in both *flags and
	 * s_flags. Copy those selected flags from *flags to s_flags
	 */
	vfs_flags = SB_LAZYTIME | SB_I_VERSION;
	sb->s_flags = (sb->s_flags & ~vfs_flags) | (*flags & vfs_flags);

	if (!parse_options(data, sb, NULL, &journal_ioprio, 1)) {
		err = -EINVAL;
		goto restore_opts;
	}

	if ((old_opts.s_mount_opt & EXT4_MOUNT_JOURNAL_CHECKSUM) ^
	    test_opt(sb, JOURNAL_CHECKSUM)) {
		ext4_msg(sb, KERN_ERR, "changing journal_checksum "
			 "during remount not supported; ignoring");
		sbi->s_mount_opt ^= EXT4_MOUNT_JOURNAL_CHECKSUM;
	}

	if (test_opt(sb, DATA_FLAGS) == EXT4_MOUNT_JOURNAL_DATA) {
		if (test_opt2(sb, EXPLICIT_DELALLOC)) {
			ext4_msg(sb, KERN_ERR, "can't mount with "
				 "both data=journal and delalloc");
			err = -EINVAL;
			goto restore_opts;
		}
		if (test_opt(sb, DIOREAD_NOLOCK)) {
			ext4_msg(sb, KERN_ERR, "can't mount with "
				 "both data=journal and dioread_nolock");
			err = -EINVAL;
			goto restore_opts;
		}
	} else if (test_opt(sb, DATA_FLAGS) == EXT4_MOUNT_ORDERED_DATA) {
		if (test_opt(sb, JOURNAL_ASYNC_COMMIT)) {
			ext4_msg(sb, KERN_ERR, "can't mount with "
				"journal_async_commit in data=ordered mode");
			err = -EINVAL;
			goto restore_opts;
		}
	}

	if ((sbi->s_mount_opt ^ old_opts.s_mount_opt) & EXT4_MOUNT_NO_MBCACHE) {
		ext4_msg(sb, KERN_ERR, "can't enable nombcache during remount");
		err = -EINVAL;
		goto restore_opts;
	}

	if (sbi->s_mount_flags & EXT4_MF_FS_ABORTED)
		ext4_abort(sb, "Abort forced by user");

	sb->s_flags = (sb->s_flags & ~SB_POSIXACL) |
		(test_opt(sb, POSIX_ACL) ? SB_POSIXACL : 0);

	es = sbi->s_es;

	if (sbi->s_journal) {
		ext4_init_journal_params(sb, sbi->s_journal);
		set_task_ioprio(sbi->s_journal->j_task, journal_ioprio);
	}

	if ((bool)(*flags & SB_RDONLY) != sb_rdonly(sb)) {
		if (sbi->s_mount_flags & EXT4_MF_FS_ABORTED) {
			err = -EROFS;
			goto restore_opts;
		}

		if (*flags & SB_RDONLY) {
			err = sync_filesystem(sb);
			if (err < 0)
				goto restore_opts;
			err = dquot_suspend(sb, -1);
			if (err < 0)
				goto restore_opts;

			/*
			 * First of all, the unconditional stuff we have to do
			 * to disable replay of the journal when we next remount
			 */
			sb->s_flags |= SB_RDONLY;

			/*
			 * OK, test if we are remounting a valid rw partition
			 * readonly, and if so set the rdonly flag and then
			 * mark the partition as valid again.
			 */
			if (!(es->s_state & cpu_to_le16(EXT4_VALID_FS)) &&
			    (sbi->s_mount_state & EXT4_VALID_FS))
				es->s_state = cpu_to_le16(sbi->s_mount_state);

			if (sbi->s_journal) {
				/*
				 * We let remount-ro finish even if marking fs
				 * as clean failed...
				 */
				ext4_mark_recovery_complete(sb, es);
			}
			if (sbi->s_mmp_tsk)
				kthread_stop(sbi->s_mmp_tsk);
		} else {
			/* Make sure we can mount this feature set readwrite */
			if (ext4_has_feature_readonly(sb) ||
			    !ext4_feature_set_ok(sb, 0)) {
				err = -EROFS;
				goto restore_opts;
			}
			/*
			 * Make sure the group descriptor checksums
			 * are sane.  If they aren't, refuse to remount r/w.
			 */
			for (g = 0; g < sbi->s_groups_count; g++) {
				struct ext4_group_desc *gdp =
					ext4_get_group_desc(sb, g, NULL);

				if (!ext4_group_desc_csum_verify(sb, g, gdp)) {
					ext4_msg(sb, KERN_ERR,
	       "ext4_remount: Checksum for group %u failed (%u!=%u)",
		g, le16_to_cpu(ext4_group_desc_csum(sb, g, gdp)),
					       le16_to_cpu(gdp->bg_checksum));
					err = -EFSBADCRC;
					goto restore_opts;
				}
			}

			/*
			 * If we have an unprocessed orphan list hanging
			 * around from a previously readonly bdev mount,
			 * require a full umount/remount for now.
			 */
			if (es->s_last_orphan) {
				ext4_msg(sb, KERN_WARNING, "Couldn't "
				       "remount RDWR because of unprocessed "
				       "orphan inode list.  Please "
				       "umount/remount instead");
				err = -EINVAL;
				goto restore_opts;
			}

			/*
			 * Mounting a RDONLY partition read-write, so reread
			 * and store the current valid flag.  (It may have
			 * been changed by e2fsck since we originally mounted
			 * the partition.)
			 */
			if (sbi->s_journal) {
				err = ext4_clear_journal_err(sb, es);
				if (err)
					goto restore_opts;
			}
			sbi->s_mount_state = le16_to_cpu(es->s_state);

			err = ext4_setup_super(sb, es, 0);
			if (err)
				goto restore_opts;

			sb->s_flags &= ~SB_RDONLY;
			if (ext4_has_feature_mmp(sb))
				if (ext4_multi_mount_protect(sb,
						le64_to_cpu(es->s_mmp_block))) {
					err = -EROFS;
					goto restore_opts;
				}
			enable_quota = 1;
		}
	}

	/*
	 * Reinitialize lazy itable initialization thread based on
	 * current settings
	 */
	if (sb_rdonly(sb) || !test_opt(sb, INIT_INODE_TABLE))
		ext4_unregister_li_request(sb);
	else {
		ext4_group_t first_not_zeroed;
		first_not_zeroed = ext4_has_uninit_itable(sb);
		ext4_register_li_request(sb, first_not_zeroed);
	}

	/*
	 * Handle creation of system zone data early because it can fail.
	 * Releasing of existing data is done when we are sure remount will
	 * succeed.
	 */
	if (test_opt(sb, BLOCK_VALIDITY) && !sbi->system_blks) {
		err = ext4_setup_system_zone(sb);
		if (err)
			goto restore_opts;
	}

	if (sbi->s_journal == NULL && !(old_sb_flags & SB_RDONLY)) {
		err = ext4_commit_super(sb, 1);
		if (err)
			goto restore_opts;
	}

#ifdef CONFIG_QUOTA
	/* Release old quota file names */
	for (i = 0; i < EXT4_MAXQUOTAS; i++)
		kfree(old_opts.s_qf_names[i]);
	if (enable_quota) {
		if (sb_any_quota_suspended(sb))
			dquot_resume(sb, -1);
		else if (ext4_has_feature_quota(sb)) {
			err = ext4_enable_quotas(sb);
			if (err)
				goto restore_opts;
		}
	}
#endif
	if (!test_opt(sb, BLOCK_VALIDITY) && sbi->system_blks)
		ext4_release_system_zone(sb);

	/*
	 * Some options can be enabled by ext4 and/or by VFS mount flag
	 * either way we need to make sure it matches in both *flags and
	 * s_flags. Copy those selected flags from s_flags to *flags
	 */
	*flags = (*flags & ~vfs_flags) | (sb->s_flags & vfs_flags);

	ext4_msg(sb, KERN_INFO, "re-mounted. Opts: %s", orig_data);
	kfree(orig_data);
	return 0;

restore_opts:
	sb->s_flags = old_sb_flags;
	sbi->s_mount_opt = old_opts.s_mount_opt;
	sbi->s_mount_opt2 = old_opts.s_mount_opt2;
	sbi->s_resuid = old_opts.s_resuid;
	sbi->s_resgid = old_opts.s_resgid;
	sbi->s_commit_interval = old_opts.s_commit_interval;
	sbi->s_min_batch_time = old_opts.s_min_batch_time;
	sbi->s_max_batch_time = old_opts.s_max_batch_time;
	if (!test_opt(sb, BLOCK_VALIDITY) && sbi->system_blks)
		ext4_release_system_zone(sb);
#ifdef CONFIG_QUOTA
	sbi->s_jquota_fmt = old_opts.s_jquota_fmt;
	for (i = 0; i < EXT4_MAXQUOTAS; i++) {
		to_free[i] = get_qf_name(sb, sbi, i);
		rcu_assign_pointer(sbi->s_qf_names[i], old_opts.s_qf_names[i]);
	}
	synchronize_rcu();
	for (i = 0; i < EXT4_MAXQUOTAS; i++)
		kfree(to_free[i]);
#endif
	kfree(orig_data);
	return err;
}

#ifdef CONFIG_QUOTA
static int ext4_statfs_project(struct super_block *sb,
			       kprojid_t projid, struct kstatfs *buf)
{
	struct kqid qid;
	struct dquot *dquot;
	u64 limit;
	u64 curblock;

	qid = make_kqid_projid(projid);
	dquot = dqget(sb, qid);
	if (IS_ERR(dquot))
		return PTR_ERR(dquot);
	spin_lock(&dquot->dq_dqb_lock);

	limit = (dquot->dq_dqb.dqb_bsoftlimit ?
		 dquot->dq_dqb.dqb_bsoftlimit :
		 dquot->dq_dqb.dqb_bhardlimit) >> sb->s_blocksize_bits;
	if (limit && buf->f_blocks > limit) {
		curblock = (dquot->dq_dqb.dqb_curspace +
			    dquot->dq_dqb.dqb_rsvspace) >> sb->s_blocksize_bits;
		buf->f_blocks = limit;
		buf->f_bfree = buf->f_bavail =
			(buf->f_blocks > curblock) ?
			 (buf->f_blocks - curblock) : 0;
	}

	limit = dquot->dq_dqb.dqb_isoftlimit ?
		dquot->dq_dqb.dqb_isoftlimit :
		dquot->dq_dqb.dqb_ihardlimit;
	if (limit && buf->f_files > limit) {
		buf->f_files = limit;
		buf->f_ffree =
			(buf->f_files > dquot->dq_dqb.dqb_curinodes) ?
			 (buf->f_files - dquot->dq_dqb.dqb_curinodes) : 0;
	}

	spin_unlock(&dquot->dq_dqb_lock);
	dqput(dquot);
	return 0;
}
#endif

static int ext4_statfs(struct dentry *dentry, struct kstatfs *buf)
{
	struct super_block *sb = dentry->d_sb;
	struct ext4_sb_info *sbi = EXT4_SB(sb);
	struct ext4_super_block *es = sbi->s_es;
	ext4_fsblk_t overhead = 0, resv_blocks;
	u64 fsid;
	s64 bfree;
	resv_blocks = EXT4_C2B(sbi, atomic64_read(&sbi->s_resv_clusters));

	if (!test_opt(sb, MINIX_DF))
		overhead = sbi->s_overhead;

	buf->f_type = EXT4_SUPER_MAGIC;
	buf->f_bsize = sb->s_blocksize;
	buf->f_blocks = ext4_blocks_count(es) - EXT4_C2B(sbi, overhead);
	bfree = percpu_counter_sum_positive(&sbi->s_freeclusters_counter) -
		percpu_counter_sum_positive(&sbi->s_dirtyclusters_counter);
	/* prevent underflow in case that few free space is available */
	buf->f_bfree = EXT4_C2B(sbi, max_t(s64, bfree, 0));
	buf->f_bavail = buf->f_bfree -
			(ext4_r_blocks_count(es) + resv_blocks);
	if (buf->f_bfree < (ext4_r_blocks_count(es) + resv_blocks))
		buf->f_bavail = 0;
	buf->f_files = le32_to_cpu(es->s_inodes_count);
	buf->f_ffree = percpu_counter_sum_positive(&sbi->s_freeinodes_counter);
	buf->f_namelen = EXT4_NAME_LEN;
	fsid = le64_to_cpup((void *)es->s_uuid) ^
	       le64_to_cpup((void *)es->s_uuid + sizeof(u64));
	buf->f_fsid.val[0] = fsid & 0xFFFFFFFFUL;
	buf->f_fsid.val[1] = (fsid >> 32) & 0xFFFFFFFFUL;

#ifdef CONFIG_QUOTA
	if (ext4_test_inode_flag(dentry->d_inode, EXT4_INODE_PROJINHERIT) &&
	    sb_has_quota_limits_enabled(sb, PRJQUOTA))
		ext4_statfs_project(sb, EXT4_I(dentry->d_inode)->i_projid, buf);
#endif
	return 0;
}


#ifdef CONFIG_QUOTA

/*
 * Helper functions so that transaction is started before we acquire dqio_sem
 * to keep correct lock ordering of transaction > dqio_sem
 */
static inline struct inode *dquot_to_inode(struct dquot *dquot)
{
	return sb_dqopt(dquot->dq_sb)->files[dquot->dq_id.type];
}

static int ext4_write_dquot(struct dquot *dquot)
{
	int ret, err;
	handle_t *handle;
	struct inode *inode;

	inode = dquot_to_inode(dquot);
	handle = ext4_journal_start(inode, EXT4_HT_QUOTA,
				    EXT4_QUOTA_TRANS_BLOCKS(dquot->dq_sb));
	if (IS_ERR(handle))
		return PTR_ERR(handle);
	ret = dquot_commit(dquot);
	err = ext4_journal_stop(handle);
	if (!ret)
		ret = err;
	return ret;
}

static int ext4_acquire_dquot(struct dquot *dquot)
{
	int ret, err;
	handle_t *handle;

	handle = ext4_journal_start(dquot_to_inode(dquot), EXT4_HT_QUOTA,
				    EXT4_QUOTA_INIT_BLOCKS(dquot->dq_sb));
	if (IS_ERR(handle))
		return PTR_ERR(handle);
	ret = dquot_acquire(dquot);
	err = ext4_journal_stop(handle);
	if (!ret)
		ret = err;
	return ret;
}

static int ext4_release_dquot(struct dquot *dquot)
{
	int ret, err;
	handle_t *handle;

	handle = ext4_journal_start(dquot_to_inode(dquot), EXT4_HT_QUOTA,
				    EXT4_QUOTA_DEL_BLOCKS(dquot->dq_sb));
	if (IS_ERR(handle)) {
		/* Release dquot anyway to avoid endless cycle in dqput() */
		dquot_release(dquot);
		return PTR_ERR(handle);
	}
	ret = dquot_release(dquot);
	err = ext4_journal_stop(handle);
	if (!ret)
		ret = err;
	return ret;
}

static int ext4_mark_dquot_dirty(struct dquot *dquot)
{
	struct super_block *sb = dquot->dq_sb;
	struct ext4_sb_info *sbi = EXT4_SB(sb);

	/* Are we journaling quotas? */
	if (ext4_has_feature_quota(sb) ||
	    sbi->s_qf_names[USRQUOTA] || sbi->s_qf_names[GRPQUOTA]) {
		dquot_mark_dquot_dirty(dquot);
		return ext4_write_dquot(dquot);
	} else {
		return dquot_mark_dquot_dirty(dquot);
	}
}

static int ext4_write_info(struct super_block *sb, int type)
{
	int ret, err;
	handle_t *handle;

	/* Data block + inode block */
	handle = ext4_journal_start(d_inode(sb->s_root), EXT4_HT_QUOTA, 2);
	if (IS_ERR(handle))
		return PTR_ERR(handle);
	ret = dquot_commit_info(sb, type);
	err = ext4_journal_stop(handle);
	if (!ret)
		ret = err;
	return ret;
}

/*
 * Turn on quotas during mount time - we need to find
 * the quota file and such...
 */
static int ext4_quota_on_mount(struct super_block *sb, int type)
{
	return dquot_quota_on_mount(sb, get_qf_name(sb, EXT4_SB(sb), type),
					EXT4_SB(sb)->s_jquota_fmt, type);
}

static void lockdep_set_quota_inode(struct inode *inode, int subclass)
{
	struct ext4_inode_info *ei = EXT4_I(inode);

	/* The first argument of lockdep_set_subclass has to be
	 * *exactly* the same as the argument to init_rwsem() --- in
	 * this case, in init_once() --- or lockdep gets unhappy
	 * because the name of the lock is set using the
	 * stringification of the argument to init_rwsem().
	 */
	(void) ei;	/* shut up clang warning if !CONFIG_LOCKDEP */
	lockdep_set_subclass(&ei->i_data_sem, subclass);
}

/*
 * Standard function to be called on quota_on
 */
static int ext4_quota_on(struct super_block *sb, int type, int format_id,
			 const struct path *path)
{
	int err;

	if (!test_opt(sb, QUOTA))
		return -EINVAL;

	/* Quotafile not on the same filesystem? */
	if (path->dentry->d_sb != sb)
		return -EXDEV;
	/* Journaling quota? */
	if (EXT4_SB(sb)->s_qf_names[type]) {
		/* Quotafile not in fs root? */
		if (path->dentry->d_parent != sb->s_root)
			ext4_msg(sb, KERN_WARNING,
				"Quota file not on filesystem root. "
				"Journaled quota will not work");
		sb_dqopt(sb)->flags |= DQUOT_NOLIST_DIRTY;
	} else {
		/*
		 * Clear the flag just in case mount options changed since
		 * last time.
		 */
		sb_dqopt(sb)->flags &= ~DQUOT_NOLIST_DIRTY;
	}

	/*
	 * When we journal data on quota file, we have to flush journal to see
	 * all updates to the file when we bypass pagecache...
	 */
	if (EXT4_SB(sb)->s_journal &&
	    ext4_should_journal_data(d_inode(path->dentry))) {
		/*
		 * We don't need to lock updates but journal_flush() could
		 * otherwise be livelocked...
		 */
		jbd2_journal_lock_updates(EXT4_SB(sb)->s_journal);
		err = jbd2_journal_flush(EXT4_SB(sb)->s_journal);
		jbd2_journal_unlock_updates(EXT4_SB(sb)->s_journal);
		if (err)
			return err;
	}

	lockdep_set_quota_inode(path->dentry->d_inode, I_DATA_SEM_QUOTA);
	err = dquot_quota_on(sb, type, format_id, path);
	if (err) {
		lockdep_set_quota_inode(path->dentry->d_inode,
					     I_DATA_SEM_NORMAL);
	} else {
		struct inode *inode = d_inode(path->dentry);
		handle_t *handle;

		/*
		 * Set inode flags to prevent userspace from messing with quota
		 * files. If this fails, we return success anyway since quotas
		 * are already enabled and this is not a hard failure.
		 */
		inode_lock(inode);
		handle = ext4_journal_start(inode, EXT4_HT_QUOTA, 1);
		if (IS_ERR(handle))
			goto unlock_inode;
		EXT4_I(inode)->i_flags |= EXT4_NOATIME_FL | EXT4_IMMUTABLE_FL;
		inode_set_flags(inode, S_NOATIME | S_IMMUTABLE,
				S_NOATIME | S_IMMUTABLE);
		ext4_mark_inode_dirty(handle, inode);
		ext4_journal_stop(handle);
	unlock_inode:
		inode_unlock(inode);
	}
	return err;
}

static int ext4_quota_enable(struct super_block *sb, int type, int format_id,
			     unsigned int flags)
{
	int err;
	struct inode *qf_inode;
	unsigned long qf_inums[EXT4_MAXQUOTAS] = {
		le32_to_cpu(EXT4_SB(sb)->s_es->s_usr_quota_inum),
		le32_to_cpu(EXT4_SB(sb)->s_es->s_grp_quota_inum),
		le32_to_cpu(EXT4_SB(sb)->s_es->s_prj_quota_inum)
	};

	BUG_ON(!ext4_has_feature_quota(sb));

	if (!qf_inums[type])
		return -EPERM;

	qf_inode = ext4_iget(sb, qf_inums[type], EXT4_IGET_SPECIAL);
	if (IS_ERR(qf_inode)) {
		ext4_error(sb, "Bad quota inode # %lu", qf_inums[type]);
		return PTR_ERR(qf_inode);
	}

	/* Don't account quota for quota files to avoid recursion */
	qf_inode->i_flags |= S_NOQUOTA;
	lockdep_set_quota_inode(qf_inode, I_DATA_SEM_QUOTA);
	err = dquot_enable(qf_inode, type, format_id, flags);
	if (err)
		lockdep_set_quota_inode(qf_inode, I_DATA_SEM_NORMAL);
	iput(qf_inode);

	return err;
}

/* Enable usage tracking for all quota types. */
static int ext4_enable_quotas(struct super_block *sb)
{
	int type, err = 0;
	unsigned long qf_inums[EXT4_MAXQUOTAS] = {
		le32_to_cpu(EXT4_SB(sb)->s_es->s_usr_quota_inum),
		le32_to_cpu(EXT4_SB(sb)->s_es->s_grp_quota_inum),
		le32_to_cpu(EXT4_SB(sb)->s_es->s_prj_quota_inum)
	};
	bool quota_mopt[EXT4_MAXQUOTAS] = {
		test_opt(sb, USRQUOTA),
		test_opt(sb, GRPQUOTA),
		test_opt(sb, PRJQUOTA),
	};

	sb_dqopt(sb)->flags |= DQUOT_QUOTA_SYS_FILE | DQUOT_NOLIST_DIRTY;
	for (type = 0; type < EXT4_MAXQUOTAS; type++) {
		if (qf_inums[type]) {
			err = ext4_quota_enable(sb, type, QFMT_VFS_V1,
				DQUOT_USAGE_ENABLED |
				(quota_mopt[type] ? DQUOT_LIMITS_ENABLED : 0));
			if (err) {
				ext4_warning(sb,
					"Failed to enable quota tracking "
					"(type=%d, err=%d). Please run "
					"e2fsck to fix.", type, err);
				for (type--; type >= 0; type--)
					dquot_quota_off(sb, type);

				return err;
			}
		}
	}
	return 0;
}

static int ext4_quota_off(struct super_block *sb, int type)
{
	struct inode *inode = sb_dqopt(sb)->files[type];
	handle_t *handle;
	int err;

	/* Force all delayed allocation blocks to be allocated.
	 * Caller already holds s_umount sem */
	if (test_opt(sb, DELALLOC))
		sync_filesystem(sb);

	if (!inode || !igrab(inode))
		goto out;

	err = dquot_quota_off(sb, type);
	if (err || ext4_has_feature_quota(sb))
		goto out_put;

	inode_lock(inode);
	/*
	 * Update modification times of quota files when userspace can
	 * start looking at them. If we fail, we return success anyway since
	 * this is not a hard failure and quotas are already disabled.
	 */
	handle = ext4_journal_start(inode, EXT4_HT_QUOTA, 1);
	if (IS_ERR(handle))
		goto out_unlock;
	EXT4_I(inode)->i_flags &= ~(EXT4_NOATIME_FL | EXT4_IMMUTABLE_FL);
	inode_set_flags(inode, 0, S_NOATIME | S_IMMUTABLE);
	inode->i_mtime = inode->i_ctime = current_time(inode);
	ext4_mark_inode_dirty(handle, inode);
	ext4_journal_stop(handle);
out_unlock:
	inode_unlock(inode);
out_put:
	lockdep_set_quota_inode(inode, I_DATA_SEM_NORMAL);
	iput(inode);
	return err;
out:
	return dquot_quota_off(sb, type);
}

/* Read data from quotafile - avoid pagecache and such because we cannot afford
 * acquiring the locks... As quota files are never truncated and quota code
 * itself serializes the operations (and no one else should touch the files)
 * we don't have to be afraid of races */
static ssize_t ext4_quota_read(struct super_block *sb, int type, char *data,
			       size_t len, loff_t off)
{
	struct inode *inode = sb_dqopt(sb)->files[type];
	ext4_lblk_t blk = off >> EXT4_BLOCK_SIZE_BITS(sb);
	int offset = off & (sb->s_blocksize - 1);
	int tocopy;
	size_t toread;
	struct buffer_head *bh;
	loff_t i_size = i_size_read(inode);

	if (off > i_size)
		return 0;
	if (off+len > i_size)
		len = i_size-off;
	toread = len;
	while (toread > 0) {
		tocopy = sb->s_blocksize - offset < toread ?
				sb->s_blocksize - offset : toread;
		bh = ext4_bread(NULL, inode, blk, 0);
		if (IS_ERR(bh))
			return PTR_ERR(bh);
		if (!bh)	/* A hole? */
			memset(data, 0, tocopy);
		else
			memcpy(data, bh->b_data+offset, tocopy);
		brelse(bh);
		offset = 0;
		toread -= tocopy;
		data += tocopy;
		blk++;
	}
	return len;
}

/* Write to quotafile (we know the transaction is already started and has
 * enough credits) */
static ssize_t ext4_quota_write(struct super_block *sb, int type,
				const char *data, size_t len, loff_t off)
{
	struct inode *inode = sb_dqopt(sb)->files[type];
	ext4_lblk_t blk = off >> EXT4_BLOCK_SIZE_BITS(sb);
	int err, offset = off & (sb->s_blocksize - 1);
	int retries = 0;
	struct buffer_head *bh;
	handle_t *handle = journal_current_handle();

	if (EXT4_SB(sb)->s_journal && !handle) {
		ext4_msg(sb, KERN_WARNING, "Quota write (off=%llu, len=%llu)"
			" cancelled because transaction is not started",
			(unsigned long long)off, (unsigned long long)len);
		return -EIO;
	}
	/*
	 * Since we account only one data block in transaction credits,
	 * then it is impossible to cross a block boundary.
	 */
	if (sb->s_blocksize - offset < len) {
		ext4_msg(sb, KERN_WARNING, "Quota write (off=%llu, len=%llu)"
			" cancelled because not block aligned",
			(unsigned long long)off, (unsigned long long)len);
		return -EIO;
	}

	do {
		bh = ext4_bread(handle, inode, blk,
				EXT4_GET_BLOCKS_CREATE |
				EXT4_GET_BLOCKS_METADATA_NOFAIL);
	} while (IS_ERR(bh) && (PTR_ERR(bh) == -ENOSPC) &&
		 ext4_should_retry_alloc(inode->i_sb, &retries));
	if (IS_ERR(bh))
		return PTR_ERR(bh);
	if (!bh)
		goto out;
	BUFFER_TRACE(bh, "get write access");
	err = ext4_journal_get_write_access(handle, bh);
	if (err) {
		brelse(bh);
		return err;
	}
	lock_buffer(bh);
	memcpy(bh->b_data+offset, data, len);
	flush_dcache_page(bh->b_page);
	unlock_buffer(bh);
	err = ext4_handle_dirty_metadata(handle, NULL, bh);
	brelse(bh);
out:
	if (inode->i_size < off + len) {
		i_size_write(inode, off + len);
		EXT4_I(inode)->i_disksize = inode->i_size;
		ext4_mark_inode_dirty(handle, inode);
	}
	return len;
}

static int ext4_get_next_id(struct super_block *sb, struct kqid *qid)
{
	const struct quota_format_ops	*ops;

	if (!sb_has_quota_loaded(sb, qid->type))
		return -ESRCH;
	ops = sb_dqopt(sb)->ops[qid->type];
	if (!ops || !ops->get_next_id)
		return -ENOSYS;
	return dquot_get_next_id(sb, qid);
}
#endif

void print_iloc_info(struct super_block *sb, struct ext4_iloc iloc)
{
	printk(KERN_ERR "iloc info, offset : %lu,", iloc.offset);
	printk(KERN_ERR " group# : %u\n", iloc.block_group);
	printk(KERN_ERR "sb info, inodes per group : %lu,",
			EXT4_SB(sb)->s_inodes_per_group);
	printk(KERN_ERR " inode size : %d\n", EXT4_SB(sb)->s_inode_size);
	print_bh(sb, iloc.bh, 0, EXT4_BLOCK_SIZE(sb));
}

void print_bh(struct super_block *sb, struct buffer_head *bh
		, int start, int len)
{
	if (ignore_fs_panic)
		return;

	if (bh) {
		printk(KERN_ERR " print_bh: bh %p,"
				" bh->b_size %lu, bh->b_data %p\n",
				(void *) bh, (long unsigned int) bh->b_size,
				(void *) bh->b_data);
		print_block_data(sb, bh->b_blocknr, bh->b_data, start, len);
	} else {
		printk(KERN_ERR " print_bh: bh is null!\n");
	}
}

void print_block_data(struct super_block *sb, sector_t blocknr,
		unsigned char *data_to_dump, int start, int len)
{
	int i, j;
	int bh_offset = (start / 16) * 16;
	char row_data[17] = { 0, };
	char row_hex[50] = { 0, };
	char ch;
	struct mount *m = NULL;

	printk(KERN_ERR "As EXT4-fs error, printing data in hex\n");
	printk(KERN_ERR " [partition info] s_id : %s, start sector# : %lu\n",
			sb->s_id,
			(long unsigned int) sb->s_bdev->bd_part->start_sect);
	printk(KERN_ERR " dump block# : %lu, start offset(byte) : %d\n",
			(long unsigned int) blocknr, start);
	printk(KERN_ERR " length(byte) : %d, data_to_dump 0x%p\n",
			len, (void *)data_to_dump);
	if (!list_empty(&sb->s_mounts)) {
		m = list_first_entry(&sb->s_mounts, struct mount, mnt_instance);
		if (m)
			printk(KERN_ERR " mountpoint : %s\n",
				m->mnt_mountpoint->d_name.name);
	}
	printk(KERN_ERR "-------------------------------------------------\n");

	for (i = 0; i < (len + 15) / 16; i++) {
		for (j = 0; j < 16; j++) {
			ch = *(data_to_dump + bh_offset + j);
			if (start <= bh_offset + j
					&& start + len > bh_offset + j) {

				if (isascii(ch) && isprint(ch))
					sprintf(row_data + j, "%c", ch);
				else
					sprintf(row_data + j, ".");

				sprintf(row_hex + (j * 3), "%2.2x ", ch);
			} else {
				sprintf(row_data + j, " ");
				sprintf(row_hex + (j * 3), "-- ");
			}
		}

		printk(KERN_ERR "0x%4.4x : %s | %s\n",
			bh_offset, row_hex, row_data);
		bh_offset += 16;
	}
	printk(KERN_ERR "-------------------------------------------------\n");
}

static struct dentry *ext4_mount(struct file_system_type *fs_type, int flags,
		       const char *dev_name, void *data)
{
	return mount_bdev(fs_type, flags, dev_name, data, ext4_fill_super);
}

#if !defined(CONFIG_EXT2_FS) && !defined(CONFIG_EXT2_FS_MODULE) && defined(CONFIG_EXT4_USE_FOR_EXT2)
static inline void register_as_ext2(void)
{
	int err = register_filesystem(&ext2_fs_type);
	if (err)
		printk(KERN_WARNING
		       "EXT4-fs: Unable to register as ext2 (%d)\n", err);
}

static inline void unregister_as_ext2(void)
{
	unregister_filesystem(&ext2_fs_type);
}

static inline int ext2_feature_set_ok(struct super_block *sb)
{
	if (ext4_has_unknown_ext2_incompat_features(sb))
		return 0;
	if (sb_rdonly(sb))
		return 1;
	if (ext4_has_unknown_ext2_ro_compat_features(sb))
		return 0;
	return 1;
}
#else
static inline void register_as_ext2(void) { }
static inline void unregister_as_ext2(void) { }
static inline int ext2_feature_set_ok(struct super_block *sb) { return 0; }
#endif

static inline void register_as_ext3(void)
{
	int err = register_filesystem(&ext3_fs_type);
	if (err)
		printk(KERN_WARNING
		       "EXT4-fs: Unable to register as ext3 (%d)\n", err);
}

static inline void unregister_as_ext3(void)
{
	unregister_filesystem(&ext3_fs_type);
}

static inline int ext3_feature_set_ok(struct super_block *sb)
{
	if (ext4_has_unknown_ext3_incompat_features(sb))
		return 0;
	if (!ext4_has_feature_journal(sb))
		return 0;
	if (sb_rdonly(sb))
		return 1;
	if (ext4_has_unknown_ext3_ro_compat_features(sb))
		return 0;
	return 1;
}

static struct file_system_type ext4_fs_type = {
	.owner		= THIS_MODULE,
	.name		= "ext4",
	.mount		= ext4_mount,
	.kill_sb	= kill_block_super,
	.fs_flags	= FS_REQUIRES_DEV,
};
MODULE_ALIAS_FS("ext4");

/* Shared across all ext4 file systems */
wait_queue_head_t ext4__ioend_wq[EXT4_WQ_HASH_SZ];

static int __init ext4_init_fs(void)
{
	int i, err;

	ratelimit_state_init(&ext4_mount_msg_ratelimit, 30 * HZ, 64);
	ext4_li_info = NULL;
	mutex_init(&ext4_li_mtx);

	/* Build-time check for flags consistency */
	ext4_check_flag_values();

	for (i = 0; i < EXT4_WQ_HASH_SZ; i++)
		init_waitqueue_head(&ext4__ioend_wq[i]);

	err = ext4_init_es();
	if (err)
		return err;

	err = ext4_init_post_read_processing();
	if (err)
		goto out6;

	err = ext4_init_pageio();
	if (err)
		goto out5;

	err = ext4_init_system_zone();
	if (err)
		goto out4;

	err = ext4_init_sysfs();
	if (err)
		goto out3;

	err = ext4_init_mballoc();
	if (err)
		goto out2;
	err = init_inodecache();
	if (err)
		goto out1;
	register_as_ext3();
	register_as_ext2();
	err = register_filesystem(&ext4_fs_type);
	if (err)
		goto out;

	return 0;
out:
	unregister_as_ext2();
	unregister_as_ext3();
	destroy_inodecache();
out1:
	ext4_exit_mballoc();
out2:
	ext4_exit_sysfs();
out3:
	ext4_exit_system_zone();
out4:
	ext4_exit_pageio();
out5:
	ext4_exit_post_read_processing();
out6:
	ext4_exit_es();

	return err;
}

static void __exit ext4_exit_fs(void)
{
	ext4_destroy_lazyinit_thread();
	unregister_as_ext2();
	unregister_as_ext3();
	unregister_filesystem(&ext4_fs_type);
	destroy_inodecache();
	ext4_exit_mballoc();
	ext4_exit_sysfs();
	ext4_exit_system_zone();
	ext4_exit_pageio();
	ext4_exit_post_read_processing();
	ext4_exit_es();
}

MODULE_AUTHOR("Remy Card, Stephen Tweedie, Andrew Morton, Andreas Dilger, Theodore Ts'o and others");
MODULE_DESCRIPTION("Fourth Extended Filesystem");
MODULE_LICENSE("GPL");
MODULE_SOFTDEP("pre: crc32c");
module_init(ext4_init_fs)
module_exit(ext4_exit_fs)<|MERGE_RESOLUTION|>--- conflicted
+++ resolved
@@ -5200,14 +5200,6 @@
 	if (!sbh || block_device_ejected(sb))
 		return error;
 
-	/*
-<<<<<<< HEAD
-	 * The superblock bh should be mapped, but it might not be if the
-	 * device was hot-removed. Not much we can do but fail the I/O.
-	 */
-	if (!buffer_mapped(sbh))
-		return error;
-
 	if (unlikely(le16_to_cpu(es->s_magic) != EXT4_SUPER_MAGIC)) {
 		print_bh(sb, sbh, 0, EXT4_BLOCK_SIZE(sb));
 		if (test_opt(sb, ERRORS_PANIC))
@@ -5216,8 +5208,6 @@
 	}
 
 	/*
-=======
->>>>>>> 9f80205d
 	 * If the file system is mounted read-only, don't update the
 	 * superblock write time.  This avoids updating the superblock
 	 * write time when we are mounting the root file system
