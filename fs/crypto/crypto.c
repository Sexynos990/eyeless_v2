--- conflicted
+++ resolved
@@ -85,31 +85,11 @@
 	iv->lblk_num = cpu_to_le64(lblk_num);
 }
 
-<<<<<<< HEAD
-void fscrypt_generate_iv(union fscrypt_iv *iv, u64 lblk_num,
-			 const struct fscrypt_info *ci)
-{
-	memset(iv, 0, ci->ci_mode->ivsize);
-	iv->lblk_num = cpu_to_le64(lblk_num);
-
-	if (ci->ci_flags & FS_POLICY_FLAG_DIRECT_KEY)
-		memcpy(iv->nonce, ci->ci_nonce, FS_KEY_DERIVATION_NONCE_SIZE);
-
-	if (ci->ci_essiv_tfm != NULL)
-		crypto_cipher_encrypt_one(ci->ci_essiv_tfm, iv->raw, iv->raw);
-}
-
-int fscrypt_do_page_crypto(const struct inode *inode, fscrypt_direction_t rw,
-			   u64 lblk_num, struct page *src_page,
-			   struct page *dest_page, unsigned int len,
-			   unsigned int offs, gfp_t gfp_flags)
-=======
 /* Encrypt or decrypt a single filesystem block of file contents */
 int fscrypt_crypt_block(const struct inode *inode, fscrypt_direction_t rw,
 			u64 lblk_num, struct page *src_page,
 			struct page *dest_page, unsigned int len,
 			unsigned int offs, gfp_t gfp_flags)
->>>>>>> 2700cf83
 {
 	union fscrypt_iv iv;
 	struct skcipher_request *req = NULL;
@@ -423,7 +403,6 @@
 	 * Also use a high-priority workqueue to prioritize decryption work,
 	 * which blocks reads from completing, over regular application tasks.
 	 */
-	int res = -ENOMEM;
 
 	fscrypt_read_workqueue = alloc_workqueue("fscrypt_read_queue",
 						 WQ_UNBOUND | WQ_HIGHPRI,
@@ -446,26 +425,6 @@
 fail_free_queue:
 	destroy_workqueue(fscrypt_read_workqueue);
 fail:
-<<<<<<< HEAD
-	return res;
-}
-module_init(fscrypt_init)
-
-/**
- * fscrypt_exit() - Shutdown the fs encryption system
- */
-static void __exit fscrypt_exit(void)
-{
-	fscrypt_destroy();
-
-	if (fscrypt_read_workqueue)
-		destroy_workqueue(fscrypt_read_workqueue);
-	kmem_cache_destroy(fscrypt_ctx_cachep);
-	kmem_cache_destroy(fscrypt_info_cachep);
-
-	fscrypt_essiv_cleanup();
-=======
 	return err;
->>>>>>> 2700cf83
 }
 late_initcall(fscrypt_init)