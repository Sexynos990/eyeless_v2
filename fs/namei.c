--- conflicted
+++ resolved
@@ -4077,13 +4077,10 @@
 	if (error)
 		goto exit3;
 	error = vfs_rmdir2(path.mnt, path.dentry->d_inode, dentry);
-<<<<<<< HEAD
 #ifdef CONFIG_PROC_DLOG
 	if (!error)
 		dlog_hook_rmdir(dentry, &path);
 #endif
-=======
->>>>>>> 2700cf83
 exit3:
 	dput(dentry);
 exit2:
@@ -4212,13 +4209,10 @@
 		if (error)
 			goto exit2;
 		error = vfs_unlink2(path.mnt, path.dentry->d_inode, dentry, &delegated_inode);
-<<<<<<< HEAD
 #ifdef CONFIG_PROC_DLOG
 		if (!error)
 			dlog_hook(dentry, inode, &path);
 #endif
-=======
->>>>>>> 2700cf83
 exit2:
 		dput(dentry);
 	}
