/*
  FUSE: Filesystem in Userspace
  Copyright (C) 2001-2008  Miklos Szeredi <miklos@szeredi.hu>

  This program can be distributed under the terms of the GNU GPL.
  See the file COPYING.
*/

#include "fuse_i.h"

#include <linux/pagemap.h>
#include <linux/file.h>
#include <linux/sched.h>
#include <linux/namei.h>
#include <linux/slab.h>
#include <linux/xattr.h>
#include <linux/posix_acl.h>

static bool fuse_use_readdirplus(struct inode *dir, struct dir_context *ctx)
{
	struct fuse_conn *fc = get_fuse_conn(dir);
	struct fuse_inode *fi = get_fuse_inode(dir);

	if (!fc->do_readdirplus)
		return false;
	if (!fc->readdirplus_auto)
		return true;
	if (test_and_clear_bit(FUSE_I_ADVISE_RDPLUS, &fi->state))
		return true;
	if (ctx->pos == 0)
		return true;
	return false;
}

static void fuse_advise_use_readdirplus(struct inode *dir)
{
	struct fuse_inode *fi = get_fuse_inode(dir);

	set_bit(FUSE_I_ADVISE_RDPLUS, &fi->state);
}

union fuse_dentry {
	u64 time;
	struct rcu_head rcu;
};

static inline void fuse_dentry_settime(struct dentry *entry, u64 time)
{
	((union fuse_dentry *) entry->d_fsdata)->time = time;
}

static inline u64 fuse_dentry_time(struct dentry *entry)
{
	return ((union fuse_dentry *) entry->d_fsdata)->time;
}

/*
 * FUSE caches dentries and attributes with separate timeout.  The
 * time in jiffies until the dentry/attributes are valid is stored in
 * dentry->d_fsdata and fuse_inode->i_time respectively.
 */

/*
 * Calculate the time in jiffies until a dentry/attributes are valid
 */
static u64 time_to_jiffies(u64 sec, u32 nsec)
{
	if (sec || nsec) {
		struct timespec64 ts = {
			sec,
			min_t(u32, nsec, NSEC_PER_SEC - 1)
		};

		return get_jiffies_64() + timespec64_to_jiffies(&ts);
	} else
		return 0;
}

/*
 * Set dentry and possibly attribute timeouts from the lookup/mk*
 * replies
 */
static void fuse_change_entry_timeout(struct dentry *entry,
				      struct fuse_entry_out *o)
{
	fuse_dentry_settime(entry,
		time_to_jiffies(o->entry_valid, o->entry_valid_nsec));
}

static u64 attr_timeout(struct fuse_attr_out *o)
{
	return time_to_jiffies(o->attr_valid, o->attr_valid_nsec);
}

static u64 entry_attr_timeout(struct fuse_entry_out *o)
{
	return time_to_jiffies(o->attr_valid, o->attr_valid_nsec);
}

/*
 * Mark the attributes as stale, so that at the next call to
 * ->getattr() they will be fetched from userspace
 */
void fuse_invalidate_attr(struct inode *inode)
{
	get_fuse_inode(inode)->i_time = 0;
}

/**
 * Mark the attributes as stale due to an atime change.  Avoid the invalidate if
 * atime is not used.
 */
void fuse_invalidate_atime(struct inode *inode)
{
	if (!IS_RDONLY(inode))
		fuse_invalidate_attr(inode);
}

/*
 * Just mark the entry as stale, so that a next attempt to look it up
 * will result in a new lookup call to userspace
 *
 * This is called when a dentry is about to become negative and the
 * timeout is unknown (unlink, rmdir, rename and in some cases
 * lookup)
 */
void fuse_invalidate_entry_cache(struct dentry *entry)
{
	fuse_dentry_settime(entry, 0);
}

/*
 * Same as fuse_invalidate_entry_cache(), but also try to remove the
 * dentry from the hash
 */
static void fuse_invalidate_entry(struct dentry *entry)
{
	d_invalidate(entry);
	fuse_invalidate_entry_cache(entry);
}

static void fuse_lookup_init(struct fuse_conn *fc, struct fuse_args *args,
			     u64 nodeid, const struct qstr *name,
			     struct fuse_entry_out *outarg)
{
	memset(outarg, 0, sizeof(struct fuse_entry_out));
	args->in.h.opcode = FUSE_LOOKUP;
	args->in.h.nodeid = nodeid;
	args->in.numargs = 1;
	args->in.args[0].size = name->len + 1;
	args->in.args[0].value = name->name;
	args->out.numargs = 1;
	args->out.args[0].size = sizeof(struct fuse_entry_out);
	args->out.args[0].value = outarg;
}

u64 fuse_get_attr_version(struct fuse_conn *fc)
{
	u64 curr_version;

	/*
	 * The spin lock isn't actually needed on 64bit archs, but we
	 * don't yet care too much about such optimizations.
	 */
	spin_lock(&fc->lock);
	curr_version = fc->attr_version;
	spin_unlock(&fc->lock);

	return curr_version;
}

/*
 * Check whether the dentry is still valid
 *
 * If the entry validity timeout has expired and the dentry is
 * positive, try to redo the lookup.  If the lookup results in a
 * different inode, then let the VFS invalidate the dentry and redo
 * the lookup once more.  If the lookup results in the same inode,
 * then refresh the attributes, timeouts and mark the dentry valid.
 */
static int fuse_dentry_revalidate(struct dentry *entry, unsigned int flags)
{
	struct inode *inode;
	struct dentry *parent;
	struct fuse_conn *fc;
	struct fuse_inode *fi;
	int ret;

	inode = d_inode_rcu(entry);
	if (inode && is_bad_inode(inode))
		goto invalid;
	else if (time_before64(fuse_dentry_time(entry), get_jiffies_64()) ||
		 (flags & LOOKUP_REVAL)) {
		struct fuse_entry_out outarg;
		FUSE_ARGS(args);
		struct fuse_forget_link *forget;
		u64 attr_version;

		/* For negative dentries, always do a fresh lookup */
		if (!inode)
			goto invalid;

		ret = -ECHILD;
		if (flags & LOOKUP_RCU)
			goto out;

		fc = get_fuse_conn(inode);

		forget = fuse_alloc_forget();
		ret = -ENOMEM;
		if (!forget)
			goto out;

		attr_version = fuse_get_attr_version(fc);

		parent = dget_parent(entry);
		fuse_lookup_init(fc, &args, get_node_id(d_inode(parent)),
				 &entry->d_name, &outarg);
		ret = fuse_simple_request(fc, &args);
		dput(parent);
		/* Zero nodeid is same as -ENOENT */
		if (!ret && !outarg.nodeid)
			ret = -ENOENT;
		if (!ret) {
			fi = get_fuse_inode(inode);
			if (outarg.nodeid != get_node_id(inode)) {
				fuse_queue_forget(fc, forget, outarg.nodeid, 1);
				goto invalid;
			}
			spin_lock(&fc->lock);
			fi->nlookup++;
			spin_unlock(&fc->lock);
		}
		kfree(forget);
		if (ret == -ENOMEM)
			goto out;
		if (ret || fuse_invalid_attr(&outarg.attr) ||
		    (outarg.attr.mode ^ inode->i_mode) & S_IFMT)
			goto invalid;

		forget_all_cached_acls(inode);
		fuse_change_attributes(inode, &outarg.attr,
				       entry_attr_timeout(&outarg),
				       attr_version);
		fuse_change_entry_timeout(entry, &outarg);
	} else if (inode) {
		fi = get_fuse_inode(inode);
		if (flags & LOOKUP_RCU) {
			if (test_bit(FUSE_I_INIT_RDPLUS, &fi->state))
				return -ECHILD;
		} else if (test_and_clear_bit(FUSE_I_INIT_RDPLUS, &fi->state)) {
			parent = dget_parent(entry);
			fuse_advise_use_readdirplus(d_inode(parent));
			dput(parent);
		}
	}
	ret = 1;
out:
	return ret;

invalid:
	ret = 0;
	goto out;
}

/*
 * Get the canonical path. Since we must translate to a path, this must be done
 * in the context of the userspace daemon, however, the userspace daemon cannot
 * look up paths on its own. Instead, we handle the lookup as a special case
 * inside of the write request.
 */
static void fuse_dentry_canonical_path(const struct path *path, struct path *canonical_path) {
	struct inode *inode = path->dentry->d_inode;
	struct fuse_conn *fc = get_fuse_conn(inode);
	struct fuse_req *req;
	int err;
	char *path_name;

	req = fuse_get_req(fc, 1);
	err = PTR_ERR(req);
	if (IS_ERR(req))
		goto default_path;

	path_name = (char*)__get_free_page(GFP_KERNEL);
	if (!path_name) {
		fuse_put_request(fc, req);
		goto default_path;
	}

	req->in.h.opcode = FUSE_CANONICAL_PATH;
	req->in.h.nodeid = get_node_id(inode);
	req->in.numargs = 0;
	req->out.numargs = 1;
	req->out.args[0].size = PATH_MAX;
	req->out.args[0].value = path_name;
	req->canonical_path = canonical_path;
	req->out.argvar = 1;
	fuse_request_send(fc, req);
	err = req->out.h.error;
	fuse_put_request(fc, req);
	free_page((unsigned long)path_name);
	if (!err)
		return;
default_path:
	canonical_path->dentry = path->dentry;
	canonical_path->mnt = path->mnt;
	path_get(canonical_path);
}

static int invalid_nodeid(u64 nodeid)
{
	return !nodeid || nodeid == FUSE_ROOT_ID;
}

static int fuse_dentry_init(struct dentry *dentry)
{
	dentry->d_fsdata = kzalloc(sizeof(union fuse_dentry), GFP_KERNEL);

	return dentry->d_fsdata ? 0 : -ENOMEM;
}
static void fuse_dentry_release(struct dentry *dentry)
{
	union fuse_dentry *fd = dentry->d_fsdata;

	kfree_rcu(fd, rcu);
}

<<<<<<< HEAD
/* @fs.sec -- 63ff82f9216c9b6d003e7d45699d54b833344719 -- */
static int fuse_dentry_delete(const struct dentry *dentry)
{
	struct fuse_inode *fi;

	if (d_really_is_negative(dentry))
		return 0;

	fi = get_fuse_inode(d_inode(dentry));
	if (test_bit(FUSE_I_ATTR_FORCE_SYNC, &fi->state))
		return 1;

	return 0;
=======
/*
 * Get the canonical path. Since we must translate to a path, this must be done
 * in the context of the userspace daemon, however, the userspace daemon cannot
 * look up paths on its own. Instead, we handle the lookup as a special case
 * inside of the write request.
 */
static void fuse_dentry_canonical_path(const struct path *path,
				       struct path *canonical_path)
{
	struct inode *inode = d_inode(path->dentry);
	struct fuse_conn *fc = get_fuse_conn(inode);
	FUSE_ARGS(args);
	char *path_name;
	int err;

	path_name = (char *)__get_free_page(GFP_KERNEL);
	if (!path_name)
		goto default_path;

	args.in.h.opcode = FUSE_CANONICAL_PATH;
	args.in.h.nodeid = get_node_id(inode);
	args.in.numargs = 0;
	args.out.numargs = 1;
	args.out.args[0].size = PATH_MAX;
	args.out.args[0].value = path_name;
	args.out.argvar = 1;
	args.out.canonical_path = canonical_path;

	err = fuse_simple_request(fc, &args);
	free_page((unsigned long)path_name);
	if (err > 0)
		return;
default_path:
	canonical_path->dentry = path->dentry;
	canonical_path->mnt = path->mnt;
	path_get(canonical_path);
>>>>>>> 8ee67bc8
}

const struct dentry_operations fuse_dentry_operations = {
	.d_revalidate	= fuse_dentry_revalidate,
	.d_delete	= fuse_dentry_delete,
	.d_init		= fuse_dentry_init,
	.d_release	= fuse_dentry_release,
	.d_canonical_path = fuse_dentry_canonical_path,
};

const struct dentry_operations fuse_root_dentry_operations = {
	.d_init		= fuse_dentry_init,
	.d_release	= fuse_dentry_release,
	.d_canonical_path = fuse_dentry_canonical_path,
};

int fuse_valid_type(int m)
{
	return S_ISREG(m) || S_ISDIR(m) || S_ISLNK(m) || S_ISCHR(m) ||
		S_ISBLK(m) || S_ISFIFO(m) || S_ISSOCK(m);
}

bool fuse_invalid_attr(struct fuse_attr *attr)
{
	return !fuse_valid_type(attr->mode) ||
		attr->size > LLONG_MAX;
}

int fuse_lookup_name(struct super_block *sb, u64 nodeid, const struct qstr *name,
		     struct fuse_entry_out *outarg, struct inode **inode)
{
	struct fuse_conn *fc = get_fuse_conn_super(sb);
	FUSE_ARGS(args);
	struct fuse_forget_link *forget;
	u64 attr_version;
	int err;

	*inode = NULL;
	err = -ENAMETOOLONG;
	if (name->len > FUSE_NAME_MAX)
		goto out;


	forget = fuse_alloc_forget();
	err = -ENOMEM;
	if (!forget)
		goto out;

	attr_version = fuse_get_attr_version(fc);

	fuse_lookup_init(fc, &args, nodeid, name, outarg);
	err = fuse_simple_request(fc, &args);
	/* Zero nodeid is same as -ENOENT, but with valid timeout */
	if (err || !outarg->nodeid)
		goto out_put_forget;

	err = -EIO;
	if (!outarg->nodeid)
		goto out_put_forget;
	if (fuse_invalid_attr(&outarg->attr))
		goto out_put_forget;

	*inode = fuse_iget(sb, outarg->nodeid, outarg->generation,
			   &outarg->attr, entry_attr_timeout(outarg),
			   attr_version);
	err = -ENOMEM;
	if (!*inode) {
		fuse_queue_forget(fc, forget, outarg->nodeid, 1);
		goto out;
	}
	err = 0;

 out_put_forget:
	kfree(forget);
 out:
	return err;
}

static struct dentry *fuse_lookup(struct inode *dir, struct dentry *entry,
				  unsigned int flags)
{
	int err;
	struct fuse_entry_out outarg;
	struct inode *inode;
	struct dentry *newent;
	bool outarg_valid = true;
	bool locked;

	locked = fuse_lock_inode(dir);
	err = fuse_lookup_name(dir->i_sb, get_node_id(dir), &entry->d_name,
			       &outarg, &inode);
	fuse_unlock_inode(dir, locked);
	if (err == -ENOENT) {
		outarg_valid = false;
		err = 0;
	}
	if (err)
		goto out_err;

	err = -EIO;
	if (inode && get_node_id(inode) == FUSE_ROOT_ID)
		goto out_iput;

	newent = d_splice_alias(inode, entry);
	err = PTR_ERR(newent);
	if (IS_ERR(newent))
		goto out_err;

	entry = newent ? newent : entry;
	if (outarg_valid)
		fuse_change_entry_timeout(entry, &outarg);
	else
		fuse_invalidate_entry_cache(entry);

	fuse_advise_use_readdirplus(dir);
	return newent;

 out_iput:
	iput(inode);
 out_err:
	return ERR_PTR(err);
}

/*
 * Atomic create+open operation
 *
 * If the filesystem doesn't support this, then fall back to separate
 * 'mknod' + 'open' requests.
 */
static int fuse_create_open(struct inode *dir, struct dentry *entry,
			    struct file *file, unsigned flags,
			    umode_t mode)
{
	int err;
	struct inode *inode;
	struct fuse_conn *fc = get_fuse_conn(dir);
	FUSE_ARGS(args);
	struct fuse_forget_link *forget;
	struct fuse_create_in inarg;
	struct fuse_open_out outopen;
	struct fuse_entry_out outentry;
	struct fuse_file *ff;

	/* Userspace expects S_IFREG in create mode */
	BUG_ON((mode & S_IFMT) != S_IFREG);

	forget = fuse_alloc_forget();
	err = -ENOMEM;
	if (!forget)
		goto out_err;

	err = -ENOMEM;
	ff = fuse_file_alloc(fc);
	if (!ff)
		goto out_put_forget_req;

	if (!fc->dont_mask)
		mode &= ~current_umask();

	flags &= ~O_NOCTTY;
	memset(&inarg, 0, sizeof(inarg));
	memset(&outentry, 0, sizeof(outentry));
	inarg.flags = flags;
	inarg.mode = mode;
	inarg.umask = current_umask();
	args.in.h.opcode = FUSE_CREATE;
	args.in.h.nodeid = get_node_id(dir);
	args.in.numargs = 2;
	args.in.args[0].size = sizeof(inarg);
	args.in.args[0].value = &inarg;
	args.in.args[1].size = entry->d_name.len + 1;
	args.in.args[1].value = entry->d_name.name;
	args.out.numargs = 2;
	args.out.args[0].size = sizeof(outentry);
	args.out.args[0].value = &outentry;
	args.out.args[1].size = sizeof(outopen);
	args.out.args[1].value = &outopen;
	err = fuse_simple_request(fc, &args);
	if (err)
		goto out_free_ff;

	err = -EIO;
	if (!S_ISREG(outentry.attr.mode) || invalid_nodeid(outentry.nodeid) ||
	    fuse_invalid_attr(&outentry.attr))
		goto out_free_ff;

	ff->fh = outopen.fh;
	ff->nodeid = outentry.nodeid;
	ff->open_flags = outopen.open_flags;
	inode = fuse_iget(dir->i_sb, outentry.nodeid, outentry.generation,
			  &outentry.attr, entry_attr_timeout(&outentry), 0);
	if (!inode) {
		flags &= ~(O_CREAT | O_EXCL | O_TRUNC);
		fuse_sync_release(ff, flags);
		fuse_queue_forget(fc, forget, outentry.nodeid, 1);
		err = -ENOMEM;
		goto out_err;
	}
	kfree(forget);
	d_instantiate(entry, inode);
	fuse_change_entry_timeout(entry, &outentry);
	fuse_invalidate_attr(dir);
	err = finish_open(file, entry, generic_file_open);
	if (err) {
		fuse_sync_release(ff, flags);
	} else {
		file->private_data = ff;
		fuse_finish_open(inode, file);
	}
	return err;

out_free_ff:
	fuse_file_free(ff);
out_put_forget_req:
	kfree(forget);
out_err:
	return err;
}

static int fuse_mknod(struct inode *, struct dentry *, umode_t, dev_t);
static int fuse_atomic_open(struct inode *dir, struct dentry *entry,
			    struct file *file, unsigned flags,
			    umode_t mode)
{
	int err;
	struct fuse_conn *fc = get_fuse_conn(dir);
	struct dentry *res = NULL;

	if (d_in_lookup(entry)) {
		res = fuse_lookup(dir, entry, 0);
		if (IS_ERR(res))
			return PTR_ERR(res);

		if (res)
			entry = res;
	}

	if (!(flags & O_CREAT) || d_really_is_positive(entry))
		goto no_open;

	/* Only creates */
	file->f_mode |= FMODE_CREATED;

	if (fc->no_create)
		goto mknod;

	err = fuse_create_open(dir, entry, file, flags, mode);
	if (err == -ENOSYS) {
		fc->no_create = 1;
		goto mknod;
	}
out_dput:
	dput(res);
	return err;

mknod:
	err = fuse_mknod(dir, entry, mode, 0);
	if (err)
		goto out_dput;
no_open:
	return finish_no_open(file, res);
}

/*
 * Code shared between mknod, mkdir, symlink and link
 */
static int create_new_entry(struct fuse_conn *fc, struct fuse_args *args,
			    struct inode *dir, struct dentry *entry,
			    umode_t mode)
{
	struct fuse_entry_out outarg;
	struct inode *inode;
	struct dentry *d;
	int err;
	struct fuse_forget_link *forget;

	forget = fuse_alloc_forget();
	if (!forget)
		return -ENOMEM;

	memset(&outarg, 0, sizeof(outarg));
	args->in.h.nodeid = get_node_id(dir);
	args->out.numargs = 1;
	args->out.args[0].size = sizeof(outarg);
	args->out.args[0].value = &outarg;
	err = fuse_simple_request(fc, args);
	if (err)
		goto out_put_forget_req;

	err = -EIO;
	if (invalid_nodeid(outarg.nodeid) || fuse_invalid_attr(&outarg.attr))
		goto out_put_forget_req;

	if ((outarg.attr.mode ^ mode) & S_IFMT)
		goto out_put_forget_req;

	inode = fuse_iget(dir->i_sb, outarg.nodeid, outarg.generation,
			  &outarg.attr, entry_attr_timeout(&outarg), 0);
	if (!inode) {
		fuse_queue_forget(fc, forget, outarg.nodeid, 1);
		return -ENOMEM;
	}
	kfree(forget);

	d_drop(entry);
	d = d_splice_alias(inode, entry);
	if (IS_ERR(d))
		return PTR_ERR(d);

	if (d) {
		fuse_change_entry_timeout(d, &outarg);
		dput(d);
	} else {
		fuse_change_entry_timeout(entry, &outarg);
	}
	fuse_invalidate_attr(dir);
	return 0;

 out_put_forget_req:
	kfree(forget);
	return err;
}

static int fuse_mknod(struct inode *dir, struct dentry *entry, umode_t mode,
		      dev_t rdev)
{
	struct fuse_mknod_in inarg;
	struct fuse_conn *fc = get_fuse_conn(dir);
	FUSE_ARGS(args);

	if (!fc->dont_mask)
		mode &= ~current_umask();

	memset(&inarg, 0, sizeof(inarg));
	inarg.mode = mode;
	inarg.rdev = new_encode_dev(rdev);
	inarg.umask = current_umask();
	args.in.h.opcode = FUSE_MKNOD;
	args.in.numargs = 2;
	args.in.args[0].size = sizeof(inarg);
	args.in.args[0].value = &inarg;
	args.in.args[1].size = entry->d_name.len + 1;
	args.in.args[1].value = entry->d_name.name;
	return create_new_entry(fc, &args, dir, entry, mode);
}

static int fuse_create(struct inode *dir, struct dentry *entry, umode_t mode,
		       bool excl)
{
	return fuse_mknod(dir, entry, mode, 0);
}

static int fuse_mkdir(struct inode *dir, struct dentry *entry, umode_t mode)
{
	struct fuse_mkdir_in inarg;
	struct fuse_conn *fc = get_fuse_conn(dir);
	FUSE_ARGS(args);

	if (!fc->dont_mask)
		mode &= ~current_umask();

	memset(&inarg, 0, sizeof(inarg));
	inarg.mode = mode;
	inarg.umask = current_umask();
	args.in.h.opcode = FUSE_MKDIR;
	args.in.numargs = 2;
	args.in.args[0].size = sizeof(inarg);
	args.in.args[0].value = &inarg;
	args.in.args[1].size = entry->d_name.len + 1;
	args.in.args[1].value = entry->d_name.name;
	return create_new_entry(fc, &args, dir, entry, S_IFDIR);
}

static int fuse_symlink(struct inode *dir, struct dentry *entry,
			const char *link)
{
	struct fuse_conn *fc = get_fuse_conn(dir);
	unsigned len = strlen(link) + 1;
	FUSE_ARGS(args);

	args.in.h.opcode = FUSE_SYMLINK;
	args.in.numargs = 2;
	args.in.args[0].size = entry->d_name.len + 1;
	args.in.args[0].value = entry->d_name.name;
	args.in.args[1].size = len;
	args.in.args[1].value = link;
	return create_new_entry(fc, &args, dir, entry, S_IFLNK);
}

void fuse_update_ctime(struct inode *inode)
{
	if (!IS_NOCMTIME(inode)) {
		inode->i_ctime = current_time(inode);
		mark_inode_dirty_sync(inode);
	}
}

static int fuse_unlink(struct inode *dir, struct dentry *entry)
{
	int err;
	struct fuse_conn *fc = get_fuse_conn(dir);
	FUSE_ARGS(args);

	args.in.h.opcode = FUSE_UNLINK;
	args.in.h.nodeid = get_node_id(dir);
	args.in.numargs = 1;
	args.in.args[0].size = entry->d_name.len + 1;
	args.in.args[0].value = entry->d_name.name;
	err = fuse_simple_request(fc, &args);
	if (!err) {
		struct inode *inode = d_inode(entry);
		struct fuse_inode *fi = get_fuse_inode(inode);

		spin_lock(&fc->lock);
		fi->attr_version = ++fc->attr_version;
		/*
		 * If i_nlink == 0 then unlink doesn't make sense, yet this can
		 * happen if userspace filesystem is careless.  It would be
		 * difficult to enforce correct nlink usage so just ignore this
		 * condition here
		 */
		if (inode->i_nlink > 0)
			drop_nlink(inode);
		spin_unlock(&fc->lock);
		fuse_invalidate_attr(inode);
		fuse_invalidate_attr(dir);
		fuse_invalidate_entry_cache(entry);
		fuse_update_ctime(inode);
	} else if (err == -EINTR)
		fuse_invalidate_entry(entry);
	return err;
}

static int fuse_rmdir(struct inode *dir, struct dentry *entry)
{
	int err;
	struct fuse_conn *fc = get_fuse_conn(dir);
	FUSE_ARGS(args);

	args.in.h.opcode = FUSE_RMDIR;
	args.in.h.nodeid = get_node_id(dir);
	args.in.numargs = 1;
	args.in.args[0].size = entry->d_name.len + 1;
	args.in.args[0].value = entry->d_name.name;
	err = fuse_simple_request(fc, &args);
	if (!err) {
		clear_nlink(d_inode(entry));
		fuse_invalidate_attr(dir);
		fuse_invalidate_entry_cache(entry);
	} else if (err == -EINTR)
		fuse_invalidate_entry(entry);
	return err;
}

static int fuse_rename_common(struct inode *olddir, struct dentry *oldent,
			      struct inode *newdir, struct dentry *newent,
			      unsigned int flags, int opcode, size_t argsize)
{
	int err;
	struct fuse_rename2_in inarg;
	struct fuse_conn *fc = get_fuse_conn(olddir);
	FUSE_ARGS(args);

	memset(&inarg, 0, argsize);
	inarg.newdir = get_node_id(newdir);
	inarg.flags = flags;
	args.in.h.opcode = opcode;
	args.in.h.nodeid = get_node_id(olddir);
	args.in.numargs = 3;
	args.in.args[0].size = argsize;
	args.in.args[0].value = &inarg;
	args.in.args[1].size = oldent->d_name.len + 1;
	args.in.args[1].value = oldent->d_name.name;
	args.in.args[2].size = newent->d_name.len + 1;
	args.in.args[2].value = newent->d_name.name;
	err = fuse_simple_request(fc, &args);
	if (!err) {
		/* ctime changes */
		fuse_invalidate_attr(d_inode(oldent));
		fuse_update_ctime(d_inode(oldent));

		if (flags & RENAME_EXCHANGE) {
			fuse_invalidate_attr(d_inode(newent));
			fuse_update_ctime(d_inode(newent));
		}

		fuse_invalidate_attr(olddir);
		if (olddir != newdir)
			fuse_invalidate_attr(newdir);

		/* newent will end up negative */
		if (!(flags & RENAME_EXCHANGE) && d_really_is_positive(newent)) {
			fuse_invalidate_attr(d_inode(newent));
			fuse_invalidate_entry_cache(newent);
			fuse_update_ctime(d_inode(newent));
		}
	} else if (err == -EINTR) {
		/* If request was interrupted, DEITY only knows if the
		   rename actually took place.  If the invalidation
		   fails (e.g. some process has CWD under the renamed
		   directory), then there can be inconsistency between
		   the dcache and the real filesystem.  Tough luck. */
		fuse_invalidate_entry(oldent);
		if (d_really_is_positive(newent))
			fuse_invalidate_entry(newent);
	}

	return err;
}

static int fuse_rename2(struct inode *olddir, struct dentry *oldent,
			struct inode *newdir, struct dentry *newent,
			unsigned int flags)
{
	struct fuse_conn *fc = get_fuse_conn(olddir);
	int err;

	if (flags & ~(RENAME_NOREPLACE | RENAME_EXCHANGE))
		return -EINVAL;

	if (flags) {
		if (fc->no_rename2 || fc->minor < 23)
			return -EINVAL;

		err = fuse_rename_common(olddir, oldent, newdir, newent, flags,
					 FUSE_RENAME2,
					 sizeof(struct fuse_rename2_in));
		if (err == -ENOSYS) {
			fc->no_rename2 = 1;
			err = -EINVAL;
		}
	} else {
		err = fuse_rename_common(olddir, oldent, newdir, newent, 0,
					 FUSE_RENAME,
					 sizeof(struct fuse_rename_in));
	}

	return err;
}

static int fuse_link(struct dentry *entry, struct inode *newdir,
		     struct dentry *newent)
{
	int err;
	struct fuse_link_in inarg;
	struct inode *inode = d_inode(entry);
	struct fuse_conn *fc = get_fuse_conn(inode);
	FUSE_ARGS(args);

	memset(&inarg, 0, sizeof(inarg));
	inarg.oldnodeid = get_node_id(inode);
	args.in.h.opcode = FUSE_LINK;
	args.in.numargs = 2;
	args.in.args[0].size = sizeof(inarg);
	args.in.args[0].value = &inarg;
	args.in.args[1].size = newent->d_name.len + 1;
	args.in.args[1].value = newent->d_name.name;
	err = create_new_entry(fc, &args, newdir, newent, inode->i_mode);
	/* Contrary to "normal" filesystems it can happen that link
	   makes two "logical" inodes point to the same "physical"
	   inode.  We invalidate the attributes of the old one, so it
	   will reflect changes in the backing inode (link count,
	   etc.)
	*/
	if (!err) {
		struct fuse_inode *fi = get_fuse_inode(inode);

		spin_lock(&fc->lock);
		fi->attr_version = ++fc->attr_version;
		if (likely(inode->i_nlink < UINT_MAX))
			inc_nlink(inode);
		spin_unlock(&fc->lock);
		fuse_invalidate_attr(inode);
		fuse_update_ctime(inode);
	} else if (err == -EINTR) {
		fuse_invalidate_attr(inode);
	}
	return err;
}

static void fuse_fillattr(struct inode *inode, struct fuse_attr *attr,
			  struct kstat *stat)
{
	unsigned int blkbits;
	struct fuse_conn *fc = get_fuse_conn(inode);

	/* see the comment in fuse_change_attributes() */
	if (fc->writeback_cache && S_ISREG(inode->i_mode)) {
		attr->size = i_size_read(inode);
		attr->mtime = inode->i_mtime.tv_sec;
		attr->mtimensec = inode->i_mtime.tv_nsec;
		attr->ctime = inode->i_ctime.tv_sec;
		attr->ctimensec = inode->i_ctime.tv_nsec;
	}

	stat->dev = inode->i_sb->s_dev;
	stat->ino = attr->ino;
	stat->mode = (inode->i_mode & S_IFMT) | (attr->mode & 07777);
	stat->nlink = attr->nlink;
	stat->uid = make_kuid(fc->user_ns, attr->uid);
	stat->gid = make_kgid(fc->user_ns, attr->gid);
	stat->rdev = inode->i_rdev;
	stat->atime.tv_sec = attr->atime;
	stat->atime.tv_nsec = attr->atimensec;
	stat->mtime.tv_sec = attr->mtime;
	stat->mtime.tv_nsec = attr->mtimensec;
	stat->ctime.tv_sec = attr->ctime;
	stat->ctime.tv_nsec = attr->ctimensec;
	stat->size = attr->size;
	stat->blocks = attr->blocks;

	if (attr->blksize != 0)
		blkbits = ilog2(attr->blksize);
	else
		blkbits = inode->i_sb->s_blocksize_bits;

	stat->blksize = 1 << blkbits;
}

static int fuse_do_getattr(struct inode *inode, struct kstat *stat,
			   struct file *file)
{
	int err;
	struct fuse_getattr_in inarg;
	struct fuse_attr_out outarg;
	struct fuse_conn *fc = get_fuse_conn(inode);
	FUSE_ARGS(args);
	u64 attr_version;

	attr_version = fuse_get_attr_version(fc);

	memset(&inarg, 0, sizeof(inarg));
	memset(&outarg, 0, sizeof(outarg));
	/* Directories have separate file-handle space */
	if (file && S_ISREG(inode->i_mode)) {
		struct fuse_file *ff = file->private_data;

		inarg.getattr_flags |= FUSE_GETATTR_FH;
		inarg.fh = ff->fh;
	}
	args.in.h.opcode = FUSE_GETATTR;
	args.in.h.nodeid = get_node_id(inode);
	args.in.numargs = 1;
	args.in.args[0].size = sizeof(inarg);
	args.in.args[0].value = &inarg;
	args.out.numargs = 1;
	args.out.args[0].size = sizeof(outarg);
	args.out.args[0].value = &outarg;
	err = fuse_simple_request(fc, &args);
	if (!err) {
		if (fuse_invalid_attr(&outarg.attr) ||
		    (inode->i_mode ^ outarg.attr.mode) & S_IFMT) {
			make_bad_inode(inode);
			err = -EIO;
		} else {
			fuse_change_attributes(inode, &outarg.attr,
					       attr_timeout(&outarg),
					       attr_version);
			if (stat)
				fuse_fillattr(inode, &outarg.attr, stat);
		}
	}
	return err;
}

static int fuse_update_get_attr(struct inode *inode, struct file *file,
				struct kstat *stat, unsigned int flags)
{
	struct fuse_inode *fi = get_fuse_inode(inode);
	int err = 0;
	bool sync;

	if (flags & AT_STATX_FORCE_SYNC)
		sync = true;
	else if (flags & AT_STATX_DONT_SYNC)
		sync = false;
	else if (test_bit(FUSE_I_ATTR_FORCE_SYNC, &fi->state))
		sync = true;
	else
		sync = time_before64(fi->i_time, get_jiffies_64());

	if (sync) {
		forget_all_cached_acls(inode);
		err = fuse_do_getattr(inode, stat, file);
	} else if (stat) {
		generic_fillattr(inode, stat);
		stat->mode = fi->orig_i_mode;
		stat->ino = fi->orig_ino;
	}

	return err;
}

int fuse_update_attributes(struct inode *inode, struct file *file)
{
	return fuse_update_get_attr(inode, file, NULL, 0);
}

int fuse_reverse_inval_entry(struct super_block *sb, u64 parent_nodeid,
			     u64 child_nodeid, struct qstr *name)
{
	int err = -ENOTDIR;
	struct inode *parent;
	struct dentry *dir;
	struct dentry *entry;

	parent = ilookup5(sb, parent_nodeid, fuse_inode_eq, &parent_nodeid);
	if (!parent)
		return -ENOENT;

	inode_lock(parent);
	if (!S_ISDIR(parent->i_mode))
		goto unlock;

	err = -ENOENT;
	dir = d_find_alias(parent);
	if (!dir)
		goto unlock;

	name->hash = full_name_hash(dir, name->name, name->len);
	entry = d_lookup(dir, name);
	dput(dir);
	if (!entry)
		goto unlock;

	fuse_invalidate_attr(parent);
	fuse_invalidate_entry(entry);

	if (child_nodeid != 0 && d_really_is_positive(entry)) {
		inode_lock(d_inode(entry));
		if (get_node_id(d_inode(entry)) != child_nodeid) {
			err = -ENOENT;
			goto badentry;
		}
		if (d_mountpoint(entry)) {
			err = -EBUSY;
			goto badentry;
		}
		if (d_is_dir(entry)) {
			shrink_dcache_parent(entry);
			if (!simple_empty(entry)) {
				err = -ENOTEMPTY;
				goto badentry;
			}
			d_inode(entry)->i_flags |= S_DEAD;
		}
		dont_mount(entry);
		clear_nlink(d_inode(entry));
		err = 0;
 badentry:
		inode_unlock(d_inode(entry));
		if (!err)
			d_delete(entry);
	} else {
		err = 0;
	}
	dput(entry);

 unlock:
	inode_unlock(parent);
	iput(parent);
	return err;
}

/*
 * Calling into a user-controlled filesystem gives the filesystem
 * daemon ptrace-like capabilities over the current process.  This
 * means, that the filesystem daemon is able to record the exact
 * filesystem operations performed, and can also control the behavior
 * of the requester process in otherwise impossible ways.  For example
 * it can delay the operation for arbitrary length of time allowing
 * DoS against the requester.
 *
 * For this reason only those processes can call into the filesystem,
 * for which the owner of the mount has ptrace privilege.  This
 * excludes processes started by other users, suid or sgid processes.
 */
int fuse_allow_current_process(struct fuse_conn *fc)
{
	const struct cred *cred;

	if (fc->allow_other)
		return current_in_userns(fc->user_ns);

	cred = current_cred();
	if (uid_eq(cred->euid, fc->user_id) &&
	    uid_eq(cred->suid, fc->user_id) &&
	    uid_eq(cred->uid,  fc->user_id) &&
	    gid_eq(cred->egid, fc->group_id) &&
	    gid_eq(cred->sgid, fc->group_id) &&
	    gid_eq(cred->gid,  fc->group_id))
		return 1;

	return 0;
}

static int fuse_access(struct inode *inode, int mask)
{
	struct fuse_conn *fc = get_fuse_conn(inode);
	FUSE_ARGS(args);
	struct fuse_access_in inarg;
	int err;

	BUG_ON(mask & MAY_NOT_BLOCK);

	if (fc->no_access)
		return 0;

	memset(&inarg, 0, sizeof(inarg));
	inarg.mask = mask & (MAY_READ | MAY_WRITE | MAY_EXEC);
	args.in.h.opcode = FUSE_ACCESS;
	args.in.h.nodeid = get_node_id(inode);
	args.in.numargs = 1;
	args.in.args[0].size = sizeof(inarg);
	args.in.args[0].value = &inarg;
	err = fuse_simple_request(fc, &args);
	if (err == -ENOSYS) {
		fc->no_access = 1;
		err = 0;
	}
	return err;
}

static int fuse_perm_getattr(struct inode *inode, int mask)
{
	if (mask & MAY_NOT_BLOCK)
		return -ECHILD;

	forget_all_cached_acls(inode);
	return fuse_do_getattr(inode, NULL, NULL);
}

/*
 * Check permission.  The two basic access models of FUSE are:
 *
 * 1) Local access checking ('default_permissions' mount option) based
 * on file mode.  This is the plain old disk filesystem permission
 * modell.
 *
 * 2) "Remote" access checking, where server is responsible for
 * checking permission in each inode operation.  An exception to this
 * is if ->permission() was invoked from sys_access() in which case an
 * access request is sent.  Execute permission is still checked
 * locally based on file mode.
 */
static int fuse_permission(struct inode *inode, int mask)
{
	struct fuse_conn *fc = get_fuse_conn(inode);
	bool refreshed = false;
	int err = 0;

	if (!fuse_allow_current_process(fc))
		return -EACCES;

	/*
	 * If attributes are needed, refresh them before proceeding
	 */
	if (fc->default_permissions ||
	    ((mask & MAY_EXEC) && S_ISREG(inode->i_mode))) {
		struct fuse_inode *fi = get_fuse_inode(inode);

		if (time_before64(fi->i_time, get_jiffies_64()) ||
		    test_bit(FUSE_I_ATTR_FORCE_SYNC, &fi->state)) {
			refreshed = true;

			err = fuse_perm_getattr(inode, mask);
			if (err)
				return err;
		}
	}

	if (fc->default_permissions) {
		err = generic_permission(inode, mask);

		/* If permission is denied, try to refresh file
		   attributes.  This is also needed, because the root
		   node will at first have no permissions */
		if (err == -EACCES && !refreshed) {
			err = fuse_perm_getattr(inode, mask);
			if (!err)
				err = generic_permission(inode, mask);
		}

		/* Note: the opposite of the above test does not
		   exist.  So if permissions are revoked this won't be
		   noticed immediately, only after the attribute
		   timeout has expired */
	} else if (mask & (MAY_ACCESS | MAY_CHDIR)) {
		err = fuse_access(inode, mask);
	} else if ((mask & MAY_EXEC) && S_ISREG(inode->i_mode)) {
		if (!(inode->i_mode & S_IXUGO)) {
			if (refreshed)
				return -EACCES;

			err = fuse_perm_getattr(inode, mask);
			if (!err && !(inode->i_mode & S_IXUGO))
				return -EACCES;
		}
	}
	return err;
}

static int parse_dirfile(char *buf, size_t nbytes, struct file *file,
			 struct dir_context *ctx)
{
	while (nbytes >= FUSE_NAME_OFFSET) {
		struct fuse_dirent *dirent = (struct fuse_dirent *) buf;
		size_t reclen = FUSE_DIRENT_SIZE(dirent);
		if (!dirent->namelen || dirent->namelen > FUSE_NAME_MAX)
			return -EIO;
		if (reclen > nbytes)
			break;
		if (memchr(dirent->name, '/', dirent->namelen) != NULL)
			return -EIO;

		if (!dir_emit(ctx, dirent->name, dirent->namelen,
			       dirent->ino, dirent->type))
			break;

		buf += reclen;
		nbytes -= reclen;
		ctx->pos = dirent->off;
	}

	return 0;
}

static int fuse_direntplus_link(struct file *file,
				struct fuse_direntplus *direntplus,
				u64 attr_version)
{
	struct fuse_entry_out *o = &direntplus->entry_out;
	struct fuse_dirent *dirent = &direntplus->dirent;
	struct dentry *parent = file->f_path.dentry;
	struct qstr name = QSTR_INIT(dirent->name, dirent->namelen);
	struct dentry *dentry;
	struct dentry *alias;
	struct inode *dir = d_inode(parent);
	struct fuse_conn *fc;
	struct inode *inode;
	DECLARE_WAIT_QUEUE_HEAD_ONSTACK(wq);

	if (!o->nodeid) {
		/*
		 * Unlike in the case of fuse_lookup, zero nodeid does not mean
		 * ENOENT. Instead, it only means the userspace filesystem did
		 * not want to return attributes/handle for this entry.
		 *
		 * So do nothing.
		 */
		return 0;
	}

	if (name.name[0] == '.') {
		/*
		 * We could potentially refresh the attributes of the directory
		 * and its parent?
		 */
		if (name.len == 1)
			return 0;
		if (name.name[1] == '.' && name.len == 2)
			return 0;
	}

	if (invalid_nodeid(o->nodeid))
		return -EIO;
	if (fuse_invalid_attr(&o->attr))
		return -EIO;

	fc = get_fuse_conn(dir);

	name.hash = full_name_hash(parent, name.name, name.len);
	dentry = d_lookup(parent, &name);
	if (!dentry) {
retry:
		dentry = d_alloc_parallel(parent, &name, &wq);
		if (IS_ERR(dentry))
			return PTR_ERR(dentry);
	}
	if (!d_in_lookup(dentry)) {
		struct fuse_inode *fi;
		inode = d_inode(dentry);
		if (!inode ||
		    get_node_id(inode) != o->nodeid ||
		    ((o->attr.mode ^ inode->i_mode) & S_IFMT)) {
			d_invalidate(dentry);
			dput(dentry);
			goto retry;
		}
		if (is_bad_inode(inode)) {
			dput(dentry);
			return -EIO;
		}

		fi = get_fuse_inode(inode);
		spin_lock(&fc->lock);
		fi->nlookup++;
		spin_unlock(&fc->lock);

		forget_all_cached_acls(inode);
		fuse_change_attributes(inode, &o->attr,
				       entry_attr_timeout(o),
				       attr_version);
		/*
		 * The other branch comes via fuse_iget()
		 * which bumps nlookup inside
		 */
	} else {
		inode = fuse_iget(dir->i_sb, o->nodeid, o->generation,
				  &o->attr, entry_attr_timeout(o),
				  attr_version);
		if (!inode)
			inode = ERR_PTR(-ENOMEM);

		alias = d_splice_alias(inode, dentry);
		d_lookup_done(dentry);
		if (alias) {
			dput(dentry);
			dentry = alias;
		}
		if (IS_ERR(dentry))
			return PTR_ERR(dentry);
	}
	if (fc->readdirplus_auto)
		set_bit(FUSE_I_INIT_RDPLUS, &get_fuse_inode(inode)->state);
	fuse_change_entry_timeout(dentry, o);

	dput(dentry);
	return 0;
}

static int parse_dirplusfile(char *buf, size_t nbytes, struct file *file,
			     struct dir_context *ctx, u64 attr_version)
{
	struct fuse_direntplus *direntplus;
	struct fuse_dirent *dirent;
	size_t reclen;
	int over = 0;
	int ret;

	while (nbytes >= FUSE_NAME_OFFSET_DIRENTPLUS) {
		direntplus = (struct fuse_direntplus *) buf;
		dirent = &direntplus->dirent;
		reclen = FUSE_DIRENTPLUS_SIZE(direntplus);

		if (!dirent->namelen || dirent->namelen > FUSE_NAME_MAX)
			return -EIO;
		if (reclen > nbytes)
			break;
		if (memchr(dirent->name, '/', dirent->namelen) != NULL)
			return -EIO;

		if (!over) {
			/* We fill entries into dstbuf only as much as
			   it can hold. But we still continue iterating
			   over remaining entries to link them. If not,
			   we need to send a FORGET for each of those
			   which we did not link.
			*/
			over = !dir_emit(ctx, dirent->name, dirent->namelen,
				       dirent->ino, dirent->type);
			if (!over)
				ctx->pos = dirent->off;
		}

		buf += reclen;
		nbytes -= reclen;

		ret = fuse_direntplus_link(file, direntplus, attr_version);
		if (ret)
			fuse_force_forget(file, direntplus->entry_out.nodeid);
	}

	return 0;
}

static int fuse_readdir(struct file *file, struct dir_context *ctx)
{
	int plus, err;
	size_t nbytes;
	struct page *page;
	struct inode *inode = file_inode(file);
	struct fuse_conn *fc = get_fuse_conn(inode);
	struct fuse_req *req;
	u64 attr_version = 0;
	bool locked;

	if (is_bad_inode(inode))
		return -EIO;

	req = fuse_get_req(fc, 1);
	if (IS_ERR(req))
		return PTR_ERR(req);

	page = alloc_page(GFP_KERNEL);
	if (!page) {
		fuse_put_request(fc, req);
		return -ENOMEM;
	}

	plus = fuse_use_readdirplus(inode, ctx);
	req->out.argpages = 1;
	req->num_pages = 1;
	req->pages[0] = page;
	req->page_descs[0].length = PAGE_SIZE;
	if (plus) {
		attr_version = fuse_get_attr_version(fc);
		fuse_read_fill(req, file, ctx->pos, PAGE_SIZE,
			       FUSE_READDIRPLUS);
	} else {
		fuse_read_fill(req, file, ctx->pos, PAGE_SIZE,
			       FUSE_READDIR);
	}
	locked = fuse_lock_inode(inode);
	fuse_request_send(fc, req);
	fuse_unlock_inode(inode, locked);
	nbytes = req->out.args[0].size;
	err = req->out.h.error;
	fuse_put_request(fc, req);
	if (!err) {
		if (plus) {
			err = parse_dirplusfile(page_address(page), nbytes,
						file, ctx,
						attr_version);
		} else {
			err = parse_dirfile(page_address(page), nbytes, file,
					    ctx);
		}
	}

	__free_page(page);
	fuse_invalidate_atime(inode);
	return err;
}

static const char *fuse_get_link(struct dentry *dentry,
				 struct inode *inode,
				 struct delayed_call *done)
{
	struct fuse_conn *fc = get_fuse_conn(inode);
	FUSE_ARGS(args);
	char *link;
	ssize_t ret;

	if (!dentry)
		return ERR_PTR(-ECHILD);

	link = kmalloc(PAGE_SIZE, GFP_KERNEL);
	if (!link)
		return ERR_PTR(-ENOMEM);

	args.in.h.opcode = FUSE_READLINK;
	args.in.h.nodeid = get_node_id(inode);
	args.out.argvar = 1;
	args.out.numargs = 1;
	args.out.args[0].size = PAGE_SIZE - 1;
	args.out.args[0].value = link;
	ret = fuse_simple_request(fc, &args);
	if (ret < 0) {
		kfree(link);
		link = ERR_PTR(ret);
	} else {
		link[ret] = '\0';
		set_delayed_call(done, kfree_link, link);
	}
	fuse_invalidate_atime(inode);
	return link;
}

static int fuse_dir_open(struct inode *inode, struct file *file)
{
	return fuse_open_common(inode, file, true);
}

static int fuse_dir_release(struct inode *inode, struct file *file)
{
	fuse_release_common(file, true);

	return 0;
}

static int fuse_dir_fsync(struct file *file, loff_t start, loff_t end,
			  int datasync)
{
	return fuse_fsync_common(file, start, end, datasync, 1);
}

static long fuse_dir_ioctl(struct file *file, unsigned int cmd,
			    unsigned long arg)
{
	struct fuse_conn *fc = get_fuse_conn(file->f_mapping->host);

	/* FUSE_IOCTL_DIR only supported for API version >= 7.18 */
	if (fc->minor < 18)
		return -ENOTTY;

	return fuse_ioctl_common(file, cmd, arg, FUSE_IOCTL_DIR);
}

static long fuse_dir_compat_ioctl(struct file *file, unsigned int cmd,
				   unsigned long arg)
{
	struct fuse_conn *fc = get_fuse_conn(file->f_mapping->host);

	if (fc->minor < 18)
		return -ENOTTY;

	return fuse_ioctl_common(file, cmd, arg,
				 FUSE_IOCTL_COMPAT | FUSE_IOCTL_DIR);
}

static bool update_mtime(unsigned ivalid, bool trust_local_mtime)
{
	/* Always update if mtime is explicitly set  */
	if (ivalid & ATTR_MTIME_SET)
		return true;

	/* Or if kernel i_mtime is the official one */
	if (trust_local_mtime)
		return true;

	/* If it's an open(O_TRUNC) or an ftruncate(), don't update */
	if ((ivalid & ATTR_SIZE) && (ivalid & (ATTR_OPEN | ATTR_FILE)))
		return false;

	/* In all other cases update */
	return true;
}

static void iattr_to_fattr(struct fuse_conn *fc, struct iattr *iattr,
			   struct fuse_setattr_in *arg, bool trust_local_cmtime)
{
	unsigned ivalid = iattr->ia_valid;

	if (ivalid & ATTR_MODE)
		arg->valid |= FATTR_MODE,   arg->mode = iattr->ia_mode;
	if (ivalid & ATTR_UID)
		arg->valid |= FATTR_UID,    arg->uid = from_kuid(fc->user_ns, iattr->ia_uid);
	if (ivalid & ATTR_GID)
		arg->valid |= FATTR_GID,    arg->gid = from_kgid(fc->user_ns, iattr->ia_gid);
	if (ivalid & ATTR_SIZE)
		arg->valid |= FATTR_SIZE,   arg->size = iattr->ia_size;
	if (ivalid & ATTR_ATIME) {
		arg->valid |= FATTR_ATIME;
		arg->atime = iattr->ia_atime.tv_sec;
		arg->atimensec = iattr->ia_atime.tv_nsec;
		if (!(ivalid & ATTR_ATIME_SET))
			arg->valid |= FATTR_ATIME_NOW;
	}
	if ((ivalid & ATTR_MTIME) && update_mtime(ivalid, trust_local_cmtime)) {
		arg->valid |= FATTR_MTIME;
		arg->mtime = iattr->ia_mtime.tv_sec;
		arg->mtimensec = iattr->ia_mtime.tv_nsec;
		if (!(ivalid & ATTR_MTIME_SET) && !trust_local_cmtime)
			arg->valid |= FATTR_MTIME_NOW;
	}
	if ((ivalid & ATTR_CTIME) && trust_local_cmtime) {
		arg->valid |= FATTR_CTIME;
		arg->ctime = iattr->ia_ctime.tv_sec;
		arg->ctimensec = iattr->ia_ctime.tv_nsec;
	}
}

/*
 * Prevent concurrent writepages on inode
 *
 * This is done by adding a negative bias to the inode write counter
 * and waiting for all pending writes to finish.
 */
void fuse_set_nowrite(struct inode *inode)
{
	struct fuse_conn *fc = get_fuse_conn(inode);
	struct fuse_inode *fi = get_fuse_inode(inode);

	BUG_ON(!inode_is_locked(inode));

	spin_lock(&fc->lock);
	BUG_ON(fi->writectr < 0);
	fi->writectr += FUSE_NOWRITE;
	spin_unlock(&fc->lock);
	fuse_wait_event(fi->page_waitq, fi->writectr == FUSE_NOWRITE);
}

/*
 * Allow writepages on inode
 *
 * Remove the bias from the writecounter and send any queued
 * writepages.
 */
static void __fuse_release_nowrite(struct inode *inode)
{
	struct fuse_inode *fi = get_fuse_inode(inode);

	BUG_ON(fi->writectr != FUSE_NOWRITE);
	fi->writectr = 0;
	fuse_flush_writepages(inode);
}

void fuse_release_nowrite(struct inode *inode)
{
	struct fuse_conn *fc = get_fuse_conn(inode);

	spin_lock(&fc->lock);
	__fuse_release_nowrite(inode);
	spin_unlock(&fc->lock);
}

static void fuse_setattr_fill(struct fuse_conn *fc, struct fuse_args *args,
			      struct inode *inode,
			      struct fuse_setattr_in *inarg_p,
			      struct fuse_attr_out *outarg_p)
{
	args->in.h.opcode = FUSE_SETATTR;
	args->in.h.nodeid = get_node_id(inode);
	args->in.numargs = 1;
	args->in.args[0].size = sizeof(*inarg_p);
	args->in.args[0].value = inarg_p;
	args->out.numargs = 1;
	args->out.args[0].size = sizeof(*outarg_p);
	args->out.args[0].value = outarg_p;
}

/*
 * Flush inode->i_mtime to the server
 */
int fuse_flush_times(struct inode *inode, struct fuse_file *ff)
{
	struct fuse_conn *fc = get_fuse_conn(inode);
	FUSE_ARGS(args);
	struct fuse_setattr_in inarg;
	struct fuse_attr_out outarg;

	memset(&inarg, 0, sizeof(inarg));
	memset(&outarg, 0, sizeof(outarg));

	inarg.valid = FATTR_MTIME;
	inarg.mtime = inode->i_mtime.tv_sec;
	inarg.mtimensec = inode->i_mtime.tv_nsec;
	if (fc->minor >= 23) {
		inarg.valid |= FATTR_CTIME;
		inarg.ctime = inode->i_ctime.tv_sec;
		inarg.ctimensec = inode->i_ctime.tv_nsec;
	}
	if (ff) {
		inarg.valid |= FATTR_FH;
		inarg.fh = ff->fh;
	}
	fuse_setattr_fill(fc, &args, inode, &inarg, &outarg);

	return fuse_simple_request(fc, &args);
}

/*
 * Set attributes, and at the same time refresh them.
 *
 * Truncation is slightly complicated, because the 'truncate' request
 * may fail, in which case we don't want to touch the mapping.
 * vmtruncate() doesn't allow for this case, so do the rlimit checking
 * and the actual truncation by hand.
 */
int fuse_do_setattr(struct dentry *dentry, struct iattr *attr,
		    struct file *file)
{
	struct inode *inode = d_inode(dentry);
	struct fuse_conn *fc = get_fuse_conn(inode);
	struct fuse_inode *fi = get_fuse_inode(inode);
	FUSE_ARGS(args);
	struct fuse_setattr_in inarg;
	struct fuse_attr_out outarg;
	bool is_truncate = false;
	bool is_wb = fc->writeback_cache;
	loff_t oldsize;
	int err;
	bool trust_local_cmtime = is_wb && S_ISREG(inode->i_mode);

	if (!fc->default_permissions)
		attr->ia_valid |= ATTR_FORCE;

	err = setattr_prepare(dentry, attr);
	if (err)
		return err;

	if (attr->ia_valid & ATTR_OPEN) {
		/* This is coming from open(..., ... | O_TRUNC); */
		WARN_ON(!(attr->ia_valid & ATTR_SIZE));
		WARN_ON(attr->ia_size != 0);
		if (fc->atomic_o_trunc) {
			/*
			 * No need to send request to userspace, since actual
			 * truncation has already been done by OPEN.  But still
			 * need to truncate page cache.
			 */
			i_size_write(inode, 0);
			truncate_pagecache(inode, 0);
			return 0;
		}
		file = NULL;
	}

	if (attr->ia_valid & ATTR_SIZE)
		is_truncate = true;

	/* Flush dirty data/metadata before non-truncate SETATTR */
	if (is_wb && S_ISREG(inode->i_mode) &&
	    attr->ia_valid &
			(ATTR_MODE | ATTR_UID | ATTR_GID | ATTR_MTIME_SET |
			 ATTR_TIMES_SET)) {
		err = write_inode_now(inode, true);
		if (err)
			return err;

		fuse_set_nowrite(inode);
		fuse_release_nowrite(inode);
	}

	if (is_truncate) {
		fuse_set_nowrite(inode);
		set_bit(FUSE_I_SIZE_UNSTABLE, &fi->state);
		if (trust_local_cmtime && attr->ia_size != inode->i_size)
			attr->ia_valid |= ATTR_MTIME | ATTR_CTIME;
	}

	memset(&inarg, 0, sizeof(inarg));
	memset(&outarg, 0, sizeof(outarg));
	iattr_to_fattr(fc, attr, &inarg, trust_local_cmtime);
	if (file) {
		struct fuse_file *ff = file->private_data;
		inarg.valid |= FATTR_FH;
		inarg.fh = ff->fh;
	}
	if (attr->ia_valid & ATTR_SIZE) {
		/* For mandatory locking in truncate */
		inarg.valid |= FATTR_LOCKOWNER;
		inarg.lock_owner = fuse_lock_owner_id(fc, current->files);
	}
	fuse_setattr_fill(fc, &args, inode, &inarg, &outarg);
	err = fuse_simple_request(fc, &args);
	if (err) {
		if (err == -EINTR)
			fuse_invalidate_attr(inode);
		goto error;
	}

	if (fuse_invalid_attr(&outarg.attr) ||
	    (inode->i_mode ^ outarg.attr.mode) & S_IFMT) {
		make_bad_inode(inode);
		err = -EIO;
		goto error;
	}

	spin_lock(&fc->lock);
	/* the kernel maintains i_mtime locally */
	if (trust_local_cmtime) {
		if (attr->ia_valid & ATTR_MTIME)
			inode->i_mtime = attr->ia_mtime;
		if (attr->ia_valid & ATTR_CTIME)
			inode->i_ctime = attr->ia_ctime;
		/* FIXME: clear I_DIRTY_SYNC? */
	}

	fuse_change_attributes_common(inode, &outarg.attr,
				      attr_timeout(&outarg));
	oldsize = inode->i_size;
	/* see the comment in fuse_change_attributes() */
	if (!is_wb || is_truncate || !S_ISREG(inode->i_mode))
		i_size_write(inode, outarg.attr.size);

	if (is_truncate) {
		/* NOTE: this may release/reacquire fc->lock */
		__fuse_release_nowrite(inode);
	}
	spin_unlock(&fc->lock);

	/*
	 * Only call invalidate_inode_pages2() after removing
	 * FUSE_NOWRITE, otherwise fuse_launder_page() would deadlock.
	 */
	if ((is_truncate || !is_wb) &&
	    S_ISREG(inode->i_mode) && oldsize != outarg.attr.size) {
		truncate_pagecache(inode, outarg.attr.size);
		invalidate_inode_pages2(inode->i_mapping);
	}

	clear_bit(FUSE_I_SIZE_UNSTABLE, &fi->state);
	return 0;

error:
	if (is_truncate)
		fuse_release_nowrite(inode);

	clear_bit(FUSE_I_SIZE_UNSTABLE, &fi->state);
	return err;
}

static int fuse_setattr(struct dentry *entry, struct iattr *attr)
{
	struct inode *inode = d_inode(entry);
	struct fuse_conn *fc = get_fuse_conn(inode);
	struct file *file = (attr->ia_valid & ATTR_FILE) ? attr->ia_file : NULL;
	int ret;

	if (!fuse_allow_current_process(get_fuse_conn(inode)))
		return -EACCES;

	if (attr->ia_valid & (ATTR_KILL_SUID | ATTR_KILL_SGID)) {
		attr->ia_valid &= ~(ATTR_KILL_SUID | ATTR_KILL_SGID |
				    ATTR_MODE);

		/*
		 * The only sane way to reliably kill suid/sgid is to do it in
		 * the userspace filesystem
		 *
		 * This should be done on write(), truncate() and chown().
		 */
		if (!fc->handle_killpriv) {
			/*
			 * ia_mode calculation may have used stale i_mode.
			 * Refresh and recalculate.
			 */
			ret = fuse_do_getattr(inode, NULL, file);
			if (ret)
				return ret;

			attr->ia_mode = inode->i_mode;
			if (inode->i_mode & S_ISUID) {
				attr->ia_valid |= ATTR_MODE;
				attr->ia_mode &= ~S_ISUID;
			}
			if ((inode->i_mode & (S_ISGID | S_IXGRP)) == (S_ISGID | S_IXGRP)) {
				attr->ia_valid |= ATTR_MODE;
				attr->ia_mode &= ~S_ISGID;
			}
		}
	}
	if (!attr->ia_valid)
		return 0;

	ret = fuse_do_setattr(entry, attr, file);
	if (!ret) {
		/*
		 * If filesystem supports acls it may have updated acl xattrs in
		 * the filesystem, so forget cached acls for the inode.
		 */
		if (fc->posix_acl)
			forget_all_cached_acls(inode);

		/* Directory mode changed, may need to revalidate access */
		if (d_is_dir(entry) && (attr->ia_valid & ATTR_MODE))
			fuse_invalidate_entry_cache(entry);
	}
	return ret;
}

static int fuse_getattr(const struct path *path, struct kstat *stat,
			u32 request_mask, unsigned int flags)
{
	struct inode *inode = d_inode(path->dentry);
	struct fuse_conn *fc = get_fuse_conn(inode);

	if (!fuse_allow_current_process(fc))
		return -EACCES;

	return fuse_update_get_attr(inode, NULL, stat, flags);
}

static const struct inode_operations fuse_dir_inode_operations = {
	.lookup		= fuse_lookup,
	.mkdir		= fuse_mkdir,
	.symlink	= fuse_symlink,
	.unlink		= fuse_unlink,
	.rmdir		= fuse_rmdir,
	.rename		= fuse_rename2,
	.link		= fuse_link,
	.setattr	= fuse_setattr,
	.create		= fuse_create,
	.atomic_open	= fuse_atomic_open,
	.mknod		= fuse_mknod,
	.permission	= fuse_permission,
	.getattr	= fuse_getattr,
	.listxattr	= fuse_listxattr,
	.get_acl	= fuse_get_acl,
	.set_acl	= fuse_set_acl,
};

static const struct file_operations fuse_dir_operations = {
	.llseek		= generic_file_llseek,
	.read		= generic_read_dir,
	.iterate_shared	= fuse_readdir,
	.open		= fuse_dir_open,
	.release	= fuse_dir_release,
	.fsync		= fuse_dir_fsync,
	.unlocked_ioctl	= fuse_dir_ioctl,
	.compat_ioctl	= fuse_dir_compat_ioctl,
};

static const struct inode_operations fuse_common_inode_operations = {
	.setattr	= fuse_setattr,
	.permission	= fuse_permission,
	.getattr	= fuse_getattr,
	.listxattr	= fuse_listxattr,
	.get_acl	= fuse_get_acl,
	.set_acl	= fuse_set_acl,
};

static const struct inode_operations fuse_symlink_inode_operations = {
	.setattr	= fuse_setattr,
	.get_link	= fuse_get_link,
	.getattr	= fuse_getattr,
	.listxattr	= fuse_listxattr,
};

void fuse_init_common(struct inode *inode)
{
	inode->i_op = &fuse_common_inode_operations;
}

void fuse_init_dir(struct inode *inode)
{
	inode->i_op = &fuse_dir_inode_operations;
	inode->i_fop = &fuse_dir_operations;
}

void fuse_init_symlink(struct inode *inode)
{
	inode->i_op = &fuse_symlink_inode_operations;
}<|MERGE_RESOLUTION|>--- conflicted
+++ resolved
@@ -263,50 +263,6 @@
 	goto out;
 }
 
-/*
- * Get the canonical path. Since we must translate to a path, this must be done
- * in the context of the userspace daemon, however, the userspace daemon cannot
- * look up paths on its own. Instead, we handle the lookup as a special case
- * inside of the write request.
- */
-static void fuse_dentry_canonical_path(const struct path *path, struct path *canonical_path) {
-	struct inode *inode = path->dentry->d_inode;
-	struct fuse_conn *fc = get_fuse_conn(inode);
-	struct fuse_req *req;
-	int err;
-	char *path_name;
-
-	req = fuse_get_req(fc, 1);
-	err = PTR_ERR(req);
-	if (IS_ERR(req))
-		goto default_path;
-
-	path_name = (char*)__get_free_page(GFP_KERNEL);
-	if (!path_name) {
-		fuse_put_request(fc, req);
-		goto default_path;
-	}
-
-	req->in.h.opcode = FUSE_CANONICAL_PATH;
-	req->in.h.nodeid = get_node_id(inode);
-	req->in.numargs = 0;
-	req->out.numargs = 1;
-	req->out.args[0].size = PATH_MAX;
-	req->out.args[0].value = path_name;
-	req->canonical_path = canonical_path;
-	req->out.argvar = 1;
-	fuse_request_send(fc, req);
-	err = req->out.h.error;
-	fuse_put_request(fc, req);
-	free_page((unsigned long)path_name);
-	if (!err)
-		return;
-default_path:
-	canonical_path->dentry = path->dentry;
-	canonical_path->mnt = path->mnt;
-	path_get(canonical_path);
-}
-
 static int invalid_nodeid(u64 nodeid)
 {
 	return !nodeid || nodeid == FUSE_ROOT_ID;
@@ -325,7 +281,6 @@
 	kfree_rcu(fd, rcu);
 }
 
-<<<<<<< HEAD
 /* @fs.sec -- 63ff82f9216c9b6d003e7d45699d54b833344719 -- */
 static int fuse_dentry_delete(const struct dentry *dentry)
 {
@@ -339,7 +294,8 @@
 		return 1;
 
 	return 0;
-=======
+}
+
 /*
  * Get the canonical path. Since we must translate to a path, this must be done
  * in the context of the userspace daemon, however, the userspace daemon cannot
@@ -376,7 +332,6 @@
 	canonical_path->dentry = path->dentry;
 	canonical_path->mnt = path->mnt;
 	path_get(canonical_path);
->>>>>>> 8ee67bc8
 }
 
 const struct dentry_operations fuse_dentry_operations = {
@@ -390,7 +345,6 @@
 const struct dentry_operations fuse_root_dentry_operations = {
 	.d_init		= fuse_dentry_init,
 	.d_release	= fuse_dentry_release,
-	.d_canonical_path = fuse_dentry_canonical_path,
 };
 
 int fuse_valid_type(int m)
