/*
  FUSE: Filesystem in Userspace
  Copyright (C) 2001-2008  Miklos Szeredi <miklos@szeredi.hu>

  This program can be distributed under the terms of the GNU GPL.
  See the file COPYING.
*/

#ifndef _FS_FUSE_I_H
#define _FS_FUSE_I_H

#include <linux/fuse.h>
#include <linux/fs.h>
#include <linux/mount.h>
#include <linux/wait.h>
#include <linux/list.h>
#include <linux/spinlock.h>
#include <linux/mm.h>
#include <linux/backing-dev.h>
#include <linux/mutex.h>
#include <linux/rwsem.h>
#include <linux/rbtree.h>
#include <linux/poll.h>
#include <linux/workqueue.h>
#include <linux/kref.h>
#include <linux/xattr.h>
#include <linux/pid_namespace.h>
#include <linux/refcount.h>
#include <linux/user_namespace.h>
#include <linux/freezer.h>

#ifdef CONFIG_FUSE_SUPPORT_STLOG
#include <linux/fslog.h>
#else
#define ST_LOG(fmt, ...)
#endif

/** Default max number of pages that can be used in a single read request */
#define FUSE_DEFAULT_MAX_PAGES_PER_REQ 32

/** Maximum of max_pages received in init_out */
#define FUSE_MAX_MAX_PAGES 256

/** Bias for fi->writectr, meaning new writepages must not be sent */
#define FUSE_NOWRITE INT_MIN

/** It could be as large as PATH_MAX, but would that have any uses? */
#define FUSE_NAME_MAX 1024

/** Number of dentries for each connection in the control filesystem */
#define FUSE_CTL_NUM_DENTRIES 5

/** Number of page pointers embedded in fuse_req */
#define FUSE_REQ_INLINE_PAGES 1

/** List of active connections */
extern struct list_head fuse_conn_list;

/** Global mutex protecting fuse_conn_list and the control filesystem */
extern struct mutex fuse_mutex;

/** Module parameters */
extern unsigned max_user_bgreq;
extern unsigned max_user_congthresh;

/* One forget request */
struct fuse_forget_link {
	struct fuse_forget_one forget_one;
	struct fuse_forget_link *next;
};

/** FUSE inode */
struct fuse_inode {
	/** Inode data */
	struct inode inode;

	/** Unique ID, which identifies the inode between userspace
	 * and kernel */
	u64 nodeid;

	/** Number of lookups on this inode */
	u64 nlookup;

	/** The request used for sending the FORGET message */
	struct fuse_forget_link *forget;

	/** Time in jiffies until the file attributes are valid */
	u64 i_time;

	/** The sticky bit in inode->i_mode may have been removed, so
	    preserve the original mode */
	umode_t orig_i_mode;

	/** 64 bit inode number */
	u64 orig_ino;

	/** Version of last attribute change */
	u64 attr_version;

	/** Files usable in writepage.  Protected by fc->lock */
	struct list_head write_files;

	/** Writepages pending on truncate or fsync */
	struct list_head queued_writes;

	/** Number of sent writes, a negative bias (FUSE_NOWRITE)
	 * means more writes are blocked */
	int writectr;

	/** Waitq for writepage completion */
	wait_queue_head_t page_waitq;

	/** List of writepage requestst (pending or sent) */
	struct list_head writepages;

	/** Miscellaneous bits describing inode state */
	unsigned long state;

	/** Lock for serializing lookup and readdir for back compatibility*/
	struct mutex mutex;
};

/** FUSE inode state bits */
enum {
	/** Advise readdirplus  */
	FUSE_I_ADVISE_RDPLUS,
	/** Initialized with readdirplus */
	FUSE_I_INIT_RDPLUS,
	/** An operation changing file size is in progress  */
	FUSE_I_SIZE_UNSTABLE,
<<<<<<< HEAD
	/** Can be filled in by open, to use direct I/O on this file. */
	FUSE_I_ATTR_FORCE_SYNC,
=======
	/* Bad inode */
	FUSE_I_BAD,
>>>>>>> 086155f9
};

struct fuse_conn;

/** FUSE specific file data */
struct fuse_file {
	/** Fuse connection for this file */
	struct fuse_conn *fc;

	/** Request reserved for flush and release */
	struct fuse_req *reserved_req;

	/** Kernel file handle guaranteed to be unique */
	u64 kh;

	/** File handle used by userspace */
	u64 fh;

	/** Node id of this file */
	u64 nodeid;

	/** Refcount */
	refcount_t count;

	/** FOPEN_* flags returned by open */
	u32 open_flags;

	/** Entry on inode's write_files list */
	struct list_head write_entry;

	/** RB node to be linked on fuse_conn->polled_files */
	struct rb_node polled_node;

	/** Wait queue head for poll */
	wait_queue_head_t poll_wait;

	/** Has flock been performed on this file? */
	bool flock:1;
};

/** One input argument of a request */
struct fuse_in_arg {
	unsigned size;
	const void *value;
};

/** The request input */
struct fuse_in {
	/** The request header */
	struct fuse_in_header h;

	/** True if the data for the last argument is in req->pages */
	unsigned argpages:1;

	/** Number of arguments */
	unsigned numargs;

	/** Array of arguments */
	struct fuse_in_arg args[3];
};

/** One output argument of a request */
struct fuse_arg {
	unsigned size;
	void *value;
};

/** The request output */
struct fuse_out {
	/** Header returned from userspace */
	struct fuse_out_header h;

	/*
	 * The following bitfields are not changed during the request
	 * processing
	 */

	/** Last argument is variable length (can be shorter than
	    arg->size) */
	unsigned argvar:1;

	/** Last argument is a list of pages to copy data to */
	unsigned argpages:1;

	/** Zero partially or not copied pages */
	unsigned page_zeroing:1;

	/** Pages may be replaced with new ones */
	unsigned page_replace:1;

	/** Number or arguments */
	unsigned numargs;

	/** Array of arguments */
	struct fuse_arg args[2];

	/* Path used for completing d_canonical_path */
	struct path *canonical_path;
};

/** FUSE page descriptor */
struct fuse_page_desc {
	unsigned int length;
	unsigned int offset;
};

struct fuse_args {
	struct {
		struct {
			uint32_t opcode;
			uint64_t nodeid;
		} h;
		unsigned numargs;
		struct fuse_in_arg args[3];

	} in;
	struct {
		unsigned argvar:1;
		unsigned numargs;
		struct fuse_arg args[2];

		/* Path used for completing d_canonical_path */
		struct path *canonical_path;
	} out;
};

#define FUSE_ARGS(args) struct fuse_args args = {}

/** The request IO state (for asynchronous processing) */
struct fuse_io_priv {
	struct kref refcnt;
	int async;
	spinlock_t lock;
	unsigned reqs;
	ssize_t bytes;
	size_t size;
	__u64 offset;
	bool write;
	bool should_dirty;
	int err;
	struct kiocb *iocb;
	struct completion *done;
	bool blocking;
};

#define FUSE_IO_PRIV_SYNC(i) \
{					\
	.refcnt = KREF_INIT(1),		\
	.async = 0,			\
	.iocb = i,			\
}

/**
 * Request flags
 *
 * FR_ISREPLY:		set if the request has reply
 * FR_FORCE:		force sending of the request even if interrupted
 * FR_BACKGROUND:	request is sent in the background
 * FR_WAITING:		request is counted as "waiting"
 * FR_ABORTED:		the request was aborted
 * FR_INTERRUPTED:	the request has been interrupted
 * FR_LOCKED:		data is being copied to/from the request
 * FR_PENDING:		request is not yet in userspace
 * FR_SENT:		request is in userspace, waiting for an answer
 * FR_FINISHED:		request is finished
 * FR_PRIVATE:		request is on private list
 */
enum fuse_req_flag {
	FR_ISREPLY,
	FR_FORCE,
	FR_BACKGROUND,
	FR_WAITING,
	FR_ABORTED,
	FR_INTERRUPTED,
	FR_LOCKED,
	FR_PENDING,
	FR_SENT,
	FR_FINISHED,
	FR_PRIVATE,
};

/**
 * A request to the client
 *
 * .waitq.lock protects the following fields:
 *   - FR_ABORTED
 *   - FR_LOCKED (may also be modified under fc->lock, tested under both)
 */
struct fuse_req {
	/** This can be on either pending processing or io lists in
	    fuse_conn */
	struct list_head list;

	/** Entry on the interrupts list  */
	struct list_head intr_entry;

	/** refcount */
	refcount_t count;

	/** Unique ID for the interrupt request */
	u64 intr_unique;

	/* Request flags, updated with test/set/clear_bit() */
	unsigned long flags;

	/** The request input */
	struct fuse_in in;

	/** The request output */
	struct fuse_out out;

	/** Used to wake up the task waiting for completion of request*/
	wait_queue_head_t waitq;

	/** Data for asynchronous requests */
	union {
		struct {
			struct fuse_release_in in;
			struct inode *inode;
		} release;
		struct fuse_init_in init_in;
		struct fuse_init_out init_out;
		struct cuse_init_in cuse_init_in;
		struct {
			struct fuse_read_in in;
			u64 attr_ver;
		} read;
		struct {
			struct fuse_write_in in;
			struct fuse_write_out out;
			struct fuse_req *next;
		} write;
		struct fuse_notify_retrieve_in retrieve_in;
	} misc;

	/** page vector */
	struct page **pages;

	/** page-descriptor vector */
	struct fuse_page_desc *page_descs;

	/** size of the 'pages' array */
	unsigned max_pages;

	/** inline page vector */
	struct page *inline_pages[FUSE_REQ_INLINE_PAGES];

	/** inline page-descriptor vector */
	struct fuse_page_desc inline_page_descs[FUSE_REQ_INLINE_PAGES];

	/** number of pages in vector */
	unsigned num_pages;

	/** File used in the request (or NULL) */
	struct fuse_file *ff;

	/** Inode used in the request or NULL */
	struct inode *inode;

	/** AIO control block */
	struct fuse_io_priv *io;

	/** Link on fi->writepages */
	struct list_head writepages_entry;

	/** Request completion callback */
	void (*end)(struct fuse_conn *, struct fuse_req *);

	/** Request is stolen from fuse_file->reserved_req */
	struct file *stolen_file;
};

struct fuse_iqueue {
	/** Connection established */
	unsigned connected;

	/** Lock protecting accesses to members of this structure */
	spinlock_t lock;

	/** Readers of the connection are waiting on this */
	wait_queue_head_t waitq;

	/** The next unique request id */
	u64 reqctr;

	/** The list of pending requests */
	struct list_head pending;

	/** Pending interrupts */
	struct list_head interrupts;

	/** Queue of pending forgets */
	struct fuse_forget_link forget_list_head;
	struct fuse_forget_link *forget_list_tail;

	/** Batching of FORGET requests (positive indicates FORGET batch) */
	int forget_batch;

	/** O_ASYNC requests */
	struct fasync_struct *fasync;
};

struct fuse_pqueue {
	/** Connection established */
	unsigned connected;

	/** Lock protecting accessess to  members of this structure */
	spinlock_t lock;

	/** The list of requests being processed */
	struct list_head processing;

	/** The list of requests under I/O */
	struct list_head io;
};

/**
 * Fuse device instance
 */
struct fuse_dev {
	/** Fuse connection for this device */
	struct fuse_conn *fc;

	/** Processing queue */
	struct fuse_pqueue pq;

	/** list entry on fc->devices */
	struct list_head entry;
};

/**
 * A Fuse connection.
 *
 * This structure is created, when the filesystem is mounted, and is
 * destroyed, when the client device is closed and the filesystem is
 * unmounted.
 */
struct fuse_conn {
	/** Lock protecting accessess to  members of this structure */
	spinlock_t lock;

	/** Refcount */
	refcount_t count;

	/** Number of fuse_dev's */
	atomic_t dev_count;

	struct rcu_head rcu;

	/** The user id for this mount */
	kuid_t user_id;

	/** The group id for this mount */
	kgid_t group_id;

	/** The pid namespace for this mount */
	struct pid_namespace *pid_ns;

	/** The user namespace for this mount */
	struct user_namespace *user_ns;

	/** Maximum read size */
	unsigned max_read;

	/** Maximum write size */
	unsigned max_write;

	/** Maxmum number of pages that can be used in a single request */
	unsigned int max_pages;

	/** Input queue */
	struct fuse_iqueue iq;

	/** The next unique kernel file handle */
	u64 khctr;

	/** rbtree of fuse_files waiting for poll events indexed by ph */
	struct rb_root polled_files;

	/** Maximum number of outstanding background requests */
	unsigned max_background;

	/** Number of background requests at which congestion starts */
	unsigned congestion_threshold;

	/** Number of requests currently in the background */
	unsigned num_background;

	/** Number of background requests currently queued for userspace */
	unsigned active_background;

	/** The list of background requests set aside for later queuing */
	struct list_head bg_queue;

	/** Flag indicating that INIT reply has been received. Allocating
	 * any fuse request will be suspended until the flag is set */
	int initialized;

	/** Flag indicating if connection is blocked.  This will be
	    the case before the INIT reply is received, and if there
	    are too many outstading backgrounds requests */
	int blocked;

	/** waitq for blocked connection */
	wait_queue_head_t blocked_waitq;

	/** waitq for reserved requests */
	wait_queue_head_t reserved_req_waitq;

	/** Connection established, cleared on umount, connection
	    abort and device release */
	unsigned connected;

	/** Connection aborted via sysfs */
	bool aborted;

	/** Connection failed (version mismatch).  Cannot race with
	    setting other bitfields since it is only set once in INIT
	    reply, before any other request, and never cleared */
	unsigned conn_error:1;

	/** Connection successful.  Only set in INIT */
	unsigned conn_init:1;

	/** Do readpages asynchronously?  Only set in INIT */
	unsigned async_read:1;

	/** Return an unique read error after abort.  Only set in INIT */
	unsigned abort_err:1;

	/** Do not send separate SETATTR request before open(O_TRUNC)  */
	unsigned atomic_o_trunc:1;

	/** Filesystem supports NFS exporting.  Only set in INIT */
	unsigned export_support:1;

	/** write-back cache policy (default is write-through) */
	unsigned writeback_cache:1;

	/** allow parallel lookups and readdir (default is serialized) */
	unsigned parallel_dirops:1;

	/** handle fs handles killing suid/sgid/cap on write/chown/trunc */
	unsigned handle_killpriv:1;

	/*
	 * The following bitfields are only for optimization purposes
	 * and hence races in setting them will not cause malfunction
	 */

	/** Is open/release not implemented by fs? */
	unsigned no_open:1;

	/** Is fsync not implemented by fs? */
	unsigned no_fsync:1;

	/** Is fsyncdir not implemented by fs? */
	unsigned no_fsyncdir:1;

	/** Is flush not implemented by fs? */
	unsigned no_flush:1;

	/** Is setxattr not implemented by fs? */
	unsigned no_setxattr:1;

	/** Is getxattr not implemented by fs? */
	unsigned no_getxattr:1;

	/** Is listxattr not implemented by fs? */
	unsigned no_listxattr:1;

	/** Is removexattr not implemented by fs? */
	unsigned no_removexattr:1;

	/** Are posix file locking primitives not implemented by fs? */
	unsigned no_lock:1;

	/** Is access not implemented by fs? */
	unsigned no_access:1;

	/** Is create not implemented by fs? */
	unsigned no_create:1;

	/** Is interrupt not implemented by fs? */
	unsigned no_interrupt:1;

	/** Is bmap not implemented by fs? */
	unsigned no_bmap:1;

	/** Is poll not implemented by fs? */
	unsigned no_poll:1;

	/** Do multi-page cached writes */
	unsigned big_writes:1;

	/** Don't apply umask to creation modes */
	unsigned dont_mask:1;

	/** Are BSD file locking primitives not implemented by fs? */
	unsigned no_flock:1;

	/** Is fallocate not implemented by fs? */
	unsigned no_fallocate:1;

	/** Is rename with flags implemented by fs? */
	unsigned no_rename2:1;

	/** Use enhanced/automatic page cache invalidation. */
	unsigned auto_inval_data:1;

	/** Does the filesystem support readdirplus? */
	unsigned do_readdirplus:1;

	/** Does the filesystem want adaptive readdirplus? */
	unsigned readdirplus_auto:1;

	/** Does the filesystem support asynchronous direct-IO submission? */
	unsigned async_dio:1;

	/** Is lseek not implemented by fs? */
	unsigned no_lseek:1;

	/** Does the filesystem support posix acls? */
	unsigned posix_acl:1;

	/** Check permissions based on the file mode or not? */
	unsigned default_permissions:1;

	/** Allow other than the mounter user to access the filesystem ? */
	unsigned allow_other:1;

	/** The number of requests waiting for completion */
	atomic_t num_waiting;

	/** Negotiated minor version */
	unsigned minor;

	/** Entry on the fuse_conn_list */
	struct list_head entry;

	/** Device ID from super block */
	dev_t dev;

	/** Dentries in the control filesystem */
	struct dentry *ctl_dentry[FUSE_CTL_NUM_DENTRIES];

	/** number of dentries used in the above array */
	int ctl_ndents;

	/** Key for lock owner ID scrambling */
	u32 scramble_key[4];

	/** Reserved request for the DESTROY message */
	struct fuse_req *destroy_req;

	/** Version counter for attribute changes */
	u64 attr_version;

	/** Called on final put */
	void (*release)(struct fuse_conn *);

	/** Super block for this connection. */
	struct super_block *sb;

	/** Read/write semaphore to hold when accessing sb. */
	struct rw_semaphore killsb;

	/** List of device instances belonging to this connection */
	struct list_head devices;
};

static inline struct fuse_conn *get_fuse_conn_super(struct super_block *sb)
{
	return sb->s_fs_info;
}

static inline struct fuse_conn *get_fuse_conn(struct inode *inode)
{
	return get_fuse_conn_super(inode->i_sb);
}

static inline struct fuse_inode *get_fuse_inode(struct inode *inode)
{
	return container_of(inode, struct fuse_inode, inode);
}

static inline u64 get_node_id(struct inode *inode)
{
	return get_fuse_inode(inode)->nodeid;
}

static inline void fuse_make_bad(struct inode *inode)
{
	remove_inode_hash(inode);
	set_bit(FUSE_I_BAD, &get_fuse_inode(inode)->state);
}

static inline bool fuse_is_bad(struct inode *inode)
{
	return unlikely(test_bit(FUSE_I_BAD, &get_fuse_inode(inode)->state));
}

/** Device operations */
extern const struct file_operations fuse_dev_operations;

extern const struct dentry_operations fuse_dentry_operations;
extern const struct dentry_operations fuse_root_dentry_operations;

/**
 * Inode to nodeid comparison.
 */
int fuse_inode_eq(struct inode *inode, void *_nodeidp);

/**
 * Get a filled in inode
 */
struct inode *fuse_iget(struct super_block *sb, u64 nodeid,
			int generation, struct fuse_attr *attr,
			u64 attr_valid, u64 attr_version);

int fuse_lookup_name(struct super_block *sb, u64 nodeid, const struct qstr *name,
		     struct fuse_entry_out *outarg, struct inode **inode);

/**
 * Send FORGET command
 */
void fuse_queue_forget(struct fuse_conn *fc, struct fuse_forget_link *forget,
		       u64 nodeid, u64 nlookup);

struct fuse_forget_link *fuse_alloc_forget(void);

/* Used by READDIRPLUS */
void fuse_force_forget(struct file *file, u64 nodeid);

/**
 * Initialize READ or READDIR request
 */
void fuse_read_fill(struct fuse_req *req, struct file *file,
		    loff_t pos, size_t count, int opcode);

/**
 * Send OPEN or OPENDIR request
 */
int fuse_open_common(struct inode *inode, struct file *file, bool isdir);

struct fuse_file *fuse_file_alloc(struct fuse_conn *fc);
void fuse_file_free(struct fuse_file *ff);
void fuse_finish_open(struct inode *inode, struct file *file);

void fuse_sync_release(struct fuse_file *ff, int flags);

/**
 * Send RELEASE or RELEASEDIR request
 */
void fuse_release_common(struct file *file, bool isdir);

/**
 * Send FSYNC or FSYNCDIR request
 */
int fuse_fsync_common(struct file *file, loff_t start, loff_t end,
		      int datasync, int isdir);

/**
 * Notify poll wakeup
 */
int fuse_notify_poll_wakeup(struct fuse_conn *fc,
			    struct fuse_notify_poll_wakeup_out *outarg);

/**
 * Initialize file operations on a regular file
 */
void fuse_init_file_inode(struct inode *inode);

/**
 * Initialize inode operations on regular files and special files
 */
void fuse_init_common(struct inode *inode);

/**
 * Initialize inode and file operations on a directory
 */
void fuse_init_dir(struct inode *inode);

/**
 * Initialize inode operations on a symlink
 */
void fuse_init_symlink(struct inode *inode);

/**
 * Change attributes of an inode
 */
void fuse_change_attributes(struct inode *inode, struct fuse_attr *attr,
			    u64 attr_valid, u64 attr_version);

void fuse_change_attributes_common(struct inode *inode, struct fuse_attr *attr,
				   u64 attr_valid);

/**
 * Initialize the client device
 */
int fuse_dev_init(void);

/**
 * Cleanup the client device
 */
void fuse_dev_cleanup(void);

int fuse_ctl_init(void);
void __exit fuse_ctl_cleanup(void);

/**
 * Allocate a request
 */
struct fuse_req *fuse_request_alloc(unsigned npages);

struct fuse_req *fuse_request_alloc_nofs(unsigned npages);

/**
 * Free a request
 */
void fuse_request_free(struct fuse_req *req);

/**
 * Get a request, may fail with -ENOMEM,
 * caller should specify # elements in req->pages[] explicitly
 */
struct fuse_req *fuse_get_req(struct fuse_conn *fc, unsigned npages);
struct fuse_req *fuse_get_req_for_background(struct fuse_conn *fc,
					     unsigned npages);

/*
 * Increment reference count on request
 */
void __fuse_get_request(struct fuse_req *req);

/**
 * Gets a requests for a file operation, always succeeds
 */
struct fuse_req *fuse_get_req_nofail_nopages(struct fuse_conn *fc,
					     struct file *file);

/**
 * Decrement reference count of a request.  If count goes to zero free
 * the request.
 */
void fuse_put_request(struct fuse_conn *fc, struct fuse_req *req);

/**
 * Send a request (synchronous)
 */
void fuse_request_send(struct fuse_conn *fc, struct fuse_req *req);

/**
 * Simple request sending that does request allocation and freeing
 */
ssize_t fuse_simple_request(struct fuse_conn *fc, struct fuse_args *args);

/**
 * Send a request in the background
 */
void fuse_request_send_background(struct fuse_conn *fc, struct fuse_req *req);

void fuse_request_send_background_locked(struct fuse_conn *fc,
					 struct fuse_req *req);

/* Abort all requests */
void fuse_abort_conn(struct fuse_conn *fc, bool is_abort);
void fuse_wait_aborted(struct fuse_conn *fc);

/**
 * Invalidate inode attributes
 */
void fuse_invalidate_attr(struct inode *inode);

void fuse_invalidate_entry_cache(struct dentry *entry);

void fuse_invalidate_atime(struct inode *inode);

/**
 * Acquire reference to fuse_conn
 */
struct fuse_conn *fuse_conn_get(struct fuse_conn *fc);

/**
 * Initialize fuse_conn
 */
void fuse_conn_init(struct fuse_conn *fc, struct user_namespace *user_ns);

/**
 * Release reference to fuse_conn
 */
void fuse_conn_put(struct fuse_conn *fc);

struct fuse_dev *fuse_dev_alloc(struct fuse_conn *fc);
void fuse_dev_free(struct fuse_dev *fud);

/**
 * Add connection to control filesystem
 */
int fuse_ctl_add_conn(struct fuse_conn *fc);

/**
 * Remove connection from control filesystem
 */
void fuse_ctl_remove_conn(struct fuse_conn *fc);

/**
 * Is file type valid?
 */
int fuse_valid_type(int m);

bool fuse_invalid_attr(struct fuse_attr *attr);

/**
 * Is current process allowed to perform filesystem operation?
 */
int fuse_allow_current_process(struct fuse_conn *fc);

u64 fuse_lock_owner_id(struct fuse_conn *fc, fl_owner_t id);

void fuse_update_ctime(struct inode *inode);

int fuse_update_attributes(struct inode *inode, struct file *file);

void fuse_flush_writepages(struct inode *inode);

void fuse_set_nowrite(struct inode *inode);
void fuse_release_nowrite(struct inode *inode);

u64 fuse_get_attr_version(struct fuse_conn *fc);

/**
 * File-system tells the kernel to invalidate cache for the given node id.
 */
int fuse_reverse_inval_inode(struct super_block *sb, u64 nodeid,
			     loff_t offset, loff_t len);

/**
 * File-system tells the kernel to invalidate parent attributes and
 * the dentry matching parent/name.
 *
 * If the child_nodeid is non-zero and:
 *    - matches the inode number for the dentry matching parent/name,
 *    - is not a mount point
 *    - is a file or oan empty directory
 * then the dentry is unhashed (d_delete()).
 */
int fuse_reverse_inval_entry(struct super_block *sb, u64 parent_nodeid,
			     u64 child_nodeid, struct qstr *name);

int fuse_do_open(struct fuse_conn *fc, u64 nodeid, struct file *file,
		 bool isdir);

/**
 * fuse_direct_io() flags
 */

/** If set, it is WRITE; otherwise - READ */
#define FUSE_DIO_WRITE (1 << 0)

/** CUSE pass fuse_direct_io() a file which f_mapping->host is not from FUSE */
#define FUSE_DIO_CUSE  (1 << 1)

ssize_t fuse_direct_io(struct fuse_io_priv *io, struct iov_iter *iter,
		       loff_t *ppos, int flags);
long fuse_do_ioctl(struct file *file, unsigned int cmd, unsigned long arg,
		   unsigned int flags);
long fuse_ioctl_common(struct file *file, unsigned int cmd,
		       unsigned long arg, unsigned int flags);
__poll_t fuse_file_poll(struct file *file, poll_table *wait);
int fuse_dev_release(struct inode *inode, struct file *file);

bool fuse_write_update_size(struct inode *inode, loff_t pos);

int fuse_flush_times(struct inode *inode, struct fuse_file *ff);
int fuse_write_inode(struct inode *inode, struct writeback_control *wbc);

int fuse_do_setattr(struct dentry *dentry, struct iattr *attr,
		    struct file *file);

void fuse_set_initialized(struct fuse_conn *fc);

void fuse_unlock_inode(struct inode *inode, bool locked);
bool fuse_lock_inode(struct inode *inode);

int fuse_setxattr(struct inode *inode, const char *name, const void *value,
		  size_t size, int flags);
ssize_t fuse_getxattr(struct inode *inode, const char *name, void *value,
		      size_t size);
ssize_t fuse_listxattr(struct dentry *entry, char *list, size_t size);
int fuse_removexattr(struct inode *inode, const char *name);
extern const struct xattr_handler *fuse_xattr_handlers[];
extern const struct xattr_handler *fuse_acl_xattr_handlers[];
extern const struct xattr_handler *fuse_no_acl_xattr_handlers[];

struct posix_acl;
struct posix_acl *fuse_get_acl(struct inode *inode, int type);
int fuse_set_acl(struct inode *inode, struct posix_acl *acl, int type);

#ifdef CONFIG_FREEZER
static inline void fuse_freezer_do_not_count(void)
{
	current->flags |= PF_FREEZER_SKIP;
}

static inline void fuse_freezer_count(void)
{
	current->flags &= ~PF_FREEZER_SKIP;
}
#else /* !CONFIG_FREEZER */
static inline void fuse_freezer_do_not_count(void) {}
static inline void fuse_freezer_count(void) {}
#endif

#define fuse_wait_event(wq, condition)						\
({										\
	fuse_freezer_do_not_count();						\
	wait_event(wq, condition);						\
	fuse_freezer_count();							\
})

#define fuse_wait_event_killable(wq, condition)					\
({										\
	int __ret = 0;								\
										\
	fuse_freezer_do_not_count();						\
	__ret = wait_event_killable(wq, condition);				\
	fuse_freezer_count();							\
										\
	__ret;									\
})

#define fuse_wait_event_killable_exclusive(wq, condition)			\
({										\
	int __ret = 0;								\
										\
	fuse_freezer_do_not_count();						\
	__ret = wait_event_killable_exclusive(wq, condition);			\
	fuse_freezer_count();							\
										\
	__ret;									\
})

#endif /* _FS_FUSE_I_H */<|MERGE_RESOLUTION|>--- conflicted
+++ resolved
@@ -128,13 +128,10 @@
 	FUSE_I_INIT_RDPLUS,
 	/** An operation changing file size is in progress  */
 	FUSE_I_SIZE_UNSTABLE,
-<<<<<<< HEAD
+	/* Bad inode */
+	FUSE_I_BAD,
 	/** Can be filled in by open, to use direct I/O on this file. */
 	FUSE_I_ATTR_FORCE_SYNC,
-=======
-	/* Bad inode */
-	FUSE_I_BAD,
->>>>>>> 086155f9
 };
 
 struct fuse_conn;
