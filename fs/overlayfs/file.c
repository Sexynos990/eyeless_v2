--- conflicted
+++ resolved
@@ -34,26 +34,10 @@
 	struct file *realfile;
 	const struct cred *old_cred;
 	int flags = file->f_flags | OVL_OPEN_FLAGS;
-<<<<<<< HEAD
-	int acc_mode = ACC_MODE(flags);
-	int err;
-
-	if (flags & O_APPEND)
-		acc_mode |= MAY_APPEND;
-=======
->>>>>>> 9f80205d
 
 	old_cred = ovl_override_creds(inode->i_sb);
-	err = inode_permission(realinode, MAY_OPEN | acc_mode);
-	if (err) {
-		realfile = ERR_PTR(err);
-	} else {
-		if (!inode_owner_or_capable(realinode))
-			flags &= ~O_NOATIME;
-
-		realfile = open_with_fake_path(&file->f_path, flags, realinode,
-					       current_cred());
-	}
+	realfile = open_with_fake_path(&file->f_path, flags, realinode,
+		current_cred());
 	ovl_revert_creds(old_cred);
 
 	pr_debug("open(%p[%pD2/%c], 0%o) -> (%p, 0%o)\n",
@@ -70,15 +54,12 @@
 	struct inode *inode = file_inode(file);
 	int err;
 
-<<<<<<< HEAD
-=======
 	flags |= OVL_OPEN_FLAGS;
 
 	/* If some flag changed that cannot be changed then something's amiss */
 	if (WARN_ON((file->f_flags ^ flags) & ~OVL_SETFL_MASK))
 		return -EIO;
 
->>>>>>> 9f80205d
 	flags &= OVL_SETFL_MASK;
 
 	if (((flags ^ file->f_flags) & O_APPEND) && IS_APPEND(inode))
