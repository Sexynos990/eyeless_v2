--- conflicted
+++ resolved
@@ -660,9 +660,6 @@
 	return 0;
 }
 
-<<<<<<< HEAD
-#ifndef CONFIG_SND_EXYNOS_USB_AUDIO
-=======
 /**
  * snd_usb_enable_audio_stream - Enable/disable the specified usb substream.
  * @subs: pointer to the usb substream.
@@ -747,7 +744,7 @@
 }
 EXPORT_SYMBOL_GPL(snd_usb_enable_audio_stream);
 
->>>>>>> 9f80205d
+#ifndef CONFIG_SND_EXYNOS_USB_AUDIO
 /*
  * Return the score of matching two audioformats.
  * Veto the audioformat if:
