--- conflicted
+++ resolved
@@ -3920,12 +3920,11 @@
 {
 	int err;
 
-<<<<<<< HEAD
-	if(lpcharge) {
+	if (lpcharge) {
 		pr_info("%s: skip regulatory_init_db due to lpm mode.\n", __func__);
 		return 0;
 	}
-=======
+
 	/*
 	 * It's possible that - due to other bugs/issues - cfg80211
 	 * never called regulatory_init() below, or that it failed;
@@ -3934,7 +3933,6 @@
 	 */
 	if (IS_ERR_OR_NULL(reg_pdev))
 		return -EINVAL;
->>>>>>> 1fca2c99
 
 	err = load_builtin_regdb_keys();
 	if (err)
