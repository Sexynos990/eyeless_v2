/*
 *	TCP over IPv6
 *	Linux INET6 implementation
 *
 *	Authors:
 *	Pedro Roque		<roque@di.fc.ul.pt>
 *
 *	Based on:
 *	linux/net/ipv4/tcp.c
 *	linux/net/ipv4/tcp_input.c
 *	linux/net/ipv4/tcp_output.c
 *
 *	Fixes:
 *	Hideaki YOSHIFUJI	:	sin6_scope_id support
 *	YOSHIFUJI Hideaki @USAGI and:	Support IPV6_V6ONLY socket option, which
 *	Alexey Kuznetsov		allow both IPv4 and IPv6 sockets to bind
 *					a single port at the same time.
 *	YOSHIFUJI Hideaki @USAGI:	convert /proc/net/tcp6 to seq_file.
 *
 *	This program is free software; you can redistribute it and/or
 *      modify it under the terms of the GNU General Public License
 *      as published by the Free Software Foundation; either version
 *      2 of the License, or (at your option) any later version.
 */

#include <linux/bottom_half.h>
#include <linux/module.h>
#include <linux/errno.h>
#include <linux/types.h>
#include <linux/socket.h>
#include <linux/sockios.h>
#include <linux/net.h>
#include <linux/jiffies.h>
#include <linux/in.h>
#include <linux/in6.h>
#include <linux/netdevice.h>
#include <linux/init.h>
#include <linux/jhash.h>
#include <linux/ipsec.h>
#include <linux/times.h>
#include <linux/slab.h>
#include <linux/uaccess.h>
#include <linux/ipv6.h>
#include <linux/icmpv6.h>
#include <linux/random.h>

#include <net/tcp.h>
#include <net/ndisc.h>
#include <net/inet6_hashtables.h>
#include <net/inet6_connection_sock.h>
#include <net/ipv6.h>
#include <net/transp_v6.h>
#include <net/addrconf.h>
#include <net/ip6_route.h>
#include <net/ip6_checksum.h>
#include <net/inet_ecn.h>
#include <net/protocol.h>
#include <net/xfrm.h>
#include <net/snmp.h>
#include <net/dsfield.h>
#include <net/timewait_sock.h>
#include <net/inet_common.h>
#include <net/secure_seq.h>
#ifdef CONFIG_MPTCP
#include <net/mptcp.h>
#include <net/mptcp_v6.h>
#endif
#include <net/busy_poll.h>

#include <linux/proc_fs.h>
#include <linux/seq_file.h>

#include <crypto/hash.h>
#include <linux/scatterlist.h>

#include <trace/events/tcp.h>

#ifndef CONFIG_MPTCP
static void	tcp_v6_send_reset(const struct sock *sk, struct sk_buff *skb);
static void	tcp_v6_reqsk_send_ack(const struct sock *sk, struct sk_buff *skb,
				      struct request_sock *req);

static int	tcp_v6_do_rcv(struct sock *sk, struct sk_buff *skb);

static const struct inet_connection_sock_af_ops ipv6_mapped;
static const struct inet_connection_sock_af_ops ipv6_specific;
#endif
#ifdef CONFIG_TCP_MD5SIG
static const struct tcp_sock_af_ops tcp_sock_ipv6_specific;
static const struct tcp_sock_af_ops tcp_sock_ipv6_mapped_specific;
#else
static struct tcp_md5sig_key *tcp_v6_md5_do_lookup(const struct sock *sk,
						   const struct in6_addr *addr)
{
	return NULL;
}
#endif

#ifndef CONFIG_MPTCP
static
#endif
void inet6_sk_rx_dst_set(struct sock *sk, const struct sk_buff *skb)
{
	struct dst_entry *dst = skb_dst(skb);

	if (dst && dst_hold_safe(dst)) {
		const struct rt6_info *rt = (const struct rt6_info *)dst;

		rcu_assign_pointer(sk->sk_rx_dst, dst);
		inet_sk(sk)->rx_dst_ifindex = skb->skb_iif;
		inet6_sk(sk)->rx_dst_cookie = rt6_get_cookie(rt);
	}
}

static u32 tcp_v6_init_seq(const struct sk_buff *skb)
{
	return secure_tcpv6_seq(ipv6_hdr(skb)->daddr.s6_addr32,
				ipv6_hdr(skb)->saddr.s6_addr32,
				tcp_hdr(skb)->dest,
				tcp_hdr(skb)->source);
}

static u32 tcp_v6_init_ts_off(const struct net *net, const struct sk_buff *skb)
{
	return secure_tcpv6_ts_off(net, ipv6_hdr(skb)->daddr.s6_addr32,
				   ipv6_hdr(skb)->saddr.s6_addr32);
}

static int tcp_v6_pre_connect(struct sock *sk, struct sockaddr *uaddr,
			      int addr_len)
{
	/* This check is replicated from tcp_v6_connect() and intended to
	 * prevent BPF program called below from accessing bytes that are out
	 * of the bound specified by user in addr_len.
	 */
	if (addr_len < SIN6_LEN_RFC2133)
		return -EINVAL;

	sock_owned_by_me(sk);

	return BPF_CGROUP_RUN_PROG_INET6_CONNECT(sk, uaddr);
}

#ifndef CONFIG_MPTCP
static
#endif
int tcp_v6_connect(struct sock *sk, struct sockaddr *uaddr,
			  int addr_len)
{
	struct sockaddr_in6 *usin = (struct sockaddr_in6 *) uaddr;
	struct inet_sock *inet = inet_sk(sk);
	struct inet_connection_sock *icsk = inet_csk(sk);
	struct ipv6_pinfo *np = inet6_sk(sk);
	struct tcp_sock *tp = tcp_sk(sk);
	struct in6_addr *saddr = NULL, *final_p, final;
	struct ipv6_txoptions *opt;
	struct flowi6 fl6;
	struct dst_entry *dst;
	int addr_type;
	int err;
	struct inet_timewait_death_row *tcp_death_row = &sock_net(sk)->ipv4.tcp_death_row;

	if (addr_len < SIN6_LEN_RFC2133)
		return -EINVAL;

	if (usin->sin6_family != AF_INET6)
		return -EAFNOSUPPORT;

	memset(&fl6, 0, sizeof(fl6));

	if (np->sndflow) {
		fl6.flowlabel = usin->sin6_flowinfo&IPV6_FLOWINFO_MASK;
		IP6_ECN_flow_init(fl6.flowlabel);
		if (fl6.flowlabel&IPV6_FLOWLABEL_MASK) {
			struct ip6_flowlabel *flowlabel;
			flowlabel = fl6_sock_lookup(sk, fl6.flowlabel);
			if (!flowlabel)
				return -EINVAL;
			fl6_sock_release(flowlabel);
		}
	}

	/*
	 *	connect() to INADDR_ANY means loopback (BSD'ism).
	 */

	if (ipv6_addr_any(&usin->sin6_addr)) {
		if (ipv6_addr_v4mapped(&sk->sk_v6_rcv_saddr))
			ipv6_addr_set_v4mapped(htonl(INADDR_LOOPBACK),
					       &usin->sin6_addr);
		else
			usin->sin6_addr = in6addr_loopback;
	}

	addr_type = ipv6_addr_type(&usin->sin6_addr);

	if (addr_type & IPV6_ADDR_MULTICAST)
		return -ENETUNREACH;

	if (addr_type&IPV6_ADDR_LINKLOCAL) {
		if (addr_len >= sizeof(struct sockaddr_in6) &&
		    usin->sin6_scope_id) {
			/* If interface is set while binding, indices
			 * must coincide.
			 */
			if (!sk_dev_equal_l3scope(sk, usin->sin6_scope_id))
				return -EINVAL;

			sk->sk_bound_dev_if = usin->sin6_scope_id;
		}

		/* Connect to link-local address requires an interface */
		if (!sk->sk_bound_dev_if)
			return -EINVAL;
	}

	if (tp->rx_opt.ts_recent_stamp &&
	    !ipv6_addr_equal(&sk->sk_v6_daddr, &usin->sin6_addr)) {
		tp->rx_opt.ts_recent = 0;
		tp->rx_opt.ts_recent_stamp = 0;
		WRITE_ONCE(tp->write_seq, 0);
	}

	sk->sk_v6_daddr = usin->sin6_addr;
	np->flow_label = fl6.flowlabel;

	/*
	 *	TCP over IPv4
	 */

	if (addr_type & IPV6_ADDR_MAPPED) {
		u32 exthdrlen = icsk->icsk_ext_hdr_len;
		struct sockaddr_in sin;

		SOCK_DEBUG(sk, "connect: ipv4 mapped\n");

		if (__ipv6_only_sock(sk))
			return -ENETUNREACH;

		sin.sin_family = AF_INET;
		sin.sin_port = usin->sin6_port;
		sin.sin_addr.s_addr = usin->sin6_addr.s6_addr32[3];

<<<<<<< HEAD
#ifdef CONFIG_MPTCP
		if (sock_flag(sk, SOCK_MPTCP))
			icsk->icsk_af_ops = &mptcp_v6_mapped;
		else
#endif
			icsk->icsk_af_ops = &ipv6_mapped;
=======
		/* Paired with READ_ONCE() in tcp_(get|set)sockopt() */
		WRITE_ONCE(icsk->icsk_af_ops, &ipv6_mapped);
>>>>>>> 874391c9
		sk->sk_backlog_rcv = tcp_v4_do_rcv;
#ifdef CONFIG_TCP_MD5SIG
		tp->af_specific = &tcp_sock_ipv6_mapped_specific;
#endif

		err = tcp_v4_connect(sk, (struct sockaddr *)&sin, sizeof(sin));

		if (err) {
			icsk->icsk_ext_hdr_len = exthdrlen;
<<<<<<< HEAD
#ifdef CONFIG_MPTCP
			if (sock_flag(sk, SOCK_MPTCP))
				icsk->icsk_af_ops = &mptcp_v6_specific;
			else
#endif
				icsk->icsk_af_ops = &ipv6_specific;
=======
			/* Paired with READ_ONCE() in tcp_(get|set)sockopt() */
			WRITE_ONCE(icsk->icsk_af_ops, &ipv6_specific);
>>>>>>> 874391c9
			sk->sk_backlog_rcv = tcp_v6_do_rcv;
#ifdef CONFIG_TCP_MD5SIG
			tp->af_specific = &tcp_sock_ipv6_specific;
#endif
			goto failure;
		}
		np->saddr = sk->sk_v6_rcv_saddr;

		return err;
	}

	if (!ipv6_addr_any(&sk->sk_v6_rcv_saddr))
		saddr = &sk->sk_v6_rcv_saddr;

	fl6.flowi6_proto = IPPROTO_TCP;
	fl6.daddr = sk->sk_v6_daddr;
	fl6.saddr = saddr ? *saddr : np->saddr;
	fl6.flowlabel = ip6_make_flowinfo(np->tclass, np->flow_label);
	fl6.flowi6_oif = sk->sk_bound_dev_if;
	fl6.flowi6_mark = sk->sk_mark;
	fl6.fl6_dport = usin->sin6_port;
	fl6.fl6_sport = inet->inet_sport;
	fl6.flowi6_uid = sk->sk_uid;

	opt = rcu_dereference_protected(np->opt, lockdep_sock_is_held(sk));
	final_p = fl6_update_dst(&fl6, opt, &final);

	security_sk_classify_flow(sk, flowi6_to_flowi(&fl6));

	dst = ip6_dst_lookup_flow(sock_net(sk), sk, &fl6, final_p);
	if (IS_ERR(dst)) {
		err = PTR_ERR(dst);
		goto failure;
	}

	if (!saddr) {
		saddr = &fl6.saddr;
		sk->sk_v6_rcv_saddr = *saddr;
	}

	/* set the source address */
	np->saddr = *saddr;
	inet->inet_rcv_saddr = LOOPBACK4_IPV6;

	sk->sk_gso_type = SKB_GSO_TCPV6;
	ip6_dst_store(sk, dst, NULL, NULL);

	icsk->icsk_ext_hdr_len = 0;
	if (opt)
		icsk->icsk_ext_hdr_len = opt->opt_flen +
					 opt->opt_nflen;

	tp->rx_opt.mss_clamp = IPV6_MIN_MTU - sizeof(struct tcphdr) - sizeof(struct ipv6hdr);

	inet->inet_dport = usin->sin6_port;

	tcp_set_state(sk, TCP_SYN_SENT);
	err = inet6_hash_connect(tcp_death_row, sk);
	if (err)
		goto late_failure;

	sk_set_txhash(sk);

	if (likely(!tp->repair)) {
		if (!tp->write_seq)
			WRITE_ONCE(tp->write_seq,
				   secure_tcpv6_seq(np->saddr.s6_addr32,
						    sk->sk_v6_daddr.s6_addr32,
						    inet->inet_sport,
						    inet->inet_dport));
		tp->tsoffset = secure_tcpv6_ts_off(sock_net(sk),
						   np->saddr.s6_addr32,
						   sk->sk_v6_daddr.s6_addr32);
	}

	if (tcp_fastopen_defer_connect(sk, &err))
		return err;
	if (err)
		goto late_failure;

	err = tcp_connect(sk);
	if (err)
		goto late_failure;

	return 0;

late_failure:
	tcp_set_state(sk, TCP_CLOSE);
	if (!(sk->sk_userlocks & SOCK_BINDADDR_LOCK))
		inet_reset_saddr(sk);
failure:
	inet->inet_dport = 0;
	sk->sk_route_caps = 0;
	return err;
}

#ifndef CONFIG_MPTCP
static
#endif
void tcp_v6_mtu_reduced(struct sock *sk)
{
	struct dst_entry *dst;
	u32 mtu;

	if ((1 << sk->sk_state) & (TCPF_LISTEN | TCPF_CLOSE))
		return;

	mtu = READ_ONCE(tcp_sk(sk)->mtu_info);

	/* Drop requests trying to increase our current mss.
	 * Check done in __ip6_rt_update_pmtu() is too late.
	 */
	if (tcp_mtu_to_mss(sk, mtu) >= tcp_sk(sk)->mss_cache)
		return;

	dst = inet6_csk_update_pmtu(sk, mtu);
	if (!dst)
		return;

	if (inet_csk(sk)->icsk_pmtu_cookie > dst_mtu(dst)) {
		tcp_sync_mss(sk, dst_mtu(dst));
		tcp_simple_retransmit(sk);
	}
}

static void tcp_v6_err(struct sk_buff *skb, struct inet6_skb_parm *opt,
		u8 type, u8 code, int offset, __be32 info)
{
	const struct ipv6hdr *hdr = (const struct ipv6hdr *)skb->data;
	const struct tcphdr *th = (struct tcphdr *)(skb->data+offset);
	struct net *net = dev_net(skb->dev);
	struct request_sock *fastopen;
	struct ipv6_pinfo *np;
	struct tcp_sock *tp;
	__u32 seq, snd_una;
	struct sock *sk;
#ifdef CONFIG_MPTCP
	struct sock *meta_sk;
#endif
	bool fatal;
	int err;

	sk = __inet6_lookup_established(net, &tcp_hashinfo,
					&hdr->daddr, th->dest,
					&hdr->saddr, ntohs(th->source),
					skb->dev->ifindex, inet6_sdif(skb));

	if (!sk) {
		__ICMP6_INC_STATS(net, __in6_dev_get(skb->dev),
				  ICMP6_MIB_INERRORS);
		return;
	}

	if (sk->sk_state == TCP_TIME_WAIT) {
		inet_twsk_put(inet_twsk(sk));
		return;
	}
	seq = ntohl(th->seq);
	fatal = icmpv6_err_convert(type, code, &err);
	if (sk->sk_state == TCP_NEW_SYN_RECV)
		return tcp_req_err(sk, seq, fatal);

#ifdef CONFIG_MPTCP
	tp = tcp_sk(sk);
	if (mptcp(tp))
		meta_sk = mptcp_meta_sk(sk);
	else
		meta_sk = sk;

	bh_lock_sock(meta_sk);
	if (sock_owned_by_user(meta_sk) && type != ICMPV6_PKT_TOOBIG)
#else
	bh_lock_sock(sk);
	if (sock_owned_by_user(sk) && type != ICMPV6_PKT_TOOBIG)
#endif
		__NET_INC_STATS(net, LINUX_MIB_LOCKDROPPEDICMPS);

	if (sk->sk_state == TCP_CLOSE)
		goto out;

	if (ipv6_hdr(skb)->hop_limit < inet6_sk(sk)->min_hopcount) {
		__NET_INC_STATS(net, LINUX_MIB_TCPMINTTLDROP);
		goto out;
	}

#ifndef CONFIG_MPTCP
	tp = tcp_sk(sk);
#endif
	/* XXX (TFO) - tp->snd_una should be ISN (tcp_create_openreq_child() */
	fastopen = tp->fastopen_rsk;
	snd_una = fastopen ? tcp_rsk(fastopen)->snt_isn : tp->snd_una;
	if (sk->sk_state != TCP_LISTEN &&
	    !between(seq, snd_una, tp->snd_nxt)) {
		__NET_INC_STATS(net, LINUX_MIB_OUTOFWINDOWICMPS);
		goto out;
	}

	np = inet6_sk(sk);

	if (type == NDISC_REDIRECT) {
		if (!sock_owned_by_user(sk)) {
			struct dst_entry *dst = __sk_dst_check(sk, np->dst_cookie);

			if (dst)
				dst->ops->redirect(dst, sk, skb);
		}
		goto out;
	}

	if (type == ICMPV6_PKT_TOOBIG) {
		u32 mtu = ntohl(info);

		/* We are not interested in TCP_LISTEN and open_requests
		 * (SYN-ACKs send out by Linux are always <576bytes so
		 * they should go through unfragmented).
		 */
		if (sk->sk_state == TCP_LISTEN)
			goto out;

		if (!ip6_sk_accept_pmtu(sk))
			goto out;

		if (mtu < IPV6_MIN_MTU)
			goto out;

		WRITE_ONCE(tp->mtu_info, mtu);

#ifdef CONFIG_MPTCP
		if (!sock_owned_by_user(meta_sk)) {
#else
		if (!sock_owned_by_user(sk))
#endif
			tcp_v6_mtu_reduced(sk);

#ifdef CONFIG_MPTCP
		} else {
			if (!test_and_set_bit(TCP_MTU_REDUCED_DEFERRED,
					      &sk->sk_tsq_flags))

				sock_hold(sk);
			if (mptcp(tp))
				mptcp_tsq_flags(sk);
		}
#else
		else if (!test_and_set_bit(TCP_MTU_REDUCED_DEFERRED,
					   &sk->sk_tsq_flags))
			sock_hold(sk);
#endif
		goto out;
	}


	/* Might be for an request_sock */
	switch (sk->sk_state) {
	case TCP_SYN_SENT:
	case TCP_SYN_RECV:
		/* Only in fast or simultaneous open. If a fast open socket is
		 * is already accepted it is treated as a connected one below.
		 */
		if (fastopen && !fastopen->sk)
			break;
#ifdef CONFIG_MPTCP
		if (!sock_owned_by_user(meta_sk)) {
#else
		if (!sock_owned_by_user(sk)) {
#endif
			sk->sk_err = err;
			sk->sk_error_report(sk);		/* Wake people up to see the error (see connect in sock.c) */

			tcp_done(sk);
		} else
			sk->sk_err_soft = err;
		goto out;
	}

#ifdef CONFIG_MPTCP
	if (!sock_owned_by_user(meta_sk) && np->recverr) {
#else
	if (!sock_owned_by_user(sk) && np->recverr) {
#endif
		sk->sk_err = err;
		sk->sk_error_report(sk);
	} else
		sk->sk_err_soft = err;

out:
#ifdef CONFIG_MPTCP
	bh_unlock_sock(meta_sk);
#else
	bh_unlock_sock(sk);
#endif
	sock_put(sk);
}


static int tcp_v6_send_synack(const struct sock *sk, struct dst_entry *dst,
			      struct flowi *fl,
			      struct request_sock *req,
			      struct tcp_fastopen_cookie *foc,
			      enum tcp_synack_type synack_type)
{
	struct inet_request_sock *ireq = inet_rsk(req);
	struct ipv6_pinfo *np = inet6_sk(sk);
	struct ipv6_txoptions *opt;
	struct flowi6 *fl6 = &fl->u.ip6;
	struct sk_buff *skb;
	int err = -ENOMEM;

	/* First, grab a route. */
	if (!dst && (dst = inet6_csk_route_req(sk, fl6, req,
					       IPPROTO_TCP)) == NULL)
		goto done;

	skb = tcp_make_synack(sk, dst, req, foc, synack_type);

	if (skb) {
		__tcp_v6_send_check(skb, &ireq->ir_v6_loc_addr,
				    &ireq->ir_v6_rmt_addr);

		fl6->daddr = ireq->ir_v6_rmt_addr;
		if (np->repflow && ireq->pktopts)
			fl6->flowlabel = ip6_flowlabel(ipv6_hdr(ireq->pktopts));

		rcu_read_lock();
		opt = ireq->ipv6_opt;
		if (!opt)
			opt = rcu_dereference(np->opt);
		err = ip6_xmit(sk, skb, fl6, skb->mark ? : sk->sk_mark, opt,
			       np->tclass);
		rcu_read_unlock();
		err = net_xmit_eval(err);
	}

done:
	return err;
}


#ifndef CONFIG_MPTCP
static
#endif
void tcp_v6_reqsk_destructor(struct request_sock *req)
{
	kfree(inet_rsk(req)->ipv6_opt);
	kfree_skb(inet_rsk(req)->pktopts);
}

#ifdef CONFIG_TCP_MD5SIG
static struct tcp_md5sig_key *tcp_v6_md5_do_lookup(const struct sock *sk,
						   const struct in6_addr *addr)
{
	return tcp_md5_do_lookup(sk, (union tcp_md5_addr *)addr, AF_INET6);
}

static struct tcp_md5sig_key *tcp_v6_md5_lookup(const struct sock *sk,
						const struct sock *addr_sk)
{
	return tcp_v6_md5_do_lookup(sk, &addr_sk->sk_v6_daddr);
}

static int tcp_v6_parse_md5_keys(struct sock *sk, int optname,
				 char __user *optval, int optlen)
{
	struct tcp_md5sig cmd;
	struct sockaddr_in6 *sin6 = (struct sockaddr_in6 *)&cmd.tcpm_addr;
	u8 prefixlen;

	if (optlen < sizeof(cmd))
		return -EINVAL;

	if (copy_from_user(&cmd, optval, sizeof(cmd)))
		return -EFAULT;

	if (sin6->sin6_family != AF_INET6)
		return -EINVAL;

	if (optname == TCP_MD5SIG_EXT &&
	    cmd.tcpm_flags & TCP_MD5SIG_FLAG_PREFIX) {
		prefixlen = cmd.tcpm_prefixlen;
		if (prefixlen > 128 || (ipv6_addr_v4mapped(&sin6->sin6_addr) &&
					prefixlen > 32))
			return -EINVAL;
	} else {
		prefixlen = ipv6_addr_v4mapped(&sin6->sin6_addr) ? 32 : 128;
	}

	if (!cmd.tcpm_keylen) {
		if (ipv6_addr_v4mapped(&sin6->sin6_addr))
			return tcp_md5_do_del(sk, (union tcp_md5_addr *)&sin6->sin6_addr.s6_addr32[3],
					      AF_INET, prefixlen);
		return tcp_md5_do_del(sk, (union tcp_md5_addr *)&sin6->sin6_addr,
				      AF_INET6, prefixlen);
	}

	if (cmd.tcpm_keylen > TCP_MD5SIG_MAXKEYLEN)
		return -EINVAL;

	if (ipv6_addr_v4mapped(&sin6->sin6_addr))
		return tcp_md5_do_add(sk, (union tcp_md5_addr *)&sin6->sin6_addr.s6_addr32[3],
				      AF_INET, prefixlen, cmd.tcpm_key,
				      cmd.tcpm_keylen, GFP_KERNEL);

	return tcp_md5_do_add(sk, (union tcp_md5_addr *)&sin6->sin6_addr,
			      AF_INET6, prefixlen, cmd.tcpm_key,
			      cmd.tcpm_keylen, GFP_KERNEL);
}

static int tcp_v6_md5_hash_headers(struct tcp_md5sig_pool *hp,
				   const struct in6_addr *daddr,
				   const struct in6_addr *saddr,
				   const struct tcphdr *th, int nbytes)
{
	struct tcp6_pseudohdr *bp;
	struct scatterlist sg;
	struct tcphdr *_th;

	bp = hp->scratch;
	/* 1. TCP pseudo-header (RFC2460) */
	bp->saddr = *saddr;
	bp->daddr = *daddr;
	bp->protocol = cpu_to_be32(IPPROTO_TCP);
	bp->len = cpu_to_be32(nbytes);

	_th = (struct tcphdr *)(bp + 1);
	memcpy(_th, th, sizeof(*th));
	_th->check = 0;

	sg_init_one(&sg, bp, sizeof(*bp) + sizeof(*th));
	ahash_request_set_crypt(hp->md5_req, &sg, NULL,
				sizeof(*bp) + sizeof(*th));
	return crypto_ahash_update(hp->md5_req);
}

static int tcp_v6_md5_hash_hdr(char *md5_hash, const struct tcp_md5sig_key *key,
			       const struct in6_addr *daddr, struct in6_addr *saddr,
			       const struct tcphdr *th)
{
	struct tcp_md5sig_pool *hp;
	struct ahash_request *req;

	hp = tcp_get_md5sig_pool();
	if (!hp)
		goto clear_hash_noput;
	req = hp->md5_req;

	if (crypto_ahash_init(req))
		goto clear_hash;
	if (tcp_v6_md5_hash_headers(hp, daddr, saddr, th, th->doff << 2))
		goto clear_hash;
	if (tcp_md5_hash_key(hp, key))
		goto clear_hash;
	ahash_request_set_crypt(req, NULL, md5_hash, 0);
	if (crypto_ahash_final(req))
		goto clear_hash;

	tcp_put_md5sig_pool();
	return 0;

clear_hash:
	tcp_put_md5sig_pool();
clear_hash_noput:
	memset(md5_hash, 0, 16);
	return 1;
}

static int tcp_v6_md5_hash_skb(char *md5_hash,
			       const struct tcp_md5sig_key *key,
			       const struct sock *sk,
			       const struct sk_buff *skb)
{
	const struct in6_addr *saddr, *daddr;
	struct tcp_md5sig_pool *hp;
	struct ahash_request *req;
	const struct tcphdr *th = tcp_hdr(skb);

	if (sk) { /* valid for establish/request sockets */
		saddr = &sk->sk_v6_rcv_saddr;
		daddr = &sk->sk_v6_daddr;
	} else {
		const struct ipv6hdr *ip6h = ipv6_hdr(skb);
		saddr = &ip6h->saddr;
		daddr = &ip6h->daddr;
	}

	hp = tcp_get_md5sig_pool();
	if (!hp)
		goto clear_hash_noput;
	req = hp->md5_req;

	if (crypto_ahash_init(req))
		goto clear_hash;

	if (tcp_v6_md5_hash_headers(hp, daddr, saddr, th, skb->len))
		goto clear_hash;
	if (tcp_md5_hash_skb_data(hp, skb, th->doff << 2))
		goto clear_hash;
	if (tcp_md5_hash_key(hp, key))
		goto clear_hash;
	ahash_request_set_crypt(req, NULL, md5_hash, 0);
	if (crypto_ahash_final(req))
		goto clear_hash;

	tcp_put_md5sig_pool();
	return 0;

clear_hash:
	tcp_put_md5sig_pool();
clear_hash_noput:
	memset(md5_hash, 0, 16);
	return 1;
}

#endif

static bool tcp_v6_inbound_md5_hash(const struct sock *sk,
				    const struct sk_buff *skb)
{
#ifdef CONFIG_TCP_MD5SIG
	const __u8 *hash_location = NULL;
	struct tcp_md5sig_key *hash_expected;
	const struct ipv6hdr *ip6h = ipv6_hdr(skb);
	const struct tcphdr *th = tcp_hdr(skb);
	int genhash;
	u8 newhash[16];

	hash_expected = tcp_v6_md5_do_lookup(sk, &ip6h->saddr);
	hash_location = tcp_parse_md5sig_option(th);

	/* We've parsed the options - do we have a hash? */
	if (!hash_expected && !hash_location)
		return false;

	if (hash_expected && !hash_location) {
		NET_INC_STATS(sock_net(sk), LINUX_MIB_TCPMD5NOTFOUND);
		return true;
	}

	if (!hash_expected && hash_location) {
		NET_INC_STATS(sock_net(sk), LINUX_MIB_TCPMD5UNEXPECTED);
		return true;
	}

	/* check the signature */
	genhash = tcp_v6_md5_hash_skb(newhash,
				      hash_expected,
				      NULL, skb);

	if (genhash || memcmp(hash_location, newhash, 16) != 0) {
		NET_INC_STATS(sock_net(sk), LINUX_MIB_TCPMD5FAILURE);
		net_info_ratelimited("MD5 Hash %s for [%pI6c]:%u->[%pI6c]:%u\n",
				     genhash ? "failed" : "mismatch",
				     &ip6h->saddr, ntohs(th->source),
				     &ip6h->daddr, ntohs(th->dest));
		return true;
	}
#endif
	return false;
}

#ifdef CONFIG_MPTCP
static int tcp_v6_init_req(struct request_sock *req, const struct sock *sk_listener,
			   struct sk_buff *skb, bool want_cookie)
#else
static void tcp_v6_init_req(struct request_sock *req,
			    const struct sock *sk_listener,
			    struct sk_buff *skb)
#endif
{
	struct inet_request_sock *ireq = inet_rsk(req);
	const struct ipv6_pinfo *np = inet6_sk(sk_listener);

	ireq->ir_v6_rmt_addr = ipv6_hdr(skb)->saddr;
	ireq->ir_v6_loc_addr = ipv6_hdr(skb)->daddr;

	/* So that link locals have meaning */
	if (!sk_listener->sk_bound_dev_if &&
	    ipv6_addr_type(&ireq->ir_v6_rmt_addr) & IPV6_ADDR_LINKLOCAL)
		ireq->ir_iif = tcp_v6_iif(skb);

	if (!TCP_SKB_CB(skb)->tcp_tw_isn &&
	    (ipv6_opt_accepted(sk_listener, skb, &TCP_SKB_CB(skb)->header.h6) ||
	     np->rxopt.bits.rxinfo ||
	     np->rxopt.bits.rxoinfo || np->rxopt.bits.rxhlim ||
	     np->rxopt.bits.rxohlim || np->repflow)) {
		refcount_inc(&skb->users);
		ireq->pktopts = skb;
	}
#ifdef CONFIG_MPTCP
	return 0;
#endif
}

static struct dst_entry *tcp_v6_route_req(const struct sock *sk,
					  struct flowi *fl,
					  const struct request_sock *req)
{
	return inet6_csk_route_req(sk, &fl->u.ip6, req, IPPROTO_TCP);
}

struct request_sock_ops tcp6_request_sock_ops __read_mostly = {
	.family		=	AF_INET6,
	.obj_size	=	sizeof(struct tcp6_request_sock),
	.rtx_syn_ack	=	tcp_rtx_synack,
	.send_ack	=	tcp_v6_reqsk_send_ack,
	.destructor	=	tcp_v6_reqsk_destructor,
	.send_reset	=	tcp_v6_send_reset,
	.syn_ack_timeout =	tcp_syn_ack_timeout,
};

const struct tcp_request_sock_ops tcp_request_sock_ipv6_ops = {
	.mss_clamp	=	IPV6_MIN_MTU - sizeof(struct tcphdr) -
				sizeof(struct ipv6hdr),
#ifdef CONFIG_TCP_MD5SIG
	.req_md5_lookup	=	tcp_v6_md5_lookup,
	.calc_md5_hash	=	tcp_v6_md5_hash_skb,
#endif
	.init_req	=	tcp_v6_init_req,
#ifdef CONFIG_SYN_COOKIES
	.cookie_init_seq =	cookie_v6_init_sequence,
#endif
	.route_req	=	tcp_v6_route_req,
	.init_seq	=	tcp_v6_init_seq,
	.init_ts_off	=	tcp_v6_init_ts_off,
	.send_synack	=	tcp_v6_send_synack,
};

#ifdef CONFIG_MPTCP
static void tcp_v6_send_response(const struct sock *sk, struct sk_buff *skb, u32 seq,
				 u32 ack, u32 data_ack, u32 win, u32 tsval, u32 tsecr,
				 int oif, struct tcp_md5sig_key *key, int rst,
				 u8 tclass, __be32 label, int mptcp)
#else
static void tcp_v6_send_response(const struct sock *sk, struct sk_buff *skb, u32 seq,
				 u32 ack, u32 win, u32 tsval, u32 tsecr,
				 int oif, struct tcp_md5sig_key *key, int rst,
				 u8 tclass, __be32 label)
#endif
{
	const struct tcphdr *th = tcp_hdr(skb);
	struct tcphdr *t1;
	struct sk_buff *buff;
	struct flowi6 fl6;
	struct net *net = sk ? sock_net(sk) : dev_net(skb_dst(skb)->dev);
	struct sock *ctl_sk = net->ipv6.tcp_sk;
	unsigned int tot_len = sizeof(struct tcphdr);
	struct dst_entry *dst;
	__be32 *topt;
	__u32 mark = 0;

	if (tsecr)
		tot_len += TCPOLEN_TSTAMP_ALIGNED;
#ifdef CONFIG_TCP_MD5SIG
	if (key)
		tot_len += TCPOLEN_MD5SIG_ALIGNED;
#endif
#ifdef CONFIG_MPTCP
	if (mptcp)
		tot_len += MPTCP_SUB_LEN_DSS + MPTCP_SUB_LEN_ACK;
#endif
	buff = alloc_skb(MAX_HEADER + sizeof(struct ipv6hdr) + tot_len,
			 GFP_ATOMIC);
	if (!buff)
		return;

	skb_reserve(buff, MAX_HEADER + sizeof(struct ipv6hdr) + tot_len);

	t1 = skb_push(buff, tot_len);
	skb_reset_transport_header(buff);

	/* Swap the send and the receive. */
	memset(t1, 0, sizeof(*t1));
	t1->dest = th->source;
	t1->source = th->dest;
	t1->doff = tot_len / 4;
	t1->seq = htonl(seq);
	t1->ack_seq = htonl(ack);
	t1->ack = !rst || !th->ack;
	t1->rst = rst;
	t1->window = htons(win);

	topt = (__be32 *)(t1 + 1);

	if (tsecr) {
		*topt++ = htonl((TCPOPT_NOP << 24) | (TCPOPT_NOP << 16) |
				(TCPOPT_TIMESTAMP << 8) | TCPOLEN_TIMESTAMP);
		*topt++ = htonl(tsval);
		*topt++ = htonl(tsecr);
	}

#ifdef CONFIG_TCP_MD5SIG
	if (key) {
		*topt++ = htonl((TCPOPT_NOP << 24) | (TCPOPT_NOP << 16) |
				(TCPOPT_MD5SIG << 8) | TCPOLEN_MD5SIG);
		tcp_v6_md5_hash_hdr((__u8 *)topt, key,
				    &ipv6_hdr(skb)->saddr,
				    &ipv6_hdr(skb)->daddr, t1);
#ifdef CONFIG_MPTCP
		topt += 4;
#endif
	}
#endif
#ifdef CONFIG_MPTCP
	if (mptcp) {
		/* Construction of 32-bit data_ack */
		*topt++ = htonl((TCPOPT_MPTCP << 24) |
				((MPTCP_SUB_LEN_DSS + MPTCP_SUB_LEN_ACK) << 16) |
				(0x20 << 8) |
				(0x01));
		*topt++ = htonl(data_ack);
	}
#endif

	memset(&fl6, 0, sizeof(fl6));
	fl6.daddr = ipv6_hdr(skb)->saddr;
	fl6.saddr = ipv6_hdr(skb)->daddr;
	fl6.flowlabel = label;

	buff->ip_summed = CHECKSUM_PARTIAL;
	buff->csum = 0;

	__tcp_v6_send_check(buff, &fl6.saddr, &fl6.daddr);

	fl6.flowi6_proto = IPPROTO_TCP;
	if (rt6_need_strict(&fl6.daddr) && !oif)
		fl6.flowi6_oif = tcp_v6_iif(skb);
	else {
		if (!oif && netif_index_is_l3_master(net, skb->skb_iif))
			oif = skb->skb_iif;

		fl6.flowi6_oif = oif;
	}

	if (sk)
		mark = (sk->sk_state == TCP_TIME_WAIT) ?
			inet_twsk(sk)->tw_mark : sk->sk_mark;
	fl6.flowi6_mark = IP6_REPLY_MARK(net, skb->mark) ?: mark;
	fl6.fl6_dport = t1->dest;
	fl6.fl6_sport = t1->source;
	fl6.flowi6_uid = sock_net_uid(net, sk && sk_fullsock(sk) ? sk : NULL);
	security_skb_classify_flow(skb, flowi6_to_flowi(&fl6));

	/* Pass a socket to ip6_dst_lookup either it is for RST
	 * Underlying function will use this to retrieve the network
	 * namespace
	 */
	dst = ip6_dst_lookup_flow(sock_net(ctl_sk), ctl_sk, &fl6, NULL);
	if (!IS_ERR(dst)) {
		skb_dst_set(buff, dst);
		ip6_xmit(ctl_sk, buff, &fl6, fl6.flowi6_mark, NULL, tclass);
		TCP_INC_STATS(net, TCP_MIB_OUTSEGS);
		if (rst)
			TCP_INC_STATS(net, TCP_MIB_OUTRSTS);
		return;
	}

	kfree_skb(buff);
}

#ifndef CONFIG_MPTCP
static
#endif
void tcp_v6_send_reset(const struct sock *sk, struct sk_buff *skb)
{
	const struct tcphdr *th = tcp_hdr(skb);
	u32 seq = 0, ack_seq = 0;
	struct tcp_md5sig_key *key = NULL;
#ifdef CONFIG_TCP_MD5SIG
	const __u8 *hash_location = NULL;
	struct ipv6hdr *ipv6h = ipv6_hdr(skb);
	unsigned char newhash[16];
	int genhash;
	struct sock *sk1 = NULL;
#endif
	int oif = 0;

	if (th->rst)
		return;

	/* If sk not NULL, it means we did a successful lookup and incoming
	 * route had to be correct. prequeue might have dropped our dst.
	 */
	if (!sk && !ipv6_unicast_destination(skb))
		return;

#ifdef CONFIG_TCP_MD5SIG
	rcu_read_lock();
	hash_location = tcp_parse_md5sig_option(th);
	if (sk && sk_fullsock(sk)) {
		key = tcp_v6_md5_do_lookup(sk, &ipv6h->saddr);
	} else if (hash_location) {
		/*
		 * active side is lost. Try to find listening socket through
		 * source port, and then find md5 key through listening socket.
		 * we are not loose security here:
		 * Incoming packet is checked with md5 hash with finding key,
		 * no RST generated if md5 hash doesn't match.
		 */
		sk1 = inet6_lookup_listener(dev_net(skb_dst(skb)->dev),
					   &tcp_hashinfo, NULL, 0,
					   &ipv6h->saddr,
					   th->source, &ipv6h->daddr,
					   ntohs(th->source),
					   tcp_v6_iif_l3_slave(skb),
					   tcp_v6_sdif(skb));
		if (!sk1)
			goto out;

		key = tcp_v6_md5_do_lookup(sk1, &ipv6h->saddr);
		if (!key)
			goto out;

		genhash = tcp_v6_md5_hash_skb(newhash, key, NULL, skb);
		if (genhash || memcmp(hash_location, newhash, 16) != 0)
			goto out;
	}
#endif

	if (th->ack)
		seq = ntohl(th->ack_seq);
	else
		ack_seq = ntohl(th->seq) + th->syn + th->fin + skb->len -
			  (th->doff << 2);

	if (sk) {
		oif = sk->sk_bound_dev_if;
		if (sk_fullsock(sk))
			trace_tcp_send_reset(sk, skb);
	}

#ifdef CONFIG_MPTCP
	tcp_v6_send_response(sk, skb, seq, ack_seq, 0, 0, 0, 0, oif, key, 1, 0, 0, 0);
#else
	tcp_v6_send_response(sk, skb, seq, ack_seq, 0, 0, 0, oif, key, 1, 0, 0);
#endif

#ifdef CONFIG_TCP_MD5SIG
out:
	rcu_read_unlock();
#endif
}

#ifdef CONFIG_MPTCP
static void tcp_v6_send_ack(const struct sock *sk, struct sk_buff *skb, u32 seq,
			    u32 ack, u32 data_ack, u32 win, u32 tsval, u32 tsecr, int oif,
			    struct tcp_md5sig_key *key, u8 tclass,
			    __be32 label, int mptcp)
{
	tcp_v6_send_response(sk, skb, seq, ack, data_ack, win, tsval, tsecr, oif,
			     key, 0, tclass, label, mptcp);
}
#else
static void tcp_v6_send_ack(const struct sock *sk, struct sk_buff *skb, u32 seq,
			    u32 ack, u32 win, u32 tsval, u32 tsecr, int oif,
			    struct tcp_md5sig_key *key, u8 tclass,
			    __be32 label)
{
	tcp_v6_send_response(sk, skb, seq, ack, win, tsval, tsecr, oif, key, 0,
			     tclass, label);
}
#endif

static void tcp_v6_timewait_ack(struct sock *sk, struct sk_buff *skb)
{
	struct inet_timewait_sock *tw = inet_twsk(sk);
	struct tcp_timewait_sock *tcptw = tcp_twsk(sk);

#ifdef CONFIG_MPTCP
	u32 data_ack = 0;
	int mptcp = 0;

	if (tcptw->mptcp_tw) {
		data_ack = (u32)tcptw->mptcp_tw->rcv_nxt;
		mptcp = 1;
	}
	tcp_v6_send_ack(sk, skb, tcptw->tw_snd_nxt, tcptw->tw_rcv_nxt,
			data_ack,
			tcptw->tw_rcv_wnd >> tw->tw_rcv_wscale,
			tcp_time_stamp_raw() + tcptw->tw_ts_offset,
			tcptw->tw_ts_recent, tw->tw_bound_dev_if, tcp_twsk_md5_key(tcptw),
			tw->tw_tclass, cpu_to_be32(tw->tw_flowlabel), mptcp);
#else
	tcp_v6_send_ack(sk, skb, tcptw->tw_snd_nxt, tcptw->tw_rcv_nxt,
			tcptw->tw_rcv_wnd >> tw->tw_rcv_wscale,
			tcp_time_stamp_raw() + tcptw->tw_ts_offset,
			tcptw->tw_ts_recent, tw->tw_bound_dev_if, tcp_twsk_md5_key(tcptw),
			tw->tw_tclass, cpu_to_be32(tw->tw_flowlabel));
#endif

	inet_twsk_put(tw);
}

#ifndef CONFIG_MPTCP
static
#endif
void tcp_v6_reqsk_send_ack(const struct sock *sk, struct sk_buff *skb,
			   struct request_sock *req)
{
	/* sk->sk_state == TCP_LISTEN -> for regular TCP_SYN_RECV
	 * sk->sk_state == TCP_SYN_RECV -> for Fast Open.
	 */
	/* RFC 7323 2.3
	 * The window field (SEG.WND) of every outgoing segment, with the
	 * exception of <SYN> segments, MUST be right-shifted by
	 * Rcv.Wind.Shift bits:
	 */
#ifdef CONFIG_MPTCP
tcp_v6_send_ack(sk, skb, (sk->sk_state == TCP_LISTEN || is_meta_sk(sk)) ?
			tcp_rsk(req)->snt_isn + 1 : tcp_sk(sk)->snd_nxt,
			tcp_rsk(req)->rcv_nxt, 0,
			req->rsk_rcv_wnd >> inet_rsk(req)->rcv_wscale,
			tcp_time_stamp_raw() + tcp_rsk(req)->ts_off,
			req->ts_recent, sk->sk_bound_dev_if,
			tcp_v6_md5_do_lookup(sk, &ipv6_hdr(skb)->saddr),
			0, 0, 0);

#else
	tcp_v6_send_ack(sk, skb, (sk->sk_state == TCP_LISTEN) ?
			tcp_rsk(req)->snt_isn + 1 : tcp_sk(sk)->snd_nxt,
			tcp_rsk(req)->rcv_nxt,
			req->rsk_rcv_wnd >> inet_rsk(req)->rcv_wscale,
			tcp_time_stamp_raw() + tcp_rsk(req)->ts_off,
			req->ts_recent, sk->sk_bound_dev_if,
			tcp_v6_md5_do_lookup(sk, &ipv6_hdr(skb)->saddr),
			0, 0);
#endif
}


#ifndef CONFIG_MPTCP
static
#endif
struct sock *tcp_v6_cookie_check(struct sock *sk, struct sk_buff *skb)
{
#ifdef CONFIG_SYN_COOKIES
	const struct tcphdr *th = tcp_hdr(skb);

	if (!th->syn)
		sk = cookie_v6_check(sk, skb);
#endif
	return sk;
}

#ifndef CONFIG_MPTCP
static
#endif
int tcp_v6_conn_request(struct sock *sk, struct sk_buff *skb)
{
	if (skb->protocol == htons(ETH_P_IP))
		return tcp_v4_conn_request(sk, skb);

	if (!ipv6_unicast_destination(skb))
		goto drop;

	if (ipv6_addr_v4mapped(&ipv6_hdr(skb)->saddr)) {
		__IP6_INC_STATS(sock_net(sk), NULL, IPSTATS_MIB_INHDRERRORS);
		return 0;
	}

	return tcp_conn_request(&tcp6_request_sock_ops,
				&tcp_request_sock_ipv6_ops, sk, skb);

drop:
	tcp_listendrop(sk);
	return 0; /* don't send reset */
}

static void tcp_v6_restore_cb(struct sk_buff *skb)
{
	/* We need to move header back to the beginning if xfrm6_policy_check()
	 * and tcp_v6_fill_cb() are going to be called again.
	 * ip6_datagram_recv_specific_ctl() also expects IP6CB to be there.
	 */
	memmove(IP6CB(skb), &TCP_SKB_CB(skb)->header.h6,
		sizeof(struct inet6_skb_parm));
}

#ifndef CONFIG_MPTCP
static
#endif
struct sock *tcp_v6_syn_recv_sock(const struct sock *sk, struct sk_buff *skb,
				  struct request_sock *req,
				  struct dst_entry *dst,
				  struct request_sock *req_unhash,
				  bool *own_req)
{
	struct inet_request_sock *ireq;
	struct ipv6_pinfo *newnp;
	const struct ipv6_pinfo *np = inet6_sk(sk);
	struct ipv6_txoptions *opt;
	struct tcp6_sock *newtcp6sk;
	struct inet_sock *newinet;
	bool found_dup_sk = false;
	struct tcp_sock *newtp;
	struct sock *newsk;
#ifdef CONFIG_TCP_MD5SIG
	struct tcp_md5sig_key *key;
#endif
	struct flowi6 fl6;

	if (skb->protocol == htons(ETH_P_IP)) {
		/*
		 *	v6 mapped
		 */

		newsk = tcp_v4_syn_recv_sock(sk, skb, req, dst,
					     req_unhash, own_req);

		if (!newsk)
			return NULL;

		newtcp6sk = (struct tcp6_sock *)newsk;
		inet_sk(newsk)->pinet6 = &newtcp6sk->inet6;

		newinet = inet_sk(newsk);
		newnp = inet6_sk(newsk);
		newtp = tcp_sk(newsk);

		memcpy(newnp, np, sizeof(struct ipv6_pinfo));

		newnp->saddr = newsk->sk_v6_rcv_saddr;

#ifdef CONFIG_MPTCP
		/* We must check on the request-socket because the listener
		 * socket's flag may have been changed halfway through.
		 */
		if (!inet_rsk(req)->saw_mpc)
			inet_csk(newsk)->icsk_af_ops = &mptcp_v6_mapped;
		else
#endif
			inet_csk(newsk)->icsk_af_ops = &ipv6_mapped;
		newsk->sk_backlog_rcv = tcp_v4_do_rcv;
#ifdef CONFIG_TCP_MD5SIG
		newtp->af_specific = &tcp_sock_ipv6_mapped_specific;
#endif

		newnp->ipv6_mc_list = NULL;
		newnp->ipv6_ac_list = NULL;
		newnp->ipv6_fl_list = NULL;
		newnp->pktoptions  = NULL;
		newnp->opt	   = NULL;
		newnp->mcast_oif   = inet_iif(skb);
		newnp->mcast_hops  = ip_hdr(skb)->ttl;
		newnp->rcv_flowinfo = 0;
		if (np->repflow)
			newnp->flow_label = 0;

		/*
		 * No need to charge this sock to the relevant IPv6 refcnt debug socks count
		 * here, tcp_create_openreq_child now does this for us, see the comment in
		 * that function for the gory details. -acme
		 */

		/* It is tricky place. Until this moment IPv4 tcp
		   worked with IPv6 icsk.icsk_af_ops.
		   Sync it now.
		 */
		tcp_sync_mss(newsk, inet_csk(newsk)->icsk_pmtu_cookie);

		return newsk;
	}

	ireq = inet_rsk(req);

	if (sk_acceptq_is_full(sk))
		goto out_overflow;

	if (!dst) {
		dst = inet6_csk_route_req(sk, &fl6, req, IPPROTO_TCP);
		if (!dst)
			goto out;
	}

	newsk = tcp_create_openreq_child(sk, req, skb);
	if (!newsk)
		goto out_nonewsk;

#ifdef CONFIG_MPTCP
	/* If the meta_sk is v6-mapped we can end up here with the wrong af_ops.
	 * Just make sure that this subflow is v6.
	 */
	if (is_meta_sk(sk))
		inet_csk(newsk)->icsk_af_ops = &mptcp_v6_specific;
#endif

	/*
	 * No need to charge this sock to the relevant IPv6 refcnt debug socks
	 * count here, tcp_create_openreq_child now does this for us, see the
	 * comment in that function for the gory details. -acme
	 */

	newsk->sk_gso_type = SKB_GSO_TCPV6;
	inet6_sk_rx_dst_set(newsk, skb);

	newtcp6sk = (struct tcp6_sock *)newsk;
	inet_sk(newsk)->pinet6 = &newtcp6sk->inet6;

	newtp = tcp_sk(newsk);
	newinet = inet_sk(newsk);
	newnp = inet6_sk(newsk);

	memcpy(newnp, np, sizeof(struct ipv6_pinfo));

	ip6_dst_store(newsk, dst, NULL, NULL);

	newsk->sk_v6_daddr = ireq->ir_v6_rmt_addr;
	newnp->saddr = ireq->ir_v6_loc_addr;
	newsk->sk_v6_rcv_saddr = ireq->ir_v6_loc_addr;
	newsk->sk_bound_dev_if = ireq->ir_iif;

	/* Now IPv6 options...

	   First: no IPv4 options.
	 */
	newinet->inet_opt = NULL;
	newnp->ipv6_mc_list = NULL;
	newnp->ipv6_ac_list = NULL;
	newnp->ipv6_fl_list = NULL;

	/* Clone RX bits */
	newnp->rxopt.all = np->rxopt.all;

	newnp->pktoptions = NULL;
	newnp->opt	  = NULL;
	newnp->mcast_oif  = tcp_v6_iif(skb);
	newnp->mcast_hops = ipv6_hdr(skb)->hop_limit;
	newnp->rcv_flowinfo = ip6_flowinfo(ipv6_hdr(skb));
	if (np->repflow)
		newnp->flow_label = ip6_flowlabel(ipv6_hdr(skb));

	/* Clone native IPv6 options from listening socket (if any)

	   Yes, keeping reference count would be much more clever,
	   but we make one more one thing there: reattach optmem
	   to newsk.
	 */
	opt = ireq->ipv6_opt;
	if (!opt)
		opt = rcu_dereference(np->opt);
	if (opt) {
		opt = ipv6_dup_options(newsk, opt);
		RCU_INIT_POINTER(newnp->opt, opt);
	}
	inet_csk(newsk)->icsk_ext_hdr_len = 0;
	if (opt)
		inet_csk(newsk)->icsk_ext_hdr_len = opt->opt_nflen +
						    opt->opt_flen;

	tcp_ca_openreq_child(newsk, dst);

	tcp_sync_mss(newsk, dst_mtu(dst));
	newtp->advmss = tcp_mss_clamp(tcp_sk(sk), dst_metric_advmss(dst));

	tcp_initialize_rcv_mss(newsk);

	newinet->inet_daddr = newinet->inet_saddr = LOOPBACK4_IPV6;
	newinet->inet_rcv_saddr = LOOPBACK4_IPV6;

#ifdef CONFIG_TCP_MD5SIG
	/* Copy over the MD5 key from the original socket */
	key = tcp_v6_md5_do_lookup(sk, &newsk->sk_v6_daddr);
	if (key) {
		/* We're using one, so create a matching key
		 * on the newsk structure. If we fail to get
		 * memory, then we end up not copying the key
		 * across. Shucks.
		 */
		tcp_md5_do_add(newsk, (union tcp_md5_addr *)&newsk->sk_v6_daddr,
			       AF_INET6, 128, key->key, key->keylen,
			       sk_gfp_mask(sk, GFP_ATOMIC));
	}
#endif

	if (__inet_inherit_port(sk, newsk) < 0) {
		inet_csk_prepare_forced_close(newsk);
		tcp_done(newsk);
		goto out;
	}
	*own_req = inet_ehash_nolisten(newsk, req_to_sk(req_unhash),
				       &found_dup_sk);
	if (*own_req) {
		tcp_move_syn(newtp, req);

		/* Clone pktoptions received with SYN, if we own the req */
		if (ireq->pktopts) {
			newnp->pktoptions = skb_clone_and_charge_r(ireq->pktopts, newsk);
			consume_skb(ireq->pktopts);
			ireq->pktopts = NULL;
			if (newnp->pktoptions)
				tcp_v6_restore_cb(newnp->pktoptions);
		}
	} else {
		if (!req_unhash && found_dup_sk) {
			/* This code path should only be executed in the
			 * syncookie case only
			 */
			bh_unlock_sock(newsk);
			sock_put(newsk);
			newsk = NULL;
		}
	}

	return newsk;

out_overflow:
	__NET_INC_STATS(sock_net(sk), LINUX_MIB_LISTENOVERFLOWS);
out_nonewsk:
	dst_release(dst);
out:
	tcp_listendrop(sk);
	return NULL;
}

/* The socket must have it's spinlock held when we get
 * here, unless it is a TCP_LISTEN socket.
 *
 * We have a potential double-lock case here, so even when
 * doing backlog processing we use the BH locking scheme.
 * This is because we cannot sleep with the original spinlock
 * held.
 */
#ifndef CONFIG_MPTCP
static
#endif
int tcp_v6_do_rcv(struct sock *sk, struct sk_buff *skb)
{
	struct ipv6_pinfo *np = inet6_sk(sk);
	struct tcp_sock *tp;
	struct sk_buff *opt_skb = NULL;

	/* Imagine: socket is IPv6. IPv4 packet arrives,
	   goes to IPv4 receive handler and backlogged.
	   From backlog it always goes here. Kerboom...
	   Fortunately, tcp_rcv_established and rcv_established
	   handle them correctly, but it is not case with
	   tcp_v6_hnd_req and tcp_v6_send_reset().   --ANK
	 */

	if (skb->protocol == htons(ETH_P_IP))
		return tcp_v4_do_rcv(sk, skb);
#ifdef CONFIG_MPTCP
	if (is_meta_sk(sk))
		return mptcp_v6_do_rcv(sk, skb);
#endif


	/*
	 *	socket locking is here for SMP purposes as backlog rcv
	 *	is currently called with bh processing disabled.
	 */

	/* Do Stevens' IPV6_PKTOPTIONS.

	   Yes, guys, it is the only place in our code, where we
	   may make it not affecting IPv4.
	   The rest of code is protocol independent,
	   and I do not like idea to uglify IPv4.

	   Actually, all the idea behind IPV6_PKTOPTIONS
	   looks not very well thought. For now we latch
	   options, received in the last packet, enqueued
	   by tcp. Feel free to propose better solution.
					       --ANK (980728)
	 */
	if (np->rxopt.all)
		opt_skb = skb_clone_and_charge_r(skb, sk);

	if (sk->sk_state == TCP_ESTABLISHED) { /* Fast path */
		struct dst_entry *dst;

		dst = rcu_dereference_protected(sk->sk_rx_dst,
						lockdep_sock_is_held(sk));

		sock_rps_save_rxhash(sk, skb);
		sk_mark_napi_id(sk, skb);
		if (dst) {
			if (inet_sk(sk)->rx_dst_ifindex != skb->skb_iif ||
			    dst->ops->check(dst, np->rx_dst_cookie) == NULL) {
				RCU_INIT_POINTER(sk->sk_rx_dst, NULL);
				dst_release(dst);
			}
		}

		tcp_rcv_established(sk, skb);
		if (opt_skb)
			goto ipv6_pktoptions;
		return 0;
	}

	if (tcp_checksum_complete(skb))
		goto csum_err;

	if (sk->sk_state == TCP_LISTEN) {
		struct sock *nsk = tcp_v6_cookie_check(sk, skb);

		if (!nsk)
			goto discard;

		if (nsk != sk) {
			if (tcp_child_process(sk, nsk, skb))
				goto reset;
			if (opt_skb)
				__kfree_skb(opt_skb);
			return 0;
		}
	} else
		sock_rps_save_rxhash(sk, skb);

	if (tcp_rcv_state_process(sk, skb))
		goto reset;
	if (opt_skb)
		goto ipv6_pktoptions;
	return 0;

reset:
	tcp_v6_send_reset(sk, skb);
discard:
	if (opt_skb)
		__kfree_skb(opt_skb);
	kfree_skb(skb);
	return 0;
csum_err:
	TCP_INC_STATS(sock_net(sk), TCP_MIB_CSUMERRORS);
	TCP_INC_STATS(sock_net(sk), TCP_MIB_INERRS);
	goto discard;


ipv6_pktoptions:
	/* Do you ask, what is it?

	   1. skb was enqueued by tcp.
	   2. skb is added to tail of read queue, rather than out of order.
	   3. socket is not in passive state.
	   4. Finally, it really contains options, which user wants to receive.
	 */
	tp = tcp_sk(sk);
	if (TCP_SKB_CB(opt_skb)->end_seq == tp->rcv_nxt &&
	    !((1 << sk->sk_state) & (TCPF_CLOSE | TCPF_LISTEN))) {
		if (np->rxopt.bits.rxinfo || np->rxopt.bits.rxoinfo)
			np->mcast_oif = tcp_v6_iif(opt_skb);
		if (np->rxopt.bits.rxhlim || np->rxopt.bits.rxohlim)
			np->mcast_hops = ipv6_hdr(opt_skb)->hop_limit;
		if (np->rxopt.bits.rxflow || np->rxopt.bits.rxtclass)
			np->rcv_flowinfo = ip6_flowinfo(ipv6_hdr(opt_skb));
		if (np->repflow)
			np->flow_label = ip6_flowlabel(ipv6_hdr(opt_skb));
		if (ipv6_opt_accepted(sk, opt_skb, &TCP_SKB_CB(opt_skb)->header.h6)) {
			tcp_v6_restore_cb(opt_skb);
			opt_skb = xchg(&np->pktoptions, opt_skb);
		} else {
			__kfree_skb(opt_skb);
			opt_skb = xchg(&np->pktoptions, NULL);
		}
	}

	kfree_skb(opt_skb);
	return 0;
}

static void tcp_v6_fill_cb(struct sk_buff *skb, const struct ipv6hdr *hdr,
			   const struct tcphdr *th)
{
	/* This is tricky: we move IP6CB at its correct location into
	 * TCP_SKB_CB(). It must be done after xfrm6_policy_check(), because
	 * _decode_session6() uses IP6CB().
	 * barrier() makes sure compiler won't play aliasing games.
	 */
	memmove(&TCP_SKB_CB(skb)->header.h6, IP6CB(skb),
		sizeof(struct inet6_skb_parm));
	barrier();

	TCP_SKB_CB(skb)->seq = ntohl(th->seq);
	TCP_SKB_CB(skb)->end_seq = (TCP_SKB_CB(skb)->seq + th->syn + th->fin +
				    skb->len - th->doff*4);
	TCP_SKB_CB(skb)->ack_seq = ntohl(th->ack_seq);
#ifdef CONFIG_MPTCP
	TCP_SKB_CB(skb)->mptcp_flags = 0;
	TCP_SKB_CB(skb)->dss_off = 0;
#endif
	TCP_SKB_CB(skb)->tcp_flags = tcp_flag_byte(th);
	TCP_SKB_CB(skb)->tcp_tw_isn = 0;
	TCP_SKB_CB(skb)->ip_dsfield = ipv6_get_dsfield(hdr);
	TCP_SKB_CB(skb)->sacked = 0;
	TCP_SKB_CB(skb)->has_rxtstamp =
			skb->tstamp || skb_hwtstamps(skb)->hwtstamp;
}

static int tcp_v6_rcv(struct sk_buff *skb)
{
	int sdif = inet6_sdif(skb);
	const struct tcphdr *th;
	const struct ipv6hdr *hdr;
	bool refcounted;
	struct sock *sk;
#ifdef CONFIG_MPTCP
	struct sock *meta_sk = NULL;
#endif
	int ret;
	struct net *net = dev_net(skb->dev);

	if (skb->pkt_type != PACKET_HOST)
		goto discard_it;

	/*
	 *	Count it even if it's bad.
	 */
	__TCP_INC_STATS(net, TCP_MIB_INSEGS);

	if (!pskb_may_pull(skb, sizeof(struct tcphdr)))
		goto discard_it;

	th = (const struct tcphdr *)skb->data;

	if (unlikely(th->doff < sizeof(struct tcphdr)/4))
		goto bad_packet;
	if (!pskb_may_pull(skb, th->doff*4))
		goto discard_it;

	if (skb_checksum_init(skb, IPPROTO_TCP, ip6_compute_pseudo))
		goto csum_error;

	th = (const struct tcphdr *)skb->data;
	hdr = ipv6_hdr(skb);

lookup:
	sk = __inet6_lookup_skb(&tcp_hashinfo, skb, __tcp_hdrlen(th),
				th->source, th->dest, inet6_iif(skb), sdif,
				&refcounted);
	if (!sk)
		goto no_tcp_socket;

process:
	if (sk->sk_state == TCP_TIME_WAIT)
		goto do_time_wait;

	if (sk->sk_state == TCP_NEW_SYN_RECV) {
		struct request_sock *req = inet_reqsk(sk);
		bool req_stolen = false;
		struct sock *nsk;

		sk = req->rsk_listener;
		if (tcp_v6_inbound_md5_hash(sk, skb)) {
			sk_drops_add(sk, skb);
			reqsk_put(req);
			goto discard_it;
		}
		if (tcp_checksum_complete(skb)) {
			reqsk_put(req);
			goto csum_error;
		}
		if (unlikely(sk->sk_state != TCP_LISTEN
#ifdef CONFIG_MPTCP
		&& !is_meta_sk(sk)
#endif
		)) {
			inet_csk_reqsk_queue_drop_and_put(sk, req);
			goto lookup;
		}
#ifdef CONFIG_MPTCP
		if (unlikely(is_meta_sk(sk) && !mptcp_can_new_subflow(sk))) {
			inet_csk_reqsk_queue_drop_and_put(sk, req);
			goto lookup;
		}
#endif
		sock_hold(sk);
		refcounted = true;
		nsk = NULL;
		if (!tcp_filter(sk, skb)) {
			th = (const struct tcphdr *)skb->data;
			hdr = ipv6_hdr(skb);
			tcp_v6_fill_cb(skb, hdr, th);
			nsk = tcp_check_req(sk, skb, req, false, &req_stolen);
		}
		if (!nsk) {
			reqsk_put(req);
			if (req_stolen) {
				/* Another cpu got exclusive access to req
				 * and created a full blown socket.
				 * Try to feed this packet to this socket
				 * instead of discarding it.
				 */
				tcp_v6_restore_cb(skb);
				sock_put(sk);
				goto lookup;
			}
			goto discard_and_relse;
		}
		if (nsk == sk) {
			reqsk_put(req);
			tcp_v6_restore_cb(skb);
		} else if (tcp_child_process(sk, nsk, skb)) {
			tcp_v6_send_reset(nsk, skb);
			goto discard_and_relse;
		} else {
			sock_put(sk);
			return 0;
		}
	}
	if (hdr->hop_limit < inet6_sk(sk)->min_hopcount) {
		__NET_INC_STATS(net, LINUX_MIB_TCPMINTTLDROP);
		goto discard_and_relse;
	}

	if (!xfrm6_policy_check(sk, XFRM_POLICY_IN, skb))
		goto discard_and_relse;

	if (tcp_v6_inbound_md5_hash(sk, skb))
		goto discard_and_relse;

	if (tcp_filter(sk, skb))
		goto discard_and_relse;
	th = (const struct tcphdr *)skb->data;
	hdr = ipv6_hdr(skb);
	tcp_v6_fill_cb(skb, hdr, th);

	skb->dev = NULL;

	if (sk->sk_state == TCP_LISTEN) {
		ret = tcp_v6_do_rcv(sk, skb);
		goto put_and_return;
	}

	sk_incoming_cpu_update(sk);
#ifdef CONFIG_MPTCP
	if (mptcp(tcp_sk(sk))) {
		meta_sk = mptcp_meta_sk(sk);

		bh_lock_sock_nested(meta_sk);
		if (sock_owned_by_user(meta_sk))
			mptcp_prepare_for_backlog(sk, skb);
	} else {
		meta_sk = sk;
#endif
		bh_lock_sock_nested(sk);
#ifdef CONFIG_MPTCP
	}
#endif

	tcp_segs_in(tcp_sk(sk), skb);
	ret = 0;
#ifdef CONFIG_MPTCP
	if (!sock_owned_by_user(meta_sk)) {
#else
	if (!sock_owned_by_user(sk)) {
#endif
		ret = tcp_v6_do_rcv(sk, skb);
#ifdef CONFIG_MPTCP
	} else if (tcp_add_backlog(meta_sk, skb)) {
#else
	} else if (tcp_add_backlog(sk, skb)) {
#endif
		goto discard_and_relse;
	}
#ifdef CONFIG_MPTCP
	bh_unlock_sock(meta_sk);
#else
	bh_unlock_sock(sk);
#endif


put_and_return:
	if (refcounted)
		sock_put(sk);
	return ret ? -1 : 0;

no_tcp_socket:
	if (!xfrm6_policy_check(NULL, XFRM_POLICY_IN, skb))
		goto discard_it;

	tcp_v6_fill_cb(skb, hdr, th);

#ifdef CONFIG_MPTCP
	if (!sk && th->syn && !th->ack) {
		int ret = mptcp_lookup_join(skb, NULL);

		if (ret < 0) {
			tcp_v6_send_reset(NULL, skb);
			goto discard_it;
		} else if (ret > 0) {
			return 0;
		}
	}
#endif

	if (tcp_checksum_complete(skb)) {
csum_error:
		__TCP_INC_STATS(net, TCP_MIB_CSUMERRORS);
bad_packet:
		__TCP_INC_STATS(net, TCP_MIB_INERRS);
	} else {
		tcp_v6_send_reset(NULL, skb);
	}

discard_it:
	kfree_skb(skb);
	return 0;

discard_and_relse:
	sk_drops_add(sk, skb);
	if (refcounted)
		sock_put(sk);
	goto discard_it;

do_time_wait:
	if (!xfrm6_policy_check(NULL, XFRM_POLICY_IN, skb)) {
		inet_twsk_put(inet_twsk(sk));
		goto discard_it;
	}

	tcp_v6_fill_cb(skb, hdr, th);

	if (tcp_checksum_complete(skb)) {
		inet_twsk_put(inet_twsk(sk));
		goto csum_error;
	}

	switch (tcp_timewait_state_process(inet_twsk(sk), skb, th)) {
	case TCP_TW_SYN:
	{
		struct sock *sk2;

		sk2 = inet6_lookup_listener(dev_net(skb->dev), &tcp_hashinfo,
					    skb, __tcp_hdrlen(th),
					    &ipv6_hdr(skb)->saddr, th->source,
					    &ipv6_hdr(skb)->daddr,
					    ntohs(th->dest),
					    tcp_v6_iif_l3_slave(skb),
					    sdif);
		if (sk2) {
			struct inet_timewait_sock *tw = inet_twsk(sk);
			inet_twsk_deschedule_put(tw);
			sk = sk2;
			tcp_v6_restore_cb(skb);
			refcounted = false;
			goto process;
		}
#ifdef CONFIG_MPTCP
		if (th->syn && !th->ack) {
			int ret = mptcp_lookup_join(skb, inet_twsk(sk));

			if (ret < 0) {
				tcp_v6_send_reset(NULL, skb);
				goto discard_it;
			} else if (ret > 0) {
				return 0;
			}
		}
#endif
	}
		/* to ACK */
		/* fall through */
	case TCP_TW_ACK:
		tcp_v6_timewait_ack(sk, skb);
		break;
	case TCP_TW_RST:
		tcp_v6_send_reset(sk, skb);
		inet_twsk_deschedule_put(inet_twsk(sk));
		goto discard_it;
	case TCP_TW_SUCCESS:
		;
	}
	goto discard_it;
}

static void tcp_v6_early_demux(struct sk_buff *skb)
{
	const struct ipv6hdr *hdr;
	const struct tcphdr *th;
	struct sock *sk;

	if (skb->pkt_type != PACKET_HOST)
		return;

	if (!pskb_may_pull(skb, skb_transport_offset(skb) + sizeof(struct tcphdr)))
		return;

	hdr = ipv6_hdr(skb);
	th = tcp_hdr(skb);

	if (th->doff < sizeof(struct tcphdr) / 4)
		return;

	/* Note : We use inet6_iif() here, not tcp_v6_iif() */
	sk = __inet6_lookup_established(dev_net(skb->dev), &tcp_hashinfo,
					&hdr->saddr, th->source,
					&hdr->daddr, ntohs(th->dest),
					inet6_iif(skb), inet6_sdif(skb));
	if (sk) {
		skb->sk = sk;
		skb->destructor = sock_edemux;
		if (sk_fullsock(sk)) {
			struct dst_entry *dst = rcu_dereference(sk->sk_rx_dst);

			if (dst)
				dst = dst_check(dst, inet6_sk(sk)->rx_dst_cookie);
			if (dst &&
			    inet_sk(sk)->rx_dst_ifindex == skb->skb_iif)
				skb_dst_set_noref(skb, dst);
		}
	}
}

#ifndef CONFIG_MPTCP
static
#endif
struct timewait_sock_ops tcp6_timewait_sock_ops = {
	.twsk_obj_size	= sizeof(struct tcp6_timewait_sock),
	.twsk_unique	= tcp_twsk_unique,
	.twsk_destructor = tcp_twsk_destructor,
};

#ifndef CONFIG_MPTCP
static
#endif
const struct inet_connection_sock_af_ops ipv6_specific = {
	.queue_xmit	   = inet6_csk_xmit,
	.send_check	   = tcp_v6_send_check,
	.rebuild_header	   = inet6_sk_rebuild_header,
	.sk_rx_dst_set	   = inet6_sk_rx_dst_set,
	.conn_request	   = tcp_v6_conn_request,
	.syn_recv_sock	   = tcp_v6_syn_recv_sock,
	.net_header_len	   = sizeof(struct ipv6hdr),
	.net_frag_header_len = sizeof(struct frag_hdr),
	.setsockopt	   = ipv6_setsockopt,
	.getsockopt	   = ipv6_getsockopt,
	.addr2sockaddr	   = inet6_csk_addr2sockaddr,
	.sockaddr_len	   = sizeof(struct sockaddr_in6),
#ifdef CONFIG_COMPAT
	.compat_setsockopt = compat_ipv6_setsockopt,
	.compat_getsockopt = compat_ipv6_getsockopt,
#endif
	.mtu_reduced	   = tcp_v6_mtu_reduced,
};

#ifdef CONFIG_TCP_MD5SIG
static const struct tcp_sock_af_ops tcp_sock_ipv6_specific = {
	.md5_lookup	=	tcp_v6_md5_lookup,
	.calc_md5_hash	=	tcp_v6_md5_hash_skb,
	.md5_parse	=	tcp_v6_parse_md5_keys,
};
#endif

/*
 *	TCP over IPv4 via INET6 API
 */
#ifndef CONFIG_MPTCP
static
#endif
const struct inet_connection_sock_af_ops ipv6_mapped = {
	.queue_xmit	   = ip_queue_xmit,
	.send_check	   = tcp_v4_send_check,
	.rebuild_header	   = inet_sk_rebuild_header,
	.sk_rx_dst_set	   = inet_sk_rx_dst_set,
	.conn_request	   = tcp_v6_conn_request,
	.syn_recv_sock	   = tcp_v6_syn_recv_sock,
	.net_header_len	   = sizeof(struct iphdr),
	.setsockopt	   = ipv6_setsockopt,
	.getsockopt	   = ipv6_getsockopt,
	.addr2sockaddr	   = inet6_csk_addr2sockaddr,
	.sockaddr_len	   = sizeof(struct sockaddr_in6),
#ifdef CONFIG_COMPAT
	.compat_setsockopt = compat_ipv6_setsockopt,
	.compat_getsockopt = compat_ipv6_getsockopt,
#endif
	.mtu_reduced	   = tcp_v4_mtu_reduced,
};

#ifdef CONFIG_TCP_MD5SIG
static const struct tcp_sock_af_ops tcp_sock_ipv6_mapped_specific = {
	.md5_lookup	=	tcp_v4_md5_lookup,
	.calc_md5_hash	=	tcp_v4_md5_hash_skb,
	.md5_parse	=	tcp_v6_parse_md5_keys,
};
#endif

/* NOTE: A lot of things set to zero explicitly by call to
 *       sk_alloc() so need not be done here.
 */
static int tcp_v6_init_sock(struct sock *sk)
{
	struct inet_connection_sock *icsk = inet_csk(sk);

	tcp_init_sock(sk);

#ifdef CONFIG_MPTCP
	if (sock_flag(sk, SOCK_MPTCP))
		icsk->icsk_af_ops = &mptcp_v6_specific;
	else
#endif
		icsk->icsk_af_ops = &ipv6_specific;

#ifdef CONFIG_TCP_MD5SIG
	tcp_sk(sk)->af_specific = &tcp_sock_ipv6_specific;
#endif

	return 0;
}

#ifdef CONFIG_PROC_FS
/* Proc filesystem TCPv6 sock list dumping. */
static void get_openreq6(struct seq_file *seq,
			 const struct request_sock *req, int i)
{
	long ttd = req->rsk_timer.expires - jiffies;
	const struct in6_addr *src = &inet_rsk(req)->ir_v6_loc_addr;
	const struct in6_addr *dest = &inet_rsk(req)->ir_v6_rmt_addr;

	if (ttd < 0)
		ttd = 0;

	seq_printf(seq,
		   "%4d: %08X%08X%08X%08X:%04X %08X%08X%08X%08X:%04X "
		   "%02X %08X:%08X %02X:%08lX %08X %5u %8d %d %d %pK\n",
		   i,
		   src->s6_addr32[0], src->s6_addr32[1],
		   src->s6_addr32[2], src->s6_addr32[3],
		   inet_rsk(req)->ir_num,
		   dest->s6_addr32[0], dest->s6_addr32[1],
		   dest->s6_addr32[2], dest->s6_addr32[3],
		   ntohs(inet_rsk(req)->ir_rmt_port),
		   TCP_SYN_RECV,
		   0, 0, /* could print option size, but that is af dependent. */
		   1,   /* timers active (only the expire timer) */
		   jiffies_to_clock_t(ttd),
		   req->num_timeout,
		   from_kuid_munged(seq_user_ns(seq),
				    sock_i_uid(req->rsk_listener)),
		   0,  /* non standard timer */
		   0, /* open_requests have no inode */
		   0, req);
}

static void get_tcp6_sock(struct seq_file *seq, struct sock *sp, int i)
{
	const struct in6_addr *dest, *src;
	__u16 destp, srcp;
	int timer_active;
	unsigned long timer_expires;
	const struct inet_sock *inet = inet_sk(sp);
	const struct tcp_sock *tp = tcp_sk(sp);
	const struct inet_connection_sock *icsk = inet_csk(sp);
	const struct fastopen_queue *fastopenq = &icsk->icsk_accept_queue.fastopenq;
	int rx_queue;
	int state;

	dest  = &sp->sk_v6_daddr;
	src   = &sp->sk_v6_rcv_saddr;
	destp = ntohs(inet->inet_dport);
	srcp  = ntohs(inet->inet_sport);

	if (icsk->icsk_pending == ICSK_TIME_RETRANS ||
	    icsk->icsk_pending == ICSK_TIME_REO_TIMEOUT ||
	    icsk->icsk_pending == ICSK_TIME_LOSS_PROBE) {
		timer_active	= 1;
		timer_expires	= icsk->icsk_timeout;
	} else if (icsk->icsk_pending == ICSK_TIME_PROBE0) {
		timer_active	= 4;
		timer_expires	= icsk->icsk_timeout;
	} else if (timer_pending(&sp->sk_timer)) {
		timer_active	= 2;
		timer_expires	= sp->sk_timer.expires;
	} else {
		timer_active	= 0;
		timer_expires = jiffies;
	}

	state = inet_sk_state_load(sp);
	if (state == TCP_LISTEN)
		rx_queue = sp->sk_ack_backlog;
	else
		/* Because we don't lock the socket,
		 * we might find a transient negative value.
		 */
		rx_queue = max_t(int, READ_ONCE(tp->rcv_nxt) -
				      READ_ONCE(tp->copied_seq), 0);

	seq_printf(seq,
		   "%4d: %08X%08X%08X%08X:%04X %08X%08X%08X%08X:%04X "
		   "%02X %08X:%08X %02X:%08lX %08X %5u %8d %lu %d %pK %lu %lu %u %u %d\n",
		   i,
		   src->s6_addr32[0], src->s6_addr32[1],
		   src->s6_addr32[2], src->s6_addr32[3], srcp,
		   dest->s6_addr32[0], dest->s6_addr32[1],
		   dest->s6_addr32[2], dest->s6_addr32[3], destp,
		   state,
		   READ_ONCE(tp->write_seq) - tp->snd_una,
		   rx_queue,
		   timer_active,
		   jiffies_delta_to_clock_t(timer_expires - jiffies),
		   icsk->icsk_retransmits,
		   from_kuid_munged(seq_user_ns(seq), sock_i_uid(sp)),
		   icsk->icsk_probes_out,
		   sock_i_ino(sp),
		   refcount_read(&sp->sk_refcnt), sp,
		   jiffies_to_clock_t(icsk->icsk_rto),
		   jiffies_to_clock_t(icsk->icsk_ack.ato),
		   (icsk->icsk_ack.quick << 1) | icsk->icsk_ack.pingpong,
		   tp->snd_cwnd,
		   state == TCP_LISTEN ?
			fastopenq->max_qlen :
			(tcp_in_initial_slowstart(tp) ? -1 : tp->snd_ssthresh)
		   );
}

static void get_timewait6_sock(struct seq_file *seq,
			       struct inet_timewait_sock *tw, int i)
{
	long delta = tw->tw_timer.expires - jiffies;
	const struct in6_addr *dest, *src;
	__u16 destp, srcp;

	dest = &tw->tw_v6_daddr;
	src  = &tw->tw_v6_rcv_saddr;
	destp = ntohs(tw->tw_dport);
	srcp  = ntohs(tw->tw_sport);

	seq_printf(seq,
		   "%4d: %08X%08X%08X%08X:%04X %08X%08X%08X%08X:%04X "
		   "%02X %08X:%08X %02X:%08lX %08X %5d %8d %d %d %pK\n",
		   i,
		   src->s6_addr32[0], src->s6_addr32[1],
		   src->s6_addr32[2], src->s6_addr32[3], srcp,
		   dest->s6_addr32[0], dest->s6_addr32[1],
		   dest->s6_addr32[2], dest->s6_addr32[3], destp,
		   tw->tw_substate, 0, 0,
		   3, jiffies_delta_to_clock_t(delta), 0, 0, 0, 0,
		   refcount_read(&tw->tw_refcnt), tw);
}

static int tcp6_seq_show(struct seq_file *seq, void *v)
{
	struct tcp_iter_state *st;
	struct sock *sk = v;

	if (v == SEQ_START_TOKEN) {
		seq_puts(seq,
			 "  sl  "
			 "local_address                         "
			 "remote_address                        "
			 "st tx_queue rx_queue tr tm->when retrnsmt"
			 "   uid  timeout inode\n");
		goto out;
	}
	st = seq->private;

	if (sk->sk_state == TCP_TIME_WAIT)
		get_timewait6_sock(seq, v, st->num);
	else if (sk->sk_state == TCP_NEW_SYN_RECV)
		get_openreq6(seq, v, st->num);
	else
		get_tcp6_sock(seq, v, st->num);
out:
	return 0;
}

static const struct seq_operations tcp6_seq_ops = {
	.show		= tcp6_seq_show,
	.start		= tcp_seq_start,
	.next		= tcp_seq_next,
	.stop		= tcp_seq_stop,
};

static struct tcp_seq_afinfo tcp6_seq_afinfo = {
	.family		= AF_INET6,
};

int __net_init tcp6_proc_init(struct net *net)
{
	if (!proc_create_net_data("tcp6", 0444, net->proc_net, &tcp6_seq_ops,
			sizeof(struct tcp_iter_state), &tcp6_seq_afinfo))
		return -ENOMEM;
	return 0;
}

void tcp6_proc_exit(struct net *net)
{
	remove_proc_entry("tcp6", net->proc_net);
}
#endif

struct proto tcpv6_prot = {
	.name			= "TCPv6",
	.owner			= THIS_MODULE,
	.close			= tcp_close,
	.pre_connect		= tcp_v6_pre_connect,
	.connect		= tcp_v6_connect,
	.disconnect		= tcp_disconnect,
	.accept			= inet_csk_accept,
	.ioctl			= tcp_ioctl,
	.init			= tcp_v6_init_sock,
	.destroy		= tcp_v4_destroy_sock,
	.shutdown		= tcp_shutdown,
	.setsockopt		= tcp_setsockopt,
	.getsockopt		= tcp_getsockopt,
	.keepalive		= tcp_set_keepalive,
	.recvmsg		= tcp_recvmsg,
	.sendmsg		= tcp_sendmsg,
	.sendpage		= tcp_sendpage,
	.backlog_rcv		= tcp_v6_do_rcv,
	.release_cb		= tcp_release_cb,
	.hash			= inet6_hash,
	.unhash			= inet_unhash,
	.get_port		= inet_csk_get_port,
	.enter_memory_pressure	= tcp_enter_memory_pressure,
	.leave_memory_pressure	= tcp_leave_memory_pressure,
	.stream_memory_free	= tcp_stream_memory_free,
	.sockets_allocated	= &tcp_sockets_allocated,
	.memory_allocated	= &tcp_memory_allocated,
	.memory_pressure	= &tcp_memory_pressure,
	.orphan_count		= &tcp_orphan_count,
	.sysctl_mem		= sysctl_tcp_mem,
	.sysctl_wmem_offset	= offsetof(struct net, ipv4.sysctl_tcp_wmem),
	.sysctl_rmem_offset	= offsetof(struct net, ipv4.sysctl_tcp_rmem),
	.max_header		= MAX_TCP_HEADER,
	.obj_size		= sizeof(struct tcp6_sock),
#ifdef CONFIG_MPTCP
	.useroffset		= offsetof(struct tcp_sock, mptcp_sched_name),
	.usersize		= sizeof_field(struct tcp_sock, mptcp_sched_name) +
				  sizeof_field(struct tcp_sock, mptcp_pm_name),
#endif
	.slab_flags		= SLAB_TYPESAFE_BY_RCU,
	.twsk_prot		= &tcp6_timewait_sock_ops,
	.rsk_prot		= &tcp6_request_sock_ops,
	.h.hashinfo		= &tcp_hashinfo,
	.no_autobind		= true,
#ifdef CONFIG_COMPAT
	.compat_setsockopt	= compat_tcp_setsockopt,
	.compat_getsockopt	= compat_tcp_getsockopt,
#endif
	.diag_destroy		= tcp_abort,
#ifdef CONFIG_MPTCP
	.clear_sk		= mptcp_clear_sk,
#endif
};

/* thinking of making this const? Don't.
 * early_demux can change based on sysctl.
 */
static struct inet6_protocol tcpv6_protocol = {
	.early_demux	=	tcp_v6_early_demux,
	.early_demux_handler =  tcp_v6_early_demux,
	.handler	=	tcp_v6_rcv,
	.err_handler	=	tcp_v6_err,
	.flags		=	INET6_PROTO_NOPOLICY|INET6_PROTO_FINAL,
};

static struct inet_protosw tcpv6_protosw = {
	.type		=	SOCK_STREAM,
	.protocol	=	IPPROTO_TCP,
	.prot		=	&tcpv6_prot,
	.ops		=	&inet6_stream_ops,
	.flags		=	INET_PROTOSW_PERMANENT |
				INET_PROTOSW_ICSK,
};

static int __net_init tcpv6_net_init(struct net *net)
{
	return inet_ctl_sock_create(&net->ipv6.tcp_sk, PF_INET6,
				    SOCK_RAW, IPPROTO_TCP, net);
}

static void __net_exit tcpv6_net_exit(struct net *net)
{
	inet_ctl_sock_destroy(net->ipv6.tcp_sk);
}

static void __net_exit tcpv6_net_exit_batch(struct list_head *net_exit_list)
{
	inet_twsk_purge(&tcp_hashinfo, AF_INET6);
}

static struct pernet_operations tcpv6_net_ops = {
	.init	    = tcpv6_net_init,
	.exit	    = tcpv6_net_exit,
	.exit_batch = tcpv6_net_exit_batch,
};

int __init tcpv6_init(void)
{
	int ret;

	ret = inet6_add_protocol(&tcpv6_protocol, IPPROTO_TCP);
	if (ret)
		goto out;

	/* register inet6 protocol */
	ret = inet6_register_protosw(&tcpv6_protosw);
	if (ret)
		goto out_tcpv6_protocol;

	ret = register_pernet_subsys(&tcpv6_net_ops);
	if (ret)
		goto out_tcpv6_protosw;
out:
	return ret;

out_tcpv6_protosw:
	inet6_unregister_protosw(&tcpv6_protosw);
out_tcpv6_protocol:
	inet6_del_protocol(&tcpv6_protocol, IPPROTO_TCP);
	goto out;
}

void tcpv6_exit(void)
{
	unregister_pernet_subsys(&tcpv6_net_ops);
	inet6_unregister_protosw(&tcpv6_protosw);
	inet6_del_protocol(&tcpv6_protocol, IPPROTO_TCP);
}<|MERGE_RESOLUTION|>--- conflicted
+++ resolved
@@ -241,17 +241,15 @@
 		sin.sin_port = usin->sin6_port;
 		sin.sin_addr.s_addr = usin->sin6_addr.s6_addr32[3];
 
-<<<<<<< HEAD
-#ifdef CONFIG_MPTCP
-		if (sock_flag(sk, SOCK_MPTCP))
-			icsk->icsk_af_ops = &mptcp_v6_mapped;
-		else
-#endif
-			icsk->icsk_af_ops = &ipv6_mapped;
-=======
-		/* Paired with READ_ONCE() in tcp_(get|set)sockopt() */
-		WRITE_ONCE(icsk->icsk_af_ops, &ipv6_mapped);
->>>>>>> 874391c9
+#ifdef CONFIG_MPTCP
+		if (sock_flag(sk, SOCK_MPTCP)) {
+			/* Paired with READ_ONCE() in tcp_(get|set)sockopt() */
+			WRITE_ONCE(icsk->icsk_af_ops, &mptcp_v6_mapped);
+		} else {
+#endif
+			/* Paired with READ_ONCE() in tcp_(get|set)sockopt() */
+			WRITE_ONCE(icsk->icsk_af_ops, &ipv6_mapped);
+		}
 		sk->sk_backlog_rcv = tcp_v4_do_rcv;
 #ifdef CONFIG_TCP_MD5SIG
 		tp->af_specific = &tcp_sock_ipv6_mapped_specific;
@@ -261,17 +259,15 @@
 
 		if (err) {
 			icsk->icsk_ext_hdr_len = exthdrlen;
-<<<<<<< HEAD
-#ifdef CONFIG_MPTCP
-			if (sock_flag(sk, SOCK_MPTCP))
-				icsk->icsk_af_ops = &mptcp_v6_specific;
-			else
-#endif
-				icsk->icsk_af_ops = &ipv6_specific;
-=======
-			/* Paired with READ_ONCE() in tcp_(get|set)sockopt() */
-			WRITE_ONCE(icsk->icsk_af_ops, &ipv6_specific);
->>>>>>> 874391c9
+#ifdef CONFIG_MPTCP
+			if (sock_flag(sk, SOCK_MPTCP)) {
+				/* Paired with READ_ONCE() in tcp_(get|set)sockopt() */
+				WRITE_ONCE(icsk->icsk_af_ops, &mptcp_v6_specific);
+			} else {
+#endif
+				/* Paired with READ_ONCE() in tcp_(get|set)sockopt() */
+				WRITE_ONCE(icsk->icsk_af_ops, &ipv6_specific);
+			}
 			sk->sk_backlog_rcv = tcp_v6_do_rcv;
 #ifdef CONFIG_TCP_MD5SIG
 			tp->af_specific = &tcp_sock_ipv6_specific;
