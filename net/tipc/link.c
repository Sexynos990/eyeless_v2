/*
 * net/tipc/link.c: TIPC link code
 *
 * Copyright (c) 1996-2007, 2012-2015, Ericsson AB
 * Copyright (c) 2004-2007, 2010-2013, Wind River Systems
 * All rights reserved.
 *
 * Redistribution and use in source and binary forms, with or without
 * modification, are permitted provided that the following conditions are met:
 *
 * 1. Redistributions of source code must retain the above copyright
 *    notice, this list of conditions and the following disclaimer.
 * 2. Redistributions in binary form must reproduce the above copyright
 *    notice, this list of conditions and the following disclaimer in the
 *    documentation and/or other materials provided with the distribution.
 * 3. Neither the names of the copyright holders nor the names of its
 *    contributors may be used to endorse or promote products derived from
 *    this software without specific prior written permission.
 *
 * Alternatively, this software may be distributed under the terms of the
 * GNU General Public License ("GPL") version 2 as published by the Free
 * Software Foundation.
 *
 * THIS SOFTWARE IS PROVIDED BY THE COPYRIGHT HOLDERS AND CONTRIBUTORS "AS IS"
 * AND ANY EXPRESS OR IMPLIED WARRANTIES, INCLUDING, BUT NOT LIMITED TO, THE
 * IMPLIED WARRANTIES OF MERCHANTABILITY AND FITNESS FOR A PARTICULAR PURPOSE
 * ARE DISCLAIMED. IN NO EVENT SHALL THE COPYRIGHT OWNER OR CONTRIBUTORS BE
 * LIABLE FOR ANY DIRECT, INDIRECT, INCIDENTAL, SPECIAL, EXEMPLARY, OR
 * CONSEQUENTIAL DAMAGES (INCLUDING, BUT NOT LIMITED TO, PROCUREMENT OF
 * SUBSTITUTE GOODS OR SERVICES; LOSS OF USE, DATA, OR PROFITS; OR BUSINESS
 * INTERRUPTION) HOWEVER CAUSED AND ON ANY THEORY OF LIABILITY, WHETHER IN
 * CONTRACT, STRICT LIABILITY, OR TORT (INCLUDING NEGLIGENCE OR OTHERWISE)
 * ARISING IN ANY WAY OUT OF THE USE OF THIS SOFTWARE, EVEN IF ADVISED OF THE
 * POSSIBILITY OF SUCH DAMAGE.
 */

#include "core.h"
#include "subscr.h"
#include "link.h"
#include "bcast.h"
#include "socket.h"
#include "name_distr.h"
#include "discover.h"
#include "netlink.h"

#include <linux/pkt_sched.h>

/*
 * Error message prefixes
 */
static const char *link_co_err = "Link changeover error, ";
static const char *link_rst_msg = "Resetting link ";
static const char *link_unk_evt = "Unknown link event ";

static const struct nla_policy tipc_nl_link_policy[TIPC_NLA_LINK_MAX + 1] = {
	[TIPC_NLA_LINK_UNSPEC]		= { .type = NLA_UNSPEC },
	[TIPC_NLA_LINK_NAME] = {
		.type = NLA_STRING,
		.len = TIPC_MAX_LINK_NAME
	},
	[TIPC_NLA_LINK_MTU]		= { .type = NLA_U32 },
	[TIPC_NLA_LINK_BROADCAST]	= { .type = NLA_FLAG },
	[TIPC_NLA_LINK_UP]		= { .type = NLA_FLAG },
	[TIPC_NLA_LINK_ACTIVE]		= { .type = NLA_FLAG },
	[TIPC_NLA_LINK_PROP]		= { .type = NLA_NESTED },
	[TIPC_NLA_LINK_STATS]		= { .type = NLA_NESTED },
	[TIPC_NLA_LINK_RX]		= { .type = NLA_U32 },
	[TIPC_NLA_LINK_TX]		= { .type = NLA_U32 }
};

/* Properties valid for media, bearar and link */
static const struct nla_policy tipc_nl_prop_policy[TIPC_NLA_PROP_MAX + 1] = {
	[TIPC_NLA_PROP_UNSPEC]		= { .type = NLA_UNSPEC },
	[TIPC_NLA_PROP_PRIO]		= { .type = NLA_U32 },
	[TIPC_NLA_PROP_TOL]		= { .type = NLA_U32 },
	[TIPC_NLA_PROP_WIN]		= { .type = NLA_U32 }
};

/*
 * Out-of-range value for link session numbers
 */
#define INVALID_SESSION 0x10000

/*
 * Link state events:
 */
#define  STARTING_EVT    856384768	/* link processing trigger */
#define  TRAFFIC_MSG_EVT 560815u	/* rx'd ??? */
#define  TIMEOUT_EVT     560817u	/* link timer expired */

/*
 * State value stored in 'failover_pkts'
 */
#define FIRST_FAILOVER 0xffffu

static void link_handle_out_of_seq_msg(struct tipc_link *link,
				       struct sk_buff *skb);
static void tipc_link_proto_rcv(struct tipc_link *link,
				struct sk_buff *skb);
static void link_set_supervision_props(struct tipc_link *l_ptr, u32 tol);
static void link_state_event(struct tipc_link *l_ptr, u32 event);
static void link_reset_statistics(struct tipc_link *l_ptr);
static void link_print(struct tipc_link *l_ptr, const char *str);
static void tipc_link_sync_xmit(struct tipc_link *l);
static void tipc_link_sync_rcv(struct tipc_node *n, struct sk_buff *buf);
static void tipc_link_input(struct tipc_link *l, struct sk_buff *skb);
static bool tipc_data_input(struct tipc_link *l, struct sk_buff *skb);
static bool tipc_link_failover_rcv(struct tipc_link *l, struct sk_buff **skb);
/*
 *  Simple link routines
 */
static unsigned int align(unsigned int i)
{
	return (i + 3) & ~3u;
}

static void tipc_link_release(struct kref *kref)
{
	kfree(container_of(kref, struct tipc_link, ref));
}

static void tipc_link_get(struct tipc_link *l_ptr)
{
	kref_get(&l_ptr->ref);
}

static void tipc_link_put(struct tipc_link *l_ptr)
{
	kref_put(&l_ptr->ref, tipc_link_release);
}

static struct tipc_link *tipc_parallel_link(struct tipc_link *l)
{
	if (l->owner->active_links[0] != l)
		return l->owner->active_links[0];
	return l->owner->active_links[1];
}

/*
 *  Simple non-static link routines (i.e. referenced outside this file)
 */
int tipc_link_is_up(struct tipc_link *l_ptr)
{
	if (!l_ptr)
		return 0;
	return link_working_working(l_ptr) || link_working_unknown(l_ptr);
}

int tipc_link_is_active(struct tipc_link *l_ptr)
{
	return	(l_ptr->owner->active_links[0] == l_ptr) ||
		(l_ptr->owner->active_links[1] == l_ptr);
}

/**
 * link_timeout - handle expiration of link timer
 * @l_ptr: pointer to link
 */
static void link_timeout(unsigned long data)
{
	struct tipc_link *l_ptr = (struct tipc_link *)data;
	struct sk_buff *skb;

	tipc_node_lock(l_ptr->owner);

	/* update counters used in statistical profiling of send traffic */
	l_ptr->stats.accu_queue_sz += skb_queue_len(&l_ptr->transmq);
	l_ptr->stats.queue_sz_counts++;

	skb = skb_peek(&l_ptr->transmq);
	if (skb) {
		struct tipc_msg *msg = buf_msg(skb);
		u32 length = msg_size(msg);

		if ((msg_user(msg) == MSG_FRAGMENTER) &&
		    (msg_type(msg) == FIRST_FRAGMENT)) {
			length = msg_size(msg_get_wrapped(msg));
		}
		if (length) {
			l_ptr->stats.msg_lengths_total += length;
			l_ptr->stats.msg_length_counts++;
			if (length <= 64)
				l_ptr->stats.msg_length_profile[0]++;
			else if (length <= 256)
				l_ptr->stats.msg_length_profile[1]++;
			else if (length <= 1024)
				l_ptr->stats.msg_length_profile[2]++;
			else if (length <= 4096)
				l_ptr->stats.msg_length_profile[3]++;
			else if (length <= 16384)
				l_ptr->stats.msg_length_profile[4]++;
			else if (length <= 32768)
				l_ptr->stats.msg_length_profile[5]++;
			else
				l_ptr->stats.msg_length_profile[6]++;
		}
	}

	/* do all other link processing performed on a periodic basis */
	link_state_event(l_ptr, TIMEOUT_EVT);

	if (skb_queue_len(&l_ptr->backlogq))
		tipc_link_push_packets(l_ptr);

	tipc_node_unlock(l_ptr->owner);
	tipc_link_put(l_ptr);
}

static void link_set_timer(struct tipc_link *link, unsigned long time)
{
	if (!mod_timer(&link->timer, jiffies + time))
		tipc_link_get(link);
}

/**
 * tipc_link_create - create a new link
 * @n_ptr: pointer to associated node
 * @b_ptr: pointer to associated bearer
 * @media_addr: media address to use when sending messages over link
 *
 * Returns pointer to link.
 */
struct tipc_link *tipc_link_create(struct tipc_node *n_ptr,
				   struct tipc_bearer *b_ptr,
				   const struct tipc_media_addr *media_addr)
{
	struct tipc_net *tn = net_generic(n_ptr->net, tipc_net_id);
	struct tipc_link *l_ptr;
	struct tipc_msg *msg;
	char *if_name;
	char addr_string[16];
	u32 peer = n_ptr->addr;

	if (n_ptr->link_cnt >= MAX_BEARERS) {
		tipc_addr_string_fill(addr_string, n_ptr->addr);
		pr_err("Attempt to establish %uth link to %s. Max %u allowed.\n",
			n_ptr->link_cnt, addr_string, MAX_BEARERS);
		return NULL;
	}

	if (n_ptr->links[b_ptr->identity]) {
		tipc_addr_string_fill(addr_string, n_ptr->addr);
		pr_err("Attempt to establish second link on <%s> to %s\n",
		       b_ptr->name, addr_string);
		return NULL;
	}

	l_ptr = kzalloc(sizeof(*l_ptr), GFP_ATOMIC);
	if (!l_ptr) {
		pr_warn("Link creation failed, no memory\n");
		return NULL;
	}
	kref_init(&l_ptr->ref);
	l_ptr->addr = peer;
	if_name = strchr(b_ptr->name, ':') + 1;
	sprintf(l_ptr->name, "%u.%u.%u:%s-%u.%u.%u:unknown",
		tipc_zone(tn->own_addr), tipc_cluster(tn->own_addr),
		tipc_node(tn->own_addr),
		if_name,
		tipc_zone(peer), tipc_cluster(peer), tipc_node(peer));
		/* note: peer i/f name is updated by reset/activate message */
	memcpy(&l_ptr->media_addr, media_addr, sizeof(*media_addr));
	l_ptr->owner = n_ptr;
	l_ptr->checkpoint = 1;
	l_ptr->peer_session = INVALID_SESSION;
	l_ptr->bearer_id = b_ptr->identity;
	link_set_supervision_props(l_ptr, b_ptr->tolerance);
	l_ptr->state = RESET_UNKNOWN;

	l_ptr->pmsg = (struct tipc_msg *)&l_ptr->proto_msg;
	msg = l_ptr->pmsg;
	tipc_msg_init(tn->own_addr, msg, LINK_PROTOCOL, RESET_MSG, INT_H_SIZE,
		      l_ptr->addr);
	msg_set_size(msg, sizeof(l_ptr->proto_msg));
	msg_set_session(msg, (tn->random & 0xffff));
	msg_set_bearer_id(msg, b_ptr->identity);
	strcpy((char *)msg_data(msg), if_name);
	l_ptr->net_plane = b_ptr->net_plane;
	l_ptr->advertised_mtu = b_ptr->mtu;
	l_ptr->mtu = l_ptr->advertised_mtu;
	l_ptr->priority = b_ptr->priority;
	tipc_link_set_queue_limits(l_ptr, b_ptr->window);
	l_ptr->next_out_no = 1;
	__skb_queue_head_init(&l_ptr->transmq);
	__skb_queue_head_init(&l_ptr->backlogq);
	__skb_queue_head_init(&l_ptr->deferdq);
	skb_queue_head_init(&l_ptr->wakeupq);
	skb_queue_head_init(&l_ptr->inputq);
	skb_queue_head_init(&l_ptr->namedq);
	link_reset_statistics(l_ptr);
	tipc_node_attach_link(n_ptr, l_ptr);
	setup_timer(&l_ptr->timer, link_timeout, (unsigned long)l_ptr);
	link_state_event(l_ptr, STARTING_EVT);

	return l_ptr;
}

/**
 * tipc_link_delete - Delete a link
 * @l: link to be deleted
 */
void tipc_link_delete(struct tipc_link *l)
{
	tipc_link_reset(l);
	if (del_timer(&l->timer))
		tipc_link_put(l);
	l->flags |= LINK_STOPPED;
	/* Delete link now, or when timer is finished: */
	tipc_link_reset_fragments(l);
	tipc_node_detach_link(l->owner, l);
	tipc_link_put(l);
}

void tipc_link_delete_list(struct net *net, unsigned int bearer_id,
			   bool shutting_down)
{
	struct tipc_net *tn = net_generic(net, tipc_net_id);
	struct tipc_link *link;
	struct tipc_node *node;

	rcu_read_lock();
	list_for_each_entry_rcu(node, &tn->node_list, list) {
		tipc_node_lock(node);
		link = node->links[bearer_id];
		if (link)
			tipc_link_delete(link);
		tipc_node_unlock(node);
	}
	rcu_read_unlock();
}

/**
 * link_schedule_user - schedule a message sender for wakeup after congestion
 * @link: congested link
 * @list: message that was attempted sent
 * Create pseudo msg to send back to user when congestion abates
 * Only consumes message if there is an error
 */
static int link_schedule_user(struct tipc_link *link, struct sk_buff_head *list)
{
	struct tipc_msg *msg = buf_msg(skb_peek(list));
	int imp = msg_importance(msg);
	u32 oport = msg_origport(msg);
	u32 addr = link_own_addr(link);
	struct sk_buff *skb;

	/* This really cannot happen...  */
	if (unlikely(imp > TIPC_CRITICAL_IMPORTANCE)) {
		pr_warn("%s<%s>, send queue full", link_rst_msg, link->name);
		tipc_link_reset(link);
		goto err;
	}
	/* Non-blocking sender: */
	if (TIPC_SKB_CB(skb_peek(list))->wakeup_pending)
		return -ELINKCONG;

	/* Create and schedule wakeup pseudo message */
	skb = tipc_msg_create(SOCK_WAKEUP, 0, INT_H_SIZE, 0,
			      addr, addr, oport, 0, 0);
	if (!skb)
		goto err;
	TIPC_SKB_CB(skb)->chain_sz = skb_queue_len(list);
	TIPC_SKB_CB(skb)->chain_imp = imp;
	skb_queue_tail(&link->wakeupq, skb);
	link->stats.link_congs++;
	return -ELINKCONG;
err:
	__skb_queue_purge(list);
	return -ENOBUFS;
}

/**
 * link_prepare_wakeup - prepare users for wakeup after congestion
 * @link: congested link
 * Move a number of waiting users, as permitted by available space in
 * the send queue, from link wait queue to node wait queue for wakeup
 */
void link_prepare_wakeup(struct tipc_link *l)
{
	int pnd[TIPC_SYSTEM_IMPORTANCE + 1] = {0,};
	int imp, lim;
	struct sk_buff *skb, *tmp;

	skb_queue_walk_safe(&l->wakeupq, skb, tmp) {
		imp = TIPC_SKB_CB(skb)->chain_imp;
		lim = l->window + l->backlog[imp].limit;
		pnd[imp] += TIPC_SKB_CB(skb)->chain_sz;
		if ((pnd[imp] + l->backlog[imp].len) >= lim)
			break;
		skb_unlink(skb, &l->wakeupq);
		skb_queue_tail(&l->inputq, skb);
		l->owner->inputq = &l->inputq;
		l->owner->action_flags |= TIPC_MSG_EVT;
	}
}

/**
 * tipc_link_reset_fragments - purge link's inbound message fragments queue
 * @l_ptr: pointer to link
 */
void tipc_link_reset_fragments(struct tipc_link *l_ptr)
{
	kfree_skb(l_ptr->reasm_buf);
	l_ptr->reasm_buf = NULL;
}

static void tipc_link_purge_backlog(struct tipc_link *l)
{
	__skb_queue_purge(&l->backlogq);
	l->backlog[TIPC_LOW_IMPORTANCE].len = 0;
	l->backlog[TIPC_MEDIUM_IMPORTANCE].len = 0;
	l->backlog[TIPC_HIGH_IMPORTANCE].len = 0;
	l->backlog[TIPC_CRITICAL_IMPORTANCE].len = 0;
	l->backlog[TIPC_SYSTEM_IMPORTANCE].len = 0;
}

/**
 * tipc_link_purge_queues - purge all pkt queues associated with link
 * @l_ptr: pointer to link
 */
void tipc_link_purge_queues(struct tipc_link *l_ptr)
{
	__skb_queue_purge(&l_ptr->deferdq);
	__skb_queue_purge(&l_ptr->transmq);
	tipc_link_purge_backlog(l_ptr);
	tipc_link_reset_fragments(l_ptr);
}

void tipc_link_reset(struct tipc_link *l_ptr)
{
	u32 prev_state = l_ptr->state;
	int was_active_link = tipc_link_is_active(l_ptr);
	struct tipc_node *owner = l_ptr->owner;
	struct tipc_link *pl = tipc_parallel_link(l_ptr);

	msg_set_session(l_ptr->pmsg, ((msg_session(l_ptr->pmsg) + 1) & 0xffff));

	/* Link is down, accept any session */
	l_ptr->peer_session = INVALID_SESSION;

	/* Prepare for renewed mtu size negotiation */
	l_ptr->mtu = l_ptr->advertised_mtu;

	l_ptr->state = RESET_UNKNOWN;

	if ((prev_state == RESET_UNKNOWN) || (prev_state == RESET_RESET))
		return;

	tipc_node_link_down(l_ptr->owner, l_ptr);
	tipc_bearer_remove_dest(owner->net, l_ptr->bearer_id, l_ptr->addr);

	if (was_active_link && tipc_node_is_up(l_ptr->owner) && (pl != l_ptr)) {
		l_ptr->flags |= LINK_FAILINGOVER;
		l_ptr->failover_checkpt = l_ptr->next_in_no;
		pl->failover_pkts = FIRST_FAILOVER;
		pl->failover_checkpt = l_ptr->next_in_no;
		pl->failover_skb = l_ptr->reasm_buf;
	} else {
		kfree_skb(l_ptr->reasm_buf);
	}
	/* Clean up all queues, except inputq: */
<<<<<<< HEAD
	__skb_queue_purge(&l_ptr->outqueue);
	__skb_queue_purge(&l_ptr->deferred_queue);
=======
	__skb_queue_purge(&l_ptr->transmq);
	__skb_queue_purge(&l_ptr->deferdq);
>>>>>>> 01e97e65
	if (!owner->inputq)
		owner->inputq = &l_ptr->inputq;
	skb_queue_splice_init(&l_ptr->wakeupq, owner->inputq);
	if (!skb_queue_empty(owner->inputq))
		owner->action_flags |= TIPC_MSG_EVT;
<<<<<<< HEAD
	l_ptr->next_out = NULL;
	l_ptr->unacked_window = 0;
=======
	tipc_link_purge_backlog(l_ptr);
	l_ptr->reasm_buf = NULL;
	l_ptr->rcv_unacked = 0;
>>>>>>> 01e97e65
	l_ptr->checkpoint = 1;
	l_ptr->next_out_no = 1;
	l_ptr->fsm_msg_cnt = 0;
	l_ptr->stale_count = 0;
	link_reset_statistics(l_ptr);
}

void tipc_link_reset_list(struct net *net, unsigned int bearer_id)
{
	struct tipc_net *tn = net_generic(net, tipc_net_id);
	struct tipc_link *l_ptr;
	struct tipc_node *n_ptr;

	rcu_read_lock();
	list_for_each_entry_rcu(n_ptr, &tn->node_list, list) {
		tipc_node_lock(n_ptr);
		l_ptr = n_ptr->links[bearer_id];
		if (l_ptr)
			tipc_link_reset(l_ptr);
		tipc_node_unlock(n_ptr);
	}
	rcu_read_unlock();
}

static void link_activate(struct tipc_link *link)
{
	struct tipc_node *node = link->owner;

	link->next_in_no = 1;
	link->stats.recv_info = 1;
	tipc_node_link_up(node, link);
	tipc_bearer_add_dest(node->net, link->bearer_id, link->addr);
}

/**
 * link_state_event - link finite state machine
 * @l_ptr: pointer to link
 * @event: state machine event to process
 */
static void link_state_event(struct tipc_link *l_ptr, unsigned int event)
{
	struct tipc_link *other;
	unsigned long cont_intv = l_ptr->cont_intv;

	if (l_ptr->flags & LINK_STOPPED)
		return;

	if (!(l_ptr->flags & LINK_STARTED) && (event != STARTING_EVT))
		return;		/* Not yet. */

	if (l_ptr->flags & LINK_FAILINGOVER) {
		if (event == TIMEOUT_EVT)
			link_set_timer(l_ptr, cont_intv);
		return;
	}

	switch (l_ptr->state) {
	case WORKING_WORKING:
		switch (event) {
		case TRAFFIC_MSG_EVT:
		case ACTIVATE_MSG:
			break;
		case TIMEOUT_EVT:
			if (l_ptr->next_in_no != l_ptr->checkpoint) {
				l_ptr->checkpoint = l_ptr->next_in_no;
				if (tipc_bclink_acks_missing(l_ptr->owner)) {
					tipc_link_proto_xmit(l_ptr, STATE_MSG,
							     0, 0, 0, 0);
					l_ptr->fsm_msg_cnt++;
				}
				link_set_timer(l_ptr, cont_intv);
				break;
			}
			l_ptr->state = WORKING_UNKNOWN;
			l_ptr->fsm_msg_cnt = 0;
			tipc_link_proto_xmit(l_ptr, STATE_MSG, 1, 0, 0, 0);
			l_ptr->fsm_msg_cnt++;
			link_set_timer(l_ptr, cont_intv / 4);
			break;
		case RESET_MSG:
			pr_debug("%s<%s>, requested by peer\n",
				 link_rst_msg, l_ptr->name);
			tipc_link_reset(l_ptr);
			l_ptr->state = RESET_RESET;
			l_ptr->fsm_msg_cnt = 0;
			tipc_link_proto_xmit(l_ptr, ACTIVATE_MSG,
					     0, 0, 0, 0);
			l_ptr->fsm_msg_cnt++;
			link_set_timer(l_ptr, cont_intv);
			break;
		default:
			pr_debug("%s%u in WW state\n", link_unk_evt, event);
		}
		break;
	case WORKING_UNKNOWN:
		switch (event) {
		case TRAFFIC_MSG_EVT:
		case ACTIVATE_MSG:
			l_ptr->state = WORKING_WORKING;
			l_ptr->fsm_msg_cnt = 0;
			link_set_timer(l_ptr, cont_intv);
			break;
		case RESET_MSG:
			pr_debug("%s<%s>, requested by peer while probing\n",
				 link_rst_msg, l_ptr->name);
			tipc_link_reset(l_ptr);
			l_ptr->state = RESET_RESET;
			l_ptr->fsm_msg_cnt = 0;
			tipc_link_proto_xmit(l_ptr, ACTIVATE_MSG,
					     0, 0, 0, 0);
			l_ptr->fsm_msg_cnt++;
			link_set_timer(l_ptr, cont_intv);
			break;
		case TIMEOUT_EVT:
			if (l_ptr->next_in_no != l_ptr->checkpoint) {
				l_ptr->state = WORKING_WORKING;
				l_ptr->fsm_msg_cnt = 0;
				l_ptr->checkpoint = l_ptr->next_in_no;
				if (tipc_bclink_acks_missing(l_ptr->owner)) {
					tipc_link_proto_xmit(l_ptr, STATE_MSG,
							     0, 0, 0, 0);
					l_ptr->fsm_msg_cnt++;
				}
				link_set_timer(l_ptr, cont_intv);
			} else if (l_ptr->fsm_msg_cnt < l_ptr->abort_limit) {
				tipc_link_proto_xmit(l_ptr, STATE_MSG,
						     1, 0, 0, 0);
				l_ptr->fsm_msg_cnt++;
				link_set_timer(l_ptr, cont_intv / 4);
			} else {	/* Link has failed */
				pr_debug("%s<%s>, peer not responding\n",
					 link_rst_msg, l_ptr->name);
				tipc_link_reset(l_ptr);
				l_ptr->state = RESET_UNKNOWN;
				l_ptr->fsm_msg_cnt = 0;
				tipc_link_proto_xmit(l_ptr, RESET_MSG,
						     0, 0, 0, 0);
				l_ptr->fsm_msg_cnt++;
				link_set_timer(l_ptr, cont_intv);
			}
			break;
		default:
			pr_err("%s%u in WU state\n", link_unk_evt, event);
		}
		break;
	case RESET_UNKNOWN:
		switch (event) {
		case TRAFFIC_MSG_EVT:
			break;
		case ACTIVATE_MSG:
			other = l_ptr->owner->active_links[0];
			if (other && link_working_unknown(other))
				break;
			l_ptr->state = WORKING_WORKING;
			l_ptr->fsm_msg_cnt = 0;
			link_activate(l_ptr);
			tipc_link_proto_xmit(l_ptr, STATE_MSG, 1, 0, 0, 0);
			l_ptr->fsm_msg_cnt++;
			if (l_ptr->owner->working_links == 1)
				tipc_link_sync_xmit(l_ptr);
			link_set_timer(l_ptr, cont_intv);
			break;
		case RESET_MSG:
			l_ptr->state = RESET_RESET;
			l_ptr->fsm_msg_cnt = 0;
			tipc_link_proto_xmit(l_ptr, ACTIVATE_MSG,
					     1, 0, 0, 0);
			l_ptr->fsm_msg_cnt++;
			link_set_timer(l_ptr, cont_intv);
			break;
		case STARTING_EVT:
			l_ptr->flags |= LINK_STARTED;
			l_ptr->fsm_msg_cnt++;
			link_set_timer(l_ptr, cont_intv);
			break;
		case TIMEOUT_EVT:
			tipc_link_proto_xmit(l_ptr, RESET_MSG, 0, 0, 0, 0);
			l_ptr->fsm_msg_cnt++;
			link_set_timer(l_ptr, cont_intv);
			break;
		default:
			pr_err("%s%u in RU state\n", link_unk_evt, event);
		}
		break;
	case RESET_RESET:
		switch (event) {
		case TRAFFIC_MSG_EVT:
		case ACTIVATE_MSG:
			other = l_ptr->owner->active_links[0];
			if (other && link_working_unknown(other))
				break;
			l_ptr->state = WORKING_WORKING;
			l_ptr->fsm_msg_cnt = 0;
			link_activate(l_ptr);
			tipc_link_proto_xmit(l_ptr, STATE_MSG, 1, 0, 0, 0);
			l_ptr->fsm_msg_cnt++;
			if (l_ptr->owner->working_links == 1)
				tipc_link_sync_xmit(l_ptr);
			link_set_timer(l_ptr, cont_intv);
			break;
		case RESET_MSG:
			break;
		case TIMEOUT_EVT:
			tipc_link_proto_xmit(l_ptr, ACTIVATE_MSG,
					     0, 0, 0, 0);
			l_ptr->fsm_msg_cnt++;
			link_set_timer(l_ptr, cont_intv);
			break;
		default:
			pr_err("%s%u in RR state\n", link_unk_evt, event);
		}
		break;
	default:
		pr_err("Unknown link state %u/%u\n", l_ptr->state, event);
	}
}

/**
 * __tipc_link_xmit(): same as tipc_link_xmit, but destlink is known & locked
 * @link: link to use
 * @list: chain of buffers containing message
 *
 * Consumes the buffer chain, except when returning -ELINKCONG,
 * since the caller then may want to make more send attempts.
 * Returns 0 if success, or errno: -ELINKCONG, -EMSGSIZE or -ENOBUFS
 * Messages at TIPC_SYSTEM_IMPORTANCE are always accepted
 */
int __tipc_link_xmit(struct net *net, struct tipc_link *link,
		     struct sk_buff_head *list)
{
	struct tipc_msg *msg = buf_msg(skb_peek(list));
	unsigned int maxwin = link->window;
	unsigned int imp = msg_importance(msg);
	uint mtu = link->mtu;
	uint ack = mod(link->next_in_no - 1);
	uint seqno = link->next_out_no;
	uint bc_last_in = link->owner->bclink.last_in;
	struct tipc_media_addr *addr = &link->media_addr;
	struct sk_buff_head *transmq = &link->transmq;
	struct sk_buff_head *backlogq = &link->backlogq;
	struct sk_buff *skb, *tmp;

	/* Match backlog limit against msg importance: */
	if (unlikely(link->backlog[imp].len >= link->backlog[imp].limit))
		return link_schedule_user(link, list);

	if (unlikely(msg_size(msg) > mtu)) {
		__skb_queue_purge(list);
		return -EMSGSIZE;
	}
	/* Prepare each packet for sending, and add to relevant queue: */
	skb_queue_walk_safe(list, skb, tmp) {
		__skb_unlink(skb, list);
		msg = buf_msg(skb);
		msg_set_seqno(msg, seqno);
		msg_set_ack(msg, ack);
		msg_set_bcast_ack(msg, bc_last_in);

		if (likely(skb_queue_len(transmq) < maxwin)) {
			__skb_queue_tail(transmq, skb);
			tipc_bearer_send(net, link->bearer_id, skb, addr);
			link->rcv_unacked = 0;
			seqno++;
			continue;
		}
		if (tipc_msg_bundle(skb_peek_tail(backlogq), skb, mtu)) {
			link->stats.sent_bundled++;
			continue;
		}
		if (tipc_msg_make_bundle(&skb, mtu, link->addr)) {
			link->stats.sent_bundled++;
			link->stats.sent_bundles++;
			imp = msg_importance(buf_msg(skb));
		}
		__skb_queue_tail(backlogq, skb);
		link->backlog[imp].len++;
		seqno++;
	}
	link->next_out_no = seqno;
	return 0;
}

static void skb2list(struct sk_buff *skb, struct sk_buff_head *list)
{
	skb_queue_head_init(list);
	__skb_queue_tail(list, skb);
}

static int __tipc_link_xmit_skb(struct tipc_link *link, struct sk_buff *skb)
{
	struct sk_buff_head head;

	skb2list(skb, &head);
	return __tipc_link_xmit(link->owner->net, link, &head);
}

/* tipc_link_xmit_skb(): send single buffer to destination
 * Buffers sent via this functon are generally TIPC_SYSTEM_IMPORTANCE
 * messages, which will not be rejected
 * The only exception is datagram messages rerouted after secondary
 * lookup, which are rare and safe to dispose of anyway.
 * TODO: Return real return value, and let callers use
 * tipc_wait_for_sendpkt() where applicable
 */
int tipc_link_xmit_skb(struct net *net, struct sk_buff *skb, u32 dnode,
		       u32 selector)
{
	struct sk_buff_head head;
	int rc;

	skb2list(skb, &head);
	rc = tipc_link_xmit(net, &head, dnode, selector);
	if (rc == -ELINKCONG)
		kfree_skb(skb);
	return 0;
}

/**
 * tipc_link_xmit() is the general link level function for message sending
 * @net: the applicable net namespace
 * @list: chain of buffers containing message
 * @dsz: amount of user data to be sent
 * @dnode: address of destination node
 * @selector: a number used for deterministic link selection
 * Consumes the buffer chain, except when returning -ELINKCONG
 * Returns 0 if success, otherwise errno: -ELINKCONG,-EHOSTUNREACH,-EMSGSIZE
 */
int tipc_link_xmit(struct net *net, struct sk_buff_head *list, u32 dnode,
		   u32 selector)
{
	struct tipc_link *link = NULL;
	struct tipc_node *node;
	int rc = -EHOSTUNREACH;

	node = tipc_node_find(net, dnode);
	if (node) {
		tipc_node_lock(node);
		link = node->active_links[selector & 1];
		if (link)
			rc = __tipc_link_xmit(net, link, list);
		tipc_node_unlock(node);
		tipc_node_put(node);
	}
	if (link)
		return rc;

	if (likely(in_own_node(net, dnode))) {
		tipc_sk_rcv(net, list);
		return 0;
	}

	__skb_queue_purge(list);
	return rc;
}

/*
 * tipc_link_sync_xmit - synchronize broadcast link endpoints.
 *
 * Give a newly added peer node the sequence number where it should
 * start receiving and acking broadcast packets.
 *
 * Called with node locked
 */
static void tipc_link_sync_xmit(struct tipc_link *link)
{
	struct sk_buff *skb;
	struct tipc_msg *msg;

	skb = tipc_buf_acquire(INT_H_SIZE);
	if (!skb)
		return;

	msg = buf_msg(skb);
	tipc_msg_init(link_own_addr(link), msg, BCAST_PROTOCOL, STATE_MSG,
		      INT_H_SIZE, link->addr);
	msg_set_last_bcast(msg, link->owner->bclink.acked);
	__tipc_link_xmit_skb(link, skb);
}

/*
 * tipc_link_sync_rcv - synchronize broadcast link endpoints.
 * Receive the sequence number where we should start receiving and
 * acking broadcast packets from a newly added peer node, and open
 * up for reception of such packets.
 *
 * Called with node locked
 */
static void tipc_link_sync_rcv(struct tipc_node *n, struct sk_buff *buf)
{
	struct tipc_msg *msg = buf_msg(buf);

	n->bclink.last_sent = n->bclink.last_in = msg_last_bcast(msg);
	n->bclink.recv_permitted = true;
	kfree_skb(buf);
}

/*
 * tipc_link_push_packets - push unsent packets to bearer
 *
 * Push out the unsent messages of a link where congestion
 * has abated. Node is locked.
 *
 * Called with node locked
 */
void tipc_link_push_packets(struct tipc_link *link)
{
	struct sk_buff *skb;
	struct tipc_msg *msg;
	unsigned int ack = mod(link->next_in_no - 1);

	while (skb_queue_len(&link->transmq) < link->window) {
		skb = __skb_dequeue(&link->backlogq);
		if (!skb)
			break;
		msg = buf_msg(skb);
		link->backlog[msg_importance(msg)].len--;
		msg_set_ack(msg, ack);
		msg_set_bcast_ack(msg, link->owner->bclink.last_in);
		link->rcv_unacked = 0;
		__skb_queue_tail(&link->transmq, skb);
		tipc_bearer_send(link->owner->net, link->bearer_id,
				 skb, &link->media_addr);
	}
}

void tipc_link_reset_all(struct tipc_node *node)
{
	char addr_string[16];
	u32 i;

	tipc_node_lock(node);

	pr_warn("Resetting all links to %s\n",
		tipc_addr_string_fill(addr_string, node->addr));

	for (i = 0; i < MAX_BEARERS; i++) {
		if (node->links[i]) {
			link_print(node->links[i], "Resetting link\n");
			tipc_link_reset(node->links[i]);
		}
	}

	tipc_node_unlock(node);
}

static void link_retransmit_failure(struct tipc_link *l_ptr,
				    struct sk_buff *buf)
{
	struct tipc_msg *msg = buf_msg(buf);
	struct net *net = l_ptr->owner->net;

	pr_warn("Retransmission failure on link <%s>\n", l_ptr->name);

	if (l_ptr->addr) {
		/* Handle failure on standard link */
		link_print(l_ptr, "Resetting link\n");
		tipc_link_reset(l_ptr);

	} else {
		/* Handle failure on broadcast link */
		struct tipc_node *n_ptr;
		char addr_string[16];

		pr_info("Msg seq number: %u,  ", msg_seqno(msg));
		pr_cont("Outstanding acks: %lu\n",
			(unsigned long) TIPC_SKB_CB(buf)->handle);

		n_ptr = tipc_bclink_retransmit_to(net);

		tipc_addr_string_fill(addr_string, n_ptr->addr);
		pr_info("Broadcast link info for %s\n", addr_string);
		pr_info("Reception permitted: %d,  Acked: %u\n",
			n_ptr->bclink.recv_permitted,
			n_ptr->bclink.acked);
		pr_info("Last in: %u,  Oos state: %u,  Last sent: %u\n",
			n_ptr->bclink.last_in,
			n_ptr->bclink.oos_state,
			n_ptr->bclink.last_sent);

		n_ptr->action_flags |= TIPC_BCAST_RESET;
		l_ptr->stale_count = 0;
	}
}

void tipc_link_retransmit(struct tipc_link *l_ptr, struct sk_buff *skb,
			  u32 retransmits)
{
	struct tipc_msg *msg;

	if (!skb)
		return;

	msg = buf_msg(skb);

	/* Detect repeated retransmit failures */
	if (l_ptr->last_retransmitted == msg_seqno(msg)) {
		if (++l_ptr->stale_count > 100) {
			link_retransmit_failure(l_ptr, skb);
			return;
		}
	} else {
		l_ptr->last_retransmitted = msg_seqno(msg);
		l_ptr->stale_count = 1;
	}

	skb_queue_walk_from(&l_ptr->transmq, skb) {
		if (!retransmits)
			break;
		msg = buf_msg(skb);
		msg_set_ack(msg, mod(l_ptr->next_in_no - 1));
		msg_set_bcast_ack(msg, l_ptr->owner->bclink.last_in);
		tipc_bearer_send(l_ptr->owner->net, l_ptr->bearer_id, skb,
				 &l_ptr->media_addr);
		retransmits--;
		l_ptr->stats.retransmitted++;
	}
}

/* link_synch(): check if all packets arrived before the synch
 *               point have been consumed
 * Returns true if the parallel links are synched, otherwise false
 */
static bool link_synch(struct tipc_link *l)
{
	unsigned int post_synch;
	struct tipc_link *pl;

	pl  = tipc_parallel_link(l);
	if (pl == l)
		goto synched;

	/* Was last pre-synch packet added to input queue ? */
	if (less_eq(pl->next_in_no, l->synch_point))
		return false;

	/* Is it still in the input queue ? */
	post_synch = mod(pl->next_in_no - l->synch_point) - 1;
	if (skb_queue_len(&pl->inputq) > post_synch)
		return false;
synched:
	l->flags &= ~LINK_SYNCHING;
	return true;
}

static void link_retrieve_defq(struct tipc_link *link,
			       struct sk_buff_head *list)
{
	u32 seq_no;

	if (skb_queue_empty(&link->deferdq))
		return;

	seq_no = buf_seqno(skb_peek(&link->deferdq));
	if (seq_no == mod(link->next_in_no))
		skb_queue_splice_tail_init(&link->deferdq, list);
}

/**
 * tipc_rcv - process TIPC packets/messages arriving from off-node
 * @net: the applicable net namespace
 * @skb: TIPC packet
 * @b_ptr: pointer to bearer message arrived on
 *
 * Invoked with no locks held.  Bearer pointer must point to a valid bearer
 * structure (i.e. cannot be NULL), but bearer can be inactive.
 */
void tipc_rcv(struct net *net, struct sk_buff *skb, struct tipc_bearer *b_ptr)
{
	struct tipc_net *tn = net_generic(net, tipc_net_id);
	struct sk_buff_head head;
	struct tipc_node *n_ptr;
	struct tipc_link *l_ptr;
	struct sk_buff *skb1, *tmp;
	struct tipc_msg *msg;
	u32 seq_no;
	u32 ackd;
	u32 released;

	skb2list(skb, &head);

	while ((skb = __skb_dequeue(&head))) {
		/* Ensure message is well-formed */
		if (unlikely(!tipc_msg_validate(skb)))
			goto discard;

		/* Handle arrival of a non-unicast link message */
		msg = buf_msg(skb);
		if (unlikely(msg_non_seq(msg))) {
			if (msg_user(msg) ==  LINK_CONFIG)
				tipc_disc_rcv(net, skb, b_ptr);
			else
				tipc_bclink_rcv(net, skb);
			continue;
		}

		/* Discard unicast link messages destined for another node */
		if (unlikely(!msg_short(msg) &&
			     (msg_destnode(msg) != tn->own_addr)))
			goto discard;

		/* Locate neighboring node that sent message */
		n_ptr = tipc_node_find(net, msg_prevnode(msg));
		if (unlikely(!n_ptr))
			goto discard;

		tipc_node_lock(n_ptr);
		/* Locate unicast link endpoint that should handle message */
		l_ptr = n_ptr->links[b_ptr->identity];
		if (unlikely(!l_ptr))
			goto unlock;

		/* Verify that communication with node is currently allowed */
		if ((n_ptr->action_flags & TIPC_WAIT_PEER_LINKS_DOWN) &&
		    msg_user(msg) == LINK_PROTOCOL &&
		    (msg_type(msg) == RESET_MSG ||
		    msg_type(msg) == ACTIVATE_MSG) &&
		    !msg_redundant_link(msg))
			n_ptr->action_flags &= ~TIPC_WAIT_PEER_LINKS_DOWN;

		if (tipc_node_blocked(n_ptr))
			goto unlock;

		/* Validate message sequence number info */
		seq_no = msg_seqno(msg);
		ackd = msg_ack(msg);

		/* Release acked messages */
		if (unlikely(n_ptr->bclink.acked != msg_bcast_ack(msg)))
			tipc_bclink_acknowledge(n_ptr, msg_bcast_ack(msg));

		released = 0;
		skb_queue_walk_safe(&l_ptr->transmq, skb1, tmp) {
			if (more(buf_seqno(skb1), ackd))
				break;
			 __skb_unlink(skb1, &l_ptr->transmq);
			 kfree_skb(skb1);
			 released = 1;
		}

		/* Try sending any messages link endpoint has pending */
		if (unlikely(skb_queue_len(&l_ptr->backlogq)))
			tipc_link_push_packets(l_ptr);

		if (released && !skb_queue_empty(&l_ptr->wakeupq))
			link_prepare_wakeup(l_ptr);

		/* Process the incoming packet */
		if (unlikely(!link_working_working(l_ptr))) {
			if (msg_user(msg) == LINK_PROTOCOL) {
				tipc_link_proto_rcv(l_ptr, skb);
				link_retrieve_defq(l_ptr, &head);
				skb = NULL;
				goto unlock;
			}

			/* Traffic message. Conditionally activate link */
			link_state_event(l_ptr, TRAFFIC_MSG_EVT);

			if (link_working_working(l_ptr)) {
				/* Re-insert buffer in front of queue */
				__skb_queue_head(&head, skb);
				skb = NULL;
				goto unlock;
			}
			goto unlock;
		}

		/* Link is now in state WORKING_WORKING */
		if (unlikely(seq_no != mod(l_ptr->next_in_no))) {
			link_handle_out_of_seq_msg(l_ptr, skb);
			link_retrieve_defq(l_ptr, &head);
			skb = NULL;
			goto unlock;
		}
		/* Synchronize with parallel link if applicable */
		if (unlikely((l_ptr->flags & LINK_SYNCHING) && !msg_dup(msg))) {
			link_handle_out_of_seq_msg(l_ptr, skb);
			if (link_synch(l_ptr))
				link_retrieve_defq(l_ptr, &head);
			skb = NULL;
			goto unlock;
		}
		l_ptr->next_in_no++;
		if (unlikely(!skb_queue_empty(&l_ptr->deferdq)))
			link_retrieve_defq(l_ptr, &head);
		if (unlikely(++l_ptr->rcv_unacked >= TIPC_MIN_LINK_WIN)) {
			l_ptr->stats.sent_acks++;
			tipc_link_proto_xmit(l_ptr, STATE_MSG, 0, 0, 0, 0);
		}
		tipc_link_input(l_ptr, skb);
		skb = NULL;
unlock:
		tipc_node_unlock(n_ptr);
		tipc_node_put(n_ptr);
discard:
		if (unlikely(skb))
			kfree_skb(skb);
	}
}

/* tipc_data_input - deliver data and name distr msgs to upper layer
 *
 * Consumes buffer if message is of right type
 * Node lock must be held
 */
static bool tipc_data_input(struct tipc_link *link, struct sk_buff *skb)
{
	struct tipc_node *node = link->owner;
	struct tipc_msg *msg = buf_msg(skb);
	u32 dport = msg_destport(msg);

	switch (msg_user(msg)) {
	case TIPC_LOW_IMPORTANCE:
	case TIPC_MEDIUM_IMPORTANCE:
	case TIPC_HIGH_IMPORTANCE:
	case TIPC_CRITICAL_IMPORTANCE:
	case CONN_MANAGER:
		if (tipc_skb_queue_tail(&link->inputq, skb, dport)) {
			node->inputq = &link->inputq;
			node->action_flags |= TIPC_MSG_EVT;
		}
		return true;
	case NAME_DISTRIBUTOR:
		node->bclink.recv_permitted = true;
		node->namedq = &link->namedq;
		skb_queue_tail(&link->namedq, skb);
		if (skb_queue_len(&link->namedq) == 1)
			node->action_flags |= TIPC_NAMED_MSG_EVT;
		return true;
	case MSG_BUNDLER:
	case TUNNEL_PROTOCOL:
	case MSG_FRAGMENTER:
	case BCAST_PROTOCOL:
		return false;
	default:
		pr_warn("Dropping received illegal msg type\n");
		kfree_skb(skb);
		return false;
	};
}

/* tipc_link_input - process packet that has passed link protocol check
 *
 * Consumes buffer
 * Node lock must be held
 */
static void tipc_link_input(struct tipc_link *link, struct sk_buff *skb)
{
	struct tipc_node *node = link->owner;
	struct tipc_msg *msg = buf_msg(skb);
	struct sk_buff *iskb;
	int pos = 0;

	if (likely(tipc_data_input(link, skb)))
		return;

	switch (msg_user(msg)) {
	case TUNNEL_PROTOCOL:
		if (msg_dup(msg)) {
			link->flags |= LINK_SYNCHING;
			link->synch_point = msg_seqno(msg_get_wrapped(msg));
			kfree_skb(skb);
			break;
		}
		if (!tipc_link_failover_rcv(link, &skb))
			break;
		if (msg_user(buf_msg(skb)) != MSG_BUNDLER) {
			tipc_data_input(link, skb);
			break;
		}
	case MSG_BUNDLER:
		link->stats.recv_bundles++;
		link->stats.recv_bundled += msg_msgcnt(msg);

		while (tipc_msg_extract(skb, &iskb, &pos))
			tipc_data_input(link, iskb);
		break;
	case MSG_FRAGMENTER:
		link->stats.recv_fragments++;
		if (tipc_buf_append(&link->reasm_buf, &skb)) {
			link->stats.recv_fragmented++;
			tipc_data_input(link, skb);
		} else if (!link->reasm_buf) {
			tipc_link_reset(link);
		}
		break;
	case BCAST_PROTOCOL:
		tipc_link_sync_rcv(node, skb);
		break;
	default:
		break;
	};
}

/**
 * tipc_link_defer_pkt - Add out-of-sequence message to deferred reception queue
 *
 * Returns increase in queue length (i.e. 0 or 1)
 */
u32 tipc_link_defer_pkt(struct sk_buff_head *list, struct sk_buff *skb)
{
	struct sk_buff *skb1;
	u32 seq_no = buf_seqno(skb);

	/* Empty queue ? */
	if (skb_queue_empty(list)) {
		__skb_queue_tail(list, skb);
		return 1;
	}

	/* Last ? */
	if (less(buf_seqno(skb_peek_tail(list)), seq_no)) {
		__skb_queue_tail(list, skb);
		return 1;
	}

	/* Locate insertion point in queue, then insert; discard if duplicate */
	skb_queue_walk(list, skb1) {
		u32 curr_seqno = buf_seqno(skb1);

		if (seq_no == curr_seqno) {
			kfree_skb(skb);
			return 0;
		}

		if (less(seq_no, curr_seqno))
			break;
	}

	__skb_queue_before(list, skb1, skb);
	return 1;
}

/*
 * link_handle_out_of_seq_msg - handle arrival of out-of-sequence packet
 */
static void link_handle_out_of_seq_msg(struct tipc_link *l_ptr,
				       struct sk_buff *buf)
{
	u32 seq_no = buf_seqno(buf);

	if (likely(msg_user(buf_msg(buf)) == LINK_PROTOCOL)) {
		tipc_link_proto_rcv(l_ptr, buf);
		return;
	}

	/* Record OOS packet arrival (force mismatch on next timeout) */
	l_ptr->checkpoint--;

	/*
	 * Discard packet if a duplicate; otherwise add it to deferred queue
	 * and notify peer of gap as per protocol specification
	 */
	if (less(seq_no, mod(l_ptr->next_in_no))) {
		l_ptr->stats.duplicates++;
		kfree_skb(buf);
		return;
	}

	if (tipc_link_defer_pkt(&l_ptr->deferdq, buf)) {
		l_ptr->stats.deferred_recv++;
		if ((skb_queue_len(&l_ptr->deferdq) % TIPC_MIN_LINK_WIN) == 1)
			tipc_link_proto_xmit(l_ptr, STATE_MSG, 0, 0, 0, 0);
	} else {
		l_ptr->stats.duplicates++;
	}
}

/*
 * Send protocol message to the other endpoint.
 */
void tipc_link_proto_xmit(struct tipc_link *l_ptr, u32 msg_typ, int probe_msg,
			  u32 gap, u32 tolerance, u32 priority)
{
	struct sk_buff *buf = NULL;
	struct tipc_msg *msg = l_ptr->pmsg;
	u32 msg_size = sizeof(l_ptr->proto_msg);
	int r_flag;

	/* Don't send protocol message during link failover */
	if (l_ptr->flags & LINK_FAILINGOVER)
		return;

	/* Abort non-RESET send if communication with node is prohibited */
	if ((tipc_node_blocked(l_ptr->owner)) && (msg_typ != RESET_MSG))
		return;

	/* Create protocol message with "out-of-sequence" sequence number */
	msg_set_type(msg, msg_typ);
	msg_set_net_plane(msg, l_ptr->net_plane);
	msg_set_bcast_ack(msg, l_ptr->owner->bclink.last_in);
	msg_set_last_bcast(msg, tipc_bclink_get_last_sent(l_ptr->owner->net));

	if (msg_typ == STATE_MSG) {
		u32 next_sent = mod(l_ptr->next_out_no);

		if (!tipc_link_is_up(l_ptr))
			return;
		if (skb_queue_len(&l_ptr->backlogq))
			next_sent = buf_seqno(skb_peek(&l_ptr->backlogq));
		msg_set_next_sent(msg, next_sent);
		if (!skb_queue_empty(&l_ptr->deferdq)) {
			u32 rec = buf_seqno(skb_peek(&l_ptr->deferdq));
			gap = mod(rec - mod(l_ptr->next_in_no));
		}
		msg_set_seq_gap(msg, gap);
		if (gap)
			l_ptr->stats.sent_nacks++;
		msg_set_link_tolerance(msg, tolerance);
		msg_set_linkprio(msg, priority);
		msg_set_max_pkt(msg, l_ptr->mtu);
		msg_set_ack(msg, mod(l_ptr->next_in_no - 1));
		msg_set_probe(msg, probe_msg != 0);
		if (probe_msg)
			l_ptr->stats.sent_probes++;
		l_ptr->stats.sent_states++;
	} else {		/* RESET_MSG or ACTIVATE_MSG */
		msg_set_ack(msg, mod(l_ptr->failover_checkpt - 1));
		msg_set_seq_gap(msg, 0);
		msg_set_next_sent(msg, 1);
		msg_set_probe(msg, 0);
		msg_set_link_tolerance(msg, l_ptr->tolerance);
		msg_set_linkprio(msg, l_ptr->priority);
		msg_set_max_pkt(msg, l_ptr->advertised_mtu);
	}

	r_flag = (l_ptr->owner->working_links > tipc_link_is_up(l_ptr));
	msg_set_redundant_link(msg, r_flag);
	msg_set_linkprio(msg, l_ptr->priority);
	msg_set_size(msg, msg_size);

	msg_set_seqno(msg, mod(l_ptr->next_out_no + (0xffff/2)));

	buf = tipc_buf_acquire(msg_size);
	if (!buf)
		return;

	skb_copy_to_linear_data(buf, msg, sizeof(l_ptr->proto_msg));
	buf->priority = TC_PRIO_CONTROL;
	tipc_bearer_send(l_ptr->owner->net, l_ptr->bearer_id, buf,
			 &l_ptr->media_addr);
	l_ptr->rcv_unacked = 0;
	kfree_skb(buf);
}

/*
 * Receive protocol message :
 * Note that network plane id propagates through the network, and may
 * change at any time. The node with lowest address rules
 */
static void tipc_link_proto_rcv(struct tipc_link *l_ptr,
				struct sk_buff *buf)
{
	u32 rec_gap = 0;
	u32 msg_tol;
	struct tipc_msg *msg = buf_msg(buf);

	if (l_ptr->flags & LINK_FAILINGOVER)
		goto exit;

	if (l_ptr->net_plane != msg_net_plane(msg))
		if (link_own_addr(l_ptr) > msg_prevnode(msg))
			l_ptr->net_plane = msg_net_plane(msg);

	switch (msg_type(msg)) {

	case RESET_MSG:
		if (!link_working_unknown(l_ptr) &&
		    (l_ptr->peer_session != INVALID_SESSION)) {
			if (less_eq(msg_session(msg), l_ptr->peer_session))
				break; /* duplicate or old reset: ignore */
		}

		if (!msg_redundant_link(msg) && (link_working_working(l_ptr) ||
				link_working_unknown(l_ptr))) {
			/*
			 * peer has lost contact -- don't allow peer's links
			 * to reactivate before we recognize loss & clean up
			 */
			l_ptr->owner->action_flags |= TIPC_WAIT_OWN_LINKS_DOWN;
		}

		link_state_event(l_ptr, RESET_MSG);

		/* fall thru' */
	case ACTIVATE_MSG:
		/* Update link settings according other endpoint's values */
		strcpy((strrchr(l_ptr->name, ':') + 1), (char *)msg_data(msg));

		msg_tol = msg_link_tolerance(msg);
		if (msg_tol > l_ptr->tolerance)
			link_set_supervision_props(l_ptr, msg_tol);

		if (msg_linkprio(msg) > l_ptr->priority)
			l_ptr->priority = msg_linkprio(msg);

		if (l_ptr->mtu > msg_max_pkt(msg))
			l_ptr->mtu = msg_max_pkt(msg);

		/* Synchronize broadcast link info, if not done previously */
		if (!tipc_node_is_up(l_ptr->owner)) {
			l_ptr->owner->bclink.last_sent =
				l_ptr->owner->bclink.last_in =
				msg_last_bcast(msg);
			l_ptr->owner->bclink.oos_state = 0;
		}

		l_ptr->peer_session = msg_session(msg);
		l_ptr->peer_bearer_id = msg_bearer_id(msg);

		if (msg_type(msg) == ACTIVATE_MSG)
			link_state_event(l_ptr, ACTIVATE_MSG);
		break;
	case STATE_MSG:

		msg_tol = msg_link_tolerance(msg);
		if (msg_tol)
			link_set_supervision_props(l_ptr, msg_tol);

		if (msg_linkprio(msg) &&
		    (msg_linkprio(msg) != l_ptr->priority)) {
			pr_debug("%s<%s>, priority change %u->%u\n",
				 link_rst_msg, l_ptr->name,
				 l_ptr->priority, msg_linkprio(msg));
			l_ptr->priority = msg_linkprio(msg);
			tipc_link_reset(l_ptr); /* Enforce change to take effect */
			break;
		}

		/* Record reception; force mismatch at next timeout: */
		l_ptr->checkpoint--;

		link_state_event(l_ptr, TRAFFIC_MSG_EVT);
		l_ptr->stats.recv_states++;
		if (link_reset_unknown(l_ptr))
			break;

		if (less_eq(mod(l_ptr->next_in_no), msg_next_sent(msg))) {
			rec_gap = mod(msg_next_sent(msg) -
				      mod(l_ptr->next_in_no));
		}

		if (msg_probe(msg))
			l_ptr->stats.recv_probes++;

		/* Protocol message before retransmits, reduce loss risk */
		if (l_ptr->owner->bclink.recv_permitted)
			tipc_bclink_update_link_state(l_ptr->owner,
						      msg_last_bcast(msg));

		if (rec_gap || (msg_probe(msg))) {
			tipc_link_proto_xmit(l_ptr, STATE_MSG, 0,
					     rec_gap, 0, 0);
		}
		if (msg_seq_gap(msg)) {
			l_ptr->stats.recv_nacks++;
			tipc_link_retransmit(l_ptr, skb_peek(&l_ptr->transmq),
					     msg_seq_gap(msg));
		}
		break;
	}
exit:
	kfree_skb(buf);
}


/* tipc_link_tunnel_xmit(): Tunnel one packet via a link belonging to
 * a different bearer. Owner node is locked.
 */
static void tipc_link_tunnel_xmit(struct tipc_link *l_ptr,
				  struct tipc_msg *tunnel_hdr,
				  struct tipc_msg *msg,
				  u32 selector)
{
	struct tipc_link *tunnel;
	struct sk_buff *skb;
	u32 length = msg_size(msg);

	tunnel = l_ptr->owner->active_links[selector & 1];
	if (!tipc_link_is_up(tunnel)) {
		pr_warn("%stunnel link no longer available\n", link_co_err);
		return;
	}
	msg_set_size(tunnel_hdr, length + INT_H_SIZE);
	skb = tipc_buf_acquire(length + INT_H_SIZE);
	if (!skb) {
		pr_warn("%sunable to send tunnel msg\n", link_co_err);
		return;
	}
	skb_copy_to_linear_data(skb, tunnel_hdr, INT_H_SIZE);
	skb_copy_to_linear_data_offset(skb, INT_H_SIZE, msg, length);
	__tipc_link_xmit_skb(tunnel, skb);
}


/* tipc_link_failover_send_queue(): A link has gone down, but a second
 * link is still active. We can do failover. Tunnel the failing link's
 * whole send queue via the remaining link. This way, we don't lose
 * any packets, and sequence order is preserved for subsequent traffic
 * sent over the remaining link. Owner node is locked.
 */
void tipc_link_failover_send_queue(struct tipc_link *l_ptr)
{
	int msgcount;
	struct tipc_link *tunnel = l_ptr->owner->active_links[0];
	struct tipc_msg tunnel_hdr;
	struct sk_buff *skb;
	int split_bundles;

	if (!tunnel)
		return;

	tipc_msg_init(link_own_addr(l_ptr), &tunnel_hdr, TUNNEL_PROTOCOL,
		      FAILOVER_MSG, INT_H_SIZE, l_ptr->addr);
	skb_queue_splice_tail_init(&l_ptr->backlogq, &l_ptr->transmq);
	tipc_link_purge_backlog(l_ptr);
	msgcount = skb_queue_len(&l_ptr->transmq);
	msg_set_bearer_id(&tunnel_hdr, l_ptr->peer_bearer_id);
	msg_set_msgcnt(&tunnel_hdr, msgcount);

	if (skb_queue_empty(&l_ptr->transmq)) {
		skb = tipc_buf_acquire(INT_H_SIZE);
		if (skb) {
			skb_copy_to_linear_data(skb, &tunnel_hdr, INT_H_SIZE);
			msg_set_size(&tunnel_hdr, INT_H_SIZE);
			__tipc_link_xmit_skb(tunnel, skb);
		} else {
			pr_warn("%sunable to send changeover msg\n",
				link_co_err);
		}
		return;
	}

	split_bundles = (l_ptr->owner->active_links[0] !=
			 l_ptr->owner->active_links[1]);

	skb_queue_walk(&l_ptr->transmq, skb) {
		struct tipc_msg *msg = buf_msg(skb);

		if ((msg_user(msg) == MSG_BUNDLER) && split_bundles) {
			struct tipc_msg *m = msg_get_wrapped(msg);
			unchar *pos = (unchar *)m;

			msgcount = msg_msgcnt(msg);
			while (msgcount--) {
				msg_set_seqno(m, msg_seqno(msg));
				tipc_link_tunnel_xmit(l_ptr, &tunnel_hdr, m,
						      msg_link_selector(m));
				pos += align(msg_size(m));
				m = (struct tipc_msg *)pos;
			}
		} else {
			tipc_link_tunnel_xmit(l_ptr, &tunnel_hdr, msg,
					      msg_link_selector(msg));
		}
	}
}

/* tipc_link_dup_queue_xmit(): A second link has become active. Tunnel a
 * duplicate of the first link's send queue via the new link. This way, we
 * are guaranteed that currently queued packets from a socket are delivered
 * before future traffic from the same socket, even if this is using the
 * new link. The last arriving copy of each duplicate packet is dropped at
 * the receiving end by the regular protocol check, so packet cardinality
 * and sequence order is preserved per sender/receiver socket pair.
 * Owner node is locked.
 */
void tipc_link_dup_queue_xmit(struct tipc_link *link,
			      struct tipc_link *tnl)
{
	struct sk_buff *skb;
	struct tipc_msg tnl_hdr;
	struct sk_buff_head *queue = &link->transmq;
	int mcnt;

	tipc_msg_init(link_own_addr(link), &tnl_hdr, TUNNEL_PROTOCOL,
		      SYNCH_MSG, INT_H_SIZE, link->addr);
	mcnt = skb_queue_len(&link->transmq) + skb_queue_len(&link->backlogq);
	msg_set_msgcnt(&tnl_hdr, mcnt);
	msg_set_bearer_id(&tnl_hdr, link->peer_bearer_id);

tunnel_queue:
	skb_queue_walk(queue, skb) {
		struct sk_buff *outskb;
		struct tipc_msg *msg = buf_msg(skb);
		u32 len = msg_size(msg);

		msg_set_ack(msg, mod(link->next_in_no - 1));
		msg_set_bcast_ack(msg, link->owner->bclink.last_in);
		msg_set_size(&tnl_hdr, len + INT_H_SIZE);
		outskb = tipc_buf_acquire(len + INT_H_SIZE);
		if (outskb == NULL) {
			pr_warn("%sunable to send duplicate msg\n",
				link_co_err);
			return;
		}
		skb_copy_to_linear_data(outskb, &tnl_hdr, INT_H_SIZE);
		skb_copy_to_linear_data_offset(outskb, INT_H_SIZE,
					       skb->data, len);
		__tipc_link_xmit_skb(tnl, outskb);
		if (!tipc_link_is_up(link))
			return;
	}
	if (queue == &link->backlogq)
		return;
	queue = &link->backlogq;
	goto tunnel_queue;
}

/*  tipc_link_failover_rcv(): Receive a tunnelled FAILOVER_MSG packet
 *  Owner node is locked.
 */
static bool tipc_link_failover_rcv(struct tipc_link *link,
				   struct sk_buff **skb)
{
	struct tipc_msg *msg = buf_msg(*skb);
	struct sk_buff *iskb = NULL;
	struct tipc_link *pl = NULL;
	int bearer_id = msg_bearer_id(msg);
	int pos = 0;

	if (msg_type(msg) != FAILOVER_MSG) {
		pr_warn("%sunknown tunnel pkt received\n", link_co_err);
		goto exit;
	}
	if (bearer_id >= MAX_BEARERS)
		goto exit;

	if (bearer_id == link->bearer_id)
		goto exit;

	pl = link->owner->links[bearer_id];
	if (pl && tipc_link_is_up(pl))
		tipc_link_reset(pl);

	if (link->failover_pkts == FIRST_FAILOVER)
		link->failover_pkts = msg_msgcnt(msg);

	/* Should we expect an inner packet? */
	if (!link->failover_pkts)
		goto exit;

	if (!tipc_msg_extract(*skb, &iskb, &pos)) {
		pr_warn("%sno inner failover pkt\n", link_co_err);
		*skb = NULL;
		goto exit;
	}
	link->failover_pkts--;
	*skb = NULL;

	/* Was this packet already delivered? */
	if (less(buf_seqno(iskb), link->failover_checkpt)) {
		kfree_skb(iskb);
		iskb = NULL;
		goto exit;
	}
	if (msg_user(buf_msg(iskb)) == MSG_FRAGMENTER) {
		link->stats.recv_fragments++;
		tipc_buf_append(&link->failover_skb, &iskb);
	}
exit:
	if (!link->failover_pkts && pl)
		pl->flags &= ~LINK_FAILINGOVER;
	kfree_skb(*skb);
	*skb = iskb;
	return *skb;
}

static void link_set_supervision_props(struct tipc_link *l_ptr, u32 tol)
{
	unsigned long intv = ((tol / 4) > 500) ? 500 : tol / 4;

	if ((tol < TIPC_MIN_LINK_TOL) || (tol > TIPC_MAX_LINK_TOL))
		return;

	l_ptr->tolerance = tol;
	l_ptr->cont_intv = msecs_to_jiffies(intv);
	l_ptr->abort_limit = tol / (jiffies_to_msecs(l_ptr->cont_intv) / 4);
}

void tipc_link_set_queue_limits(struct tipc_link *l, u32 win)
{
	int max_bulk = TIPC_MAX_PUBLICATIONS / (l->mtu / ITEM_SIZE);

	l->window = win;
	l->backlog[TIPC_LOW_IMPORTANCE].limit      = win / 2;
	l->backlog[TIPC_MEDIUM_IMPORTANCE].limit   = win;
	l->backlog[TIPC_HIGH_IMPORTANCE].limit     = win / 2 * 3;
	l->backlog[TIPC_CRITICAL_IMPORTANCE].limit = win * 2;
	l->backlog[TIPC_SYSTEM_IMPORTANCE].limit   = max_bulk;
}

/* tipc_link_find_owner - locate owner node of link by link's name
 * @net: the applicable net namespace
 * @name: pointer to link name string
 * @bearer_id: pointer to index in 'node->links' array where the link was found.
 *
 * Returns pointer to node owning the link, or 0 if no matching link is found.
 */
static struct tipc_node *tipc_link_find_owner(struct net *net,
					      const char *link_name,
					      unsigned int *bearer_id)
{
	struct tipc_net *tn = net_generic(net, tipc_net_id);
	struct tipc_link *l_ptr;
	struct tipc_node *n_ptr;
	struct tipc_node *found_node = NULL;
	int i;

	*bearer_id = 0;
	rcu_read_lock();
	list_for_each_entry_rcu(n_ptr, &tn->node_list, list) {
		tipc_node_lock(n_ptr);
		for (i = 0; i < MAX_BEARERS; i++) {
			l_ptr = n_ptr->links[i];
			if (l_ptr && !strcmp(l_ptr->name, link_name)) {
				*bearer_id = i;
				found_node = n_ptr;
				break;
			}
		}
		tipc_node_unlock(n_ptr);
		if (found_node)
			break;
	}
	rcu_read_unlock();

	return found_node;
}

/**
 * link_reset_statistics - reset link statistics
 * @l_ptr: pointer to link
 */
static void link_reset_statistics(struct tipc_link *l_ptr)
{
	memset(&l_ptr->stats, 0, sizeof(l_ptr->stats));
	l_ptr->stats.sent_info = l_ptr->next_out_no;
	l_ptr->stats.recv_info = l_ptr->next_in_no;
}

static void link_print(struct tipc_link *l_ptr, const char *str)
{
	struct tipc_net *tn = net_generic(l_ptr->owner->net, tipc_net_id);
	struct tipc_bearer *b_ptr;

	rcu_read_lock();
	b_ptr = rcu_dereference_rtnl(tn->bearer_list[l_ptr->bearer_id]);
	if (b_ptr)
		pr_info("%s Link %x<%s>:", str, l_ptr->addr, b_ptr->name);
	rcu_read_unlock();

	if (link_working_unknown(l_ptr))
		pr_cont(":WU\n");
	else if (link_reset_reset(l_ptr))
		pr_cont(":RR\n");
	else if (link_reset_unknown(l_ptr))
		pr_cont(":RU\n");
	else if (link_working_working(l_ptr))
		pr_cont(":WW\n");
	else
		pr_cont("\n");
}

/* Parse and validate nested (link) properties valid for media, bearer and link
 */
int tipc_nl_parse_link_prop(struct nlattr *prop, struct nlattr *props[])
{
	int err;

	err = nla_parse_nested(props, TIPC_NLA_PROP_MAX, prop,
			       tipc_nl_prop_policy);
	if (err)
		return err;

	if (props[TIPC_NLA_PROP_PRIO]) {
		u32 prio;

		prio = nla_get_u32(props[TIPC_NLA_PROP_PRIO]);
		if (prio > TIPC_MAX_LINK_PRI)
			return -EINVAL;
	}

	if (props[TIPC_NLA_PROP_TOL]) {
		u32 tol;

		tol = nla_get_u32(props[TIPC_NLA_PROP_TOL]);
		if ((tol < TIPC_MIN_LINK_TOL) || (tol > TIPC_MAX_LINK_TOL))
			return -EINVAL;
	}

	if (props[TIPC_NLA_PROP_WIN]) {
		u32 win;

		win = nla_get_u32(props[TIPC_NLA_PROP_WIN]);
		if ((win < TIPC_MIN_LINK_WIN) || (win > TIPC_MAX_LINK_WIN))
			return -EINVAL;
	}

	return 0;
}

int tipc_nl_link_set(struct sk_buff *skb, struct genl_info *info)
{
	int err;
	int res = 0;
	int bearer_id;
	char *name;
	struct tipc_link *link;
	struct tipc_node *node;
	struct nlattr *attrs[TIPC_NLA_LINK_MAX + 1];
	struct net *net = sock_net(skb->sk);

	if (!info->attrs[TIPC_NLA_LINK])
		return -EINVAL;

	err = nla_parse_nested(attrs, TIPC_NLA_LINK_MAX,
			       info->attrs[TIPC_NLA_LINK],
			       tipc_nl_link_policy);
	if (err)
		return err;

	if (!attrs[TIPC_NLA_LINK_NAME])
		return -EINVAL;

	name = nla_data(attrs[TIPC_NLA_LINK_NAME]);

	node = tipc_link_find_owner(net, name, &bearer_id);
	if (!node)
		return -EINVAL;

	tipc_node_lock(node);

	link = node->links[bearer_id];
	if (!link) {
		res = -EINVAL;
		goto out;
	}

	if (attrs[TIPC_NLA_LINK_PROP]) {
		struct nlattr *props[TIPC_NLA_PROP_MAX + 1];

		err = tipc_nl_parse_link_prop(attrs[TIPC_NLA_LINK_PROP],
					      props);
		if (err) {
			res = err;
			goto out;
		}

		if (props[TIPC_NLA_PROP_TOL]) {
			u32 tol;

			tol = nla_get_u32(props[TIPC_NLA_PROP_TOL]);
			link_set_supervision_props(link, tol);
			tipc_link_proto_xmit(link, STATE_MSG, 0, 0, tol, 0);
		}
		if (props[TIPC_NLA_PROP_PRIO]) {
			u32 prio;

			prio = nla_get_u32(props[TIPC_NLA_PROP_PRIO]);
			link->priority = prio;
			tipc_link_proto_xmit(link, STATE_MSG, 0, 0, 0, prio);
		}
		if (props[TIPC_NLA_PROP_WIN]) {
			u32 win;

			win = nla_get_u32(props[TIPC_NLA_PROP_WIN]);
			tipc_link_set_queue_limits(link, win);
		}
	}

out:
	tipc_node_unlock(node);

	return res;
}

static int __tipc_nl_add_stats(struct sk_buff *skb, struct tipc_stats *s)
{
	int i;
	struct nlattr *stats;

	struct nla_map {
		u32 key;
		u32 val;
	};

	struct nla_map map[] = {
		{TIPC_NLA_STATS_RX_INFO, s->recv_info},
		{TIPC_NLA_STATS_RX_FRAGMENTS, s->recv_fragments},
		{TIPC_NLA_STATS_RX_FRAGMENTED, s->recv_fragmented},
		{TIPC_NLA_STATS_RX_BUNDLES, s->recv_bundles},
		{TIPC_NLA_STATS_RX_BUNDLED, s->recv_bundled},
		{TIPC_NLA_STATS_TX_INFO, s->sent_info},
		{TIPC_NLA_STATS_TX_FRAGMENTS, s->sent_fragments},
		{TIPC_NLA_STATS_TX_FRAGMENTED, s->sent_fragmented},
		{TIPC_NLA_STATS_TX_BUNDLES, s->sent_bundles},
		{TIPC_NLA_STATS_TX_BUNDLED, s->sent_bundled},
		{TIPC_NLA_STATS_MSG_PROF_TOT, (s->msg_length_counts) ?
			s->msg_length_counts : 1},
		{TIPC_NLA_STATS_MSG_LEN_CNT, s->msg_length_counts},
		{TIPC_NLA_STATS_MSG_LEN_TOT, s->msg_lengths_total},
		{TIPC_NLA_STATS_MSG_LEN_P0, s->msg_length_profile[0]},
		{TIPC_NLA_STATS_MSG_LEN_P1, s->msg_length_profile[1]},
		{TIPC_NLA_STATS_MSG_LEN_P2, s->msg_length_profile[2]},
		{TIPC_NLA_STATS_MSG_LEN_P3, s->msg_length_profile[3]},
		{TIPC_NLA_STATS_MSG_LEN_P4, s->msg_length_profile[4]},
		{TIPC_NLA_STATS_MSG_LEN_P5, s->msg_length_profile[5]},
		{TIPC_NLA_STATS_MSG_LEN_P6, s->msg_length_profile[6]},
		{TIPC_NLA_STATS_RX_STATES, s->recv_states},
		{TIPC_NLA_STATS_RX_PROBES, s->recv_probes},
		{TIPC_NLA_STATS_RX_NACKS, s->recv_nacks},
		{TIPC_NLA_STATS_RX_DEFERRED, s->deferred_recv},
		{TIPC_NLA_STATS_TX_STATES, s->sent_states},
		{TIPC_NLA_STATS_TX_PROBES, s->sent_probes},
		{TIPC_NLA_STATS_TX_NACKS, s->sent_nacks},
		{TIPC_NLA_STATS_TX_ACKS, s->sent_acks},
		{TIPC_NLA_STATS_RETRANSMITTED, s->retransmitted},
		{TIPC_NLA_STATS_DUPLICATES, s->duplicates},
		{TIPC_NLA_STATS_LINK_CONGS, s->link_congs},
		{TIPC_NLA_STATS_MAX_QUEUE, s->max_queue_sz},
		{TIPC_NLA_STATS_AVG_QUEUE, s->queue_sz_counts ?
			(s->accu_queue_sz / s->queue_sz_counts) : 0}
	};

	stats = nla_nest_start(skb, TIPC_NLA_LINK_STATS);
	if (!stats)
		return -EMSGSIZE;

	for (i = 0; i <  ARRAY_SIZE(map); i++)
		if (nla_put_u32(skb, map[i].key, map[i].val))
			goto msg_full;

	nla_nest_end(skb, stats);

	return 0;
msg_full:
	nla_nest_cancel(skb, stats);

	return -EMSGSIZE;
}

/* Caller should hold appropriate locks to protect the link */
static int __tipc_nl_add_link(struct net *net, struct tipc_nl_msg *msg,
			      struct tipc_link *link)
{
	int err;
	void *hdr;
	struct nlattr *attrs;
	struct nlattr *prop;
	struct tipc_net *tn = net_generic(net, tipc_net_id);

	hdr = genlmsg_put(msg->skb, msg->portid, msg->seq, &tipc_genl_family,
			  NLM_F_MULTI, TIPC_NL_LINK_GET);
	if (!hdr)
		return -EMSGSIZE;

	attrs = nla_nest_start(msg->skb, TIPC_NLA_LINK);
	if (!attrs)
		goto msg_full;

	if (nla_put_string(msg->skb, TIPC_NLA_LINK_NAME, link->name))
		goto attr_msg_full;
	if (nla_put_u32(msg->skb, TIPC_NLA_LINK_DEST,
			tipc_cluster_mask(tn->own_addr)))
		goto attr_msg_full;
	if (nla_put_u32(msg->skb, TIPC_NLA_LINK_MTU, link->mtu))
		goto attr_msg_full;
	if (nla_put_u32(msg->skb, TIPC_NLA_LINK_RX, link->next_in_no))
		goto attr_msg_full;
	if (nla_put_u32(msg->skb, TIPC_NLA_LINK_TX, link->next_out_no))
		goto attr_msg_full;

	if (tipc_link_is_up(link))
		if (nla_put_flag(msg->skb, TIPC_NLA_LINK_UP))
			goto attr_msg_full;
	if (tipc_link_is_active(link))
		if (nla_put_flag(msg->skb, TIPC_NLA_LINK_ACTIVE))
			goto attr_msg_full;

	prop = nla_nest_start(msg->skb, TIPC_NLA_LINK_PROP);
	if (!prop)
		goto attr_msg_full;
	if (nla_put_u32(msg->skb, TIPC_NLA_PROP_PRIO, link->priority))
		goto prop_msg_full;
	if (nla_put_u32(msg->skb, TIPC_NLA_PROP_TOL, link->tolerance))
		goto prop_msg_full;
	if (nla_put_u32(msg->skb, TIPC_NLA_PROP_WIN,
			link->window))
		goto prop_msg_full;
	if (nla_put_u32(msg->skb, TIPC_NLA_PROP_PRIO, link->priority))
		goto prop_msg_full;
	nla_nest_end(msg->skb, prop);

	err = __tipc_nl_add_stats(msg->skb, &link->stats);
	if (err)
		goto attr_msg_full;

	nla_nest_end(msg->skb, attrs);
	genlmsg_end(msg->skb, hdr);

	return 0;

prop_msg_full:
	nla_nest_cancel(msg->skb, prop);
attr_msg_full:
	nla_nest_cancel(msg->skb, attrs);
msg_full:
	genlmsg_cancel(msg->skb, hdr);

	return -EMSGSIZE;
}

/* Caller should hold node lock  */
static int __tipc_nl_add_node_links(struct net *net, struct tipc_nl_msg *msg,
				    struct tipc_node *node, u32 *prev_link)
{
	u32 i;
	int err;

	for (i = *prev_link; i < MAX_BEARERS; i++) {
		*prev_link = i;

		if (!node->links[i])
			continue;

		err = __tipc_nl_add_link(net, msg, node->links[i]);
		if (err)
			return err;
	}
	*prev_link = 0;

	return 0;
}

int tipc_nl_link_dump(struct sk_buff *skb, struct netlink_callback *cb)
{
	struct net *net = sock_net(skb->sk);
	struct tipc_net *tn = net_generic(net, tipc_net_id);
	struct tipc_node *node;
	struct tipc_nl_msg msg;
	u32 prev_node = cb->args[0];
	u32 prev_link = cb->args[1];
	int done = cb->args[2];
	int err;

	if (done)
		return 0;

	msg.skb = skb;
	msg.portid = NETLINK_CB(cb->skb).portid;
	msg.seq = cb->nlh->nlmsg_seq;

	rcu_read_lock();
	if (prev_node) {
		node = tipc_node_find(net, prev_node);
		if (!node) {
			/* We never set seq or call nl_dump_check_consistent()
			 * this means that setting prev_seq here will cause the
			 * consistence check to fail in the netlink callback
			 * handler. Resulting in the last NLMSG_DONE message
			 * having the NLM_F_DUMP_INTR flag set.
			 */
			cb->prev_seq = 1;
			goto out;
		}
		tipc_node_put(node);

		list_for_each_entry_continue_rcu(node, &tn->node_list,
						 list) {
			tipc_node_lock(node);
			err = __tipc_nl_add_node_links(net, &msg, node,
						       &prev_link);
			tipc_node_unlock(node);
			tipc_node_put(node);
			if (err)
				goto out;

			prev_node = node->addr;
		}
	} else {
		err = tipc_nl_add_bc_link(net, &msg);
		if (err)
			goto out;

		list_for_each_entry_rcu(node, &tn->node_list, list) {
			tipc_node_lock(node);
			err = __tipc_nl_add_node_links(net, &msg, node,
						       &prev_link);
			tipc_node_unlock(node);
			if (err)
				goto out;

			prev_node = node->addr;
		}
	}
	done = 1;
out:
	rcu_read_unlock();

	cb->args[0] = prev_node;
	cb->args[1] = prev_link;
	cb->args[2] = done;

	return skb->len;
}

int tipc_nl_link_get(struct sk_buff *skb, struct genl_info *info)
{
	struct net *net = genl_info_net(info);
	struct sk_buff *ans_skb;
	struct tipc_nl_msg msg;
	struct tipc_link *link;
	struct tipc_node *node;
	char *name;
	int bearer_id;
	int err;

	if (!info->attrs[TIPC_NLA_LINK_NAME])
		return -EINVAL;

	name = nla_data(info->attrs[TIPC_NLA_LINK_NAME]);
	node = tipc_link_find_owner(net, name, &bearer_id);
	if (!node)
		return -EINVAL;

	ans_skb = nlmsg_new(NLMSG_GOODSIZE, GFP_KERNEL);
	if (!ans_skb)
		return -ENOMEM;

	msg.skb = ans_skb;
	msg.portid = info->snd_portid;
	msg.seq = info->snd_seq;

	tipc_node_lock(node);
	link = node->links[bearer_id];
	if (!link) {
		err = -EINVAL;
		goto err_out;
	}

	err = __tipc_nl_add_link(net, &msg, link);
	if (err)
		goto err_out;

	tipc_node_unlock(node);

	return genlmsg_reply(ans_skb, info);

err_out:
	tipc_node_unlock(node);
	nlmsg_free(ans_skb);

	return err;
}

int tipc_nl_link_reset_stats(struct sk_buff *skb, struct genl_info *info)
{
	int err;
	char *link_name;
	unsigned int bearer_id;
	struct tipc_link *link;
	struct tipc_node *node;
	struct nlattr *attrs[TIPC_NLA_LINK_MAX + 1];
	struct net *net = sock_net(skb->sk);

	if (!info->attrs[TIPC_NLA_LINK])
		return -EINVAL;

	err = nla_parse_nested(attrs, TIPC_NLA_LINK_MAX,
			       info->attrs[TIPC_NLA_LINK],
			       tipc_nl_link_policy);
	if (err)
		return err;

	if (!attrs[TIPC_NLA_LINK_NAME])
		return -EINVAL;

	link_name = nla_data(attrs[TIPC_NLA_LINK_NAME]);

	if (strcmp(link_name, tipc_bclink_name) == 0) {
		err = tipc_bclink_reset_stats(net);
		if (err)
			return err;
		return 0;
	}

	node = tipc_link_find_owner(net, link_name, &bearer_id);
	if (!node)
		return -EINVAL;

	tipc_node_lock(node);

	link = node->links[bearer_id];
	if (!link) {
		tipc_node_unlock(node);
		return -EINVAL;
	}

	link_reset_statistics(link);

	tipc_node_unlock(node);

	return 0;
}<|MERGE_RESOLUTION|>--- conflicted
+++ resolved
@@ -459,26 +459,16 @@
 		kfree_skb(l_ptr->reasm_buf);
 	}
 	/* Clean up all queues, except inputq: */
-<<<<<<< HEAD
-	__skb_queue_purge(&l_ptr->outqueue);
-	__skb_queue_purge(&l_ptr->deferred_queue);
-=======
 	__skb_queue_purge(&l_ptr->transmq);
 	__skb_queue_purge(&l_ptr->deferdq);
->>>>>>> 01e97e65
 	if (!owner->inputq)
 		owner->inputq = &l_ptr->inputq;
 	skb_queue_splice_init(&l_ptr->wakeupq, owner->inputq);
 	if (!skb_queue_empty(owner->inputq))
 		owner->action_flags |= TIPC_MSG_EVT;
-<<<<<<< HEAD
-	l_ptr->next_out = NULL;
-	l_ptr->unacked_window = 0;
-=======
 	tipc_link_purge_backlog(l_ptr);
 	l_ptr->reasm_buf = NULL;
 	l_ptr->rcv_unacked = 0;
->>>>>>> 01e97e65
 	l_ptr->checkpoint = 1;
 	l_ptr->next_out_no = 1;
 	l_ptr->fsm_msg_cnt = 0;
