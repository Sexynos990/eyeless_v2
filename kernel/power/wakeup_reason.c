--- conflicted
+++ resolved
@@ -50,8 +50,10 @@
 
 static const char *default_irq_name = "(unnamed)";
 
+#define MAX_WAKEUP_REASON_IRQS 32
+static int irq_list[MAX_WAKEUP_REASON_IRQS];
 static struct kobject *kobj;
-
+static int irqcount;
 static bool capture_reasons;
 static bool suspend_abort;
 static bool abnormal_wake;
@@ -131,20 +133,6 @@
 		return true;
 	}
 
-<<<<<<< HEAD
-#ifdef CONFIG_SEC_PM_DEBUG
-	if (!suspend_abort && wakeup_src_by_name) {
-		int i;
-		for (i = 0; i < wakeup_src_cnt; i++) {
-			/* XXX: 999 is dummy irq number for batterystats*/
-			buf_offset += sprintf(buf + buf_offset, "999 %s\n",
-					wakeup_src_list[i]);
-		}
-	}
-#endif /* CONFIG_SEC_PM_DEBUG */
-
-	spin_unlock_irqrestore(&resume_reason_lock, flags);
-=======
 	return false;
 }
 
@@ -312,6 +300,17 @@
 		return buf_offset;
 	}
 
+#ifdef CONFIG_SEC_PM_DEBUG
+	if (!suspend_abort && wakeup_src_by_name) {
+		int i;
+		for (i = 0; i < wakeup_src_cnt; i++) {
+			/* XXX: 999 is dummy irq number for batterystats*/
+			buf_offset += sprintf(buf + buf_offset, "999 %s\n",
+					wakeup_src_list[i]);
+		}
+	}
+#endif /* CONFIG_SEC_PM_DEBUG */
+
 	if (!list_empty(&leaf_irqs))
 		list_for_each_entry(n, &leaf_irqs, siblings)
 			buf_offset += scnprintf(buf + buf_offset,
@@ -323,7 +322,6 @@
 
 	spin_unlock_irqrestore(&wakeup_reason_lock, flags);
 
->>>>>>> 2d2af525
 	return buf_offset;
 }
 
@@ -368,7 +366,6 @@
 	.attrs = attrs,
 };
 
-<<<<<<< HEAD
 /*
  * logs all the wake up reasons to the kernel
  * stores the irqs to expose them to the userspace via sysfs
@@ -384,96 +381,67 @@
 	else
 		printk(KERN_INFO "Resume caused by IRQ %d\n", irq);
 
-	spin_lock_irqsave(&resume_reason_lock, flags);
+	spin_lock_irqsave(&wakeup_reason_lock, flags);
 	if (irqcount == MAX_WAKEUP_REASON_IRQS) {
-		spin_unlock_irqrestore(&resume_reason_lock, flags);
+		spin_unlock_irqrestore(&wakeup_reason_lock, flags);
 		printk(KERN_WARNING "Resume caused by more than %d IRQs\n",
 				MAX_WAKEUP_REASON_IRQS);
 		return;
 	}
 
 	irq_list[irqcount++] = irq;
-	spin_unlock_irqrestore(&resume_reason_lock, flags);
+	spin_unlock_irqrestore(&wakeup_reason_lock, flags);
 }
 
 #ifdef CONFIG_SEC_PM_DEBUG
 void log_wakeup_reason_name(const char *name)
 {
-	unsigned long flags;
-
 	printk(KERN_INFO "Resume caused by wakeup source: %s\n", name);
 
-	spin_lock_irqsave(&resume_reason_lock, flags);
+	spin_lock(&wakeup_reason_lock);
 	if (wakeup_src_cnt == MAX_WAKEUP_SRCS) {
-		spin_unlock(&resume_reason_lock);
+		spin_unlock(&wakeup_reason_lock);
 		printk(KERN_WARNING
 			"Resume caused by more than %d wakeup sources\n",
-			MAX_WAKEUP_SRCS);
+			MAX_WAKEUP_REASON_IRQS);
 		return;
 	}
 
 	wakeup_src_list[wakeup_src_cnt++] = name;
 	wakeup_src_by_name = true;
-	spin_unlock_irqrestore(&resume_reason_lock, flags);
+	spin_unlock(&wakeup_reason_lock);
 }
 #endif /* CONFIG_SEC_PM_DEBUG */
 
-void log_suspend_abort_reason(const char *fmt, ...)
-{
-	unsigned long flags;
-	va_list args;
-
-	spin_lock_irqsave(&resume_reason_lock, flags);
-
-	//Suspend abort reason has already been logged.
-	if (suspend_abort) {
-		spin_unlock_irqrestore(&resume_reason_lock, flags);
-		return;
-	}
-
-	suspend_abort = true;
-	va_start(args, fmt);
-	vsnprintf(abort_reason, MAX_SUSPEND_ABORT_LEN, fmt, args);
-	va_end(args);
-	spin_unlock_irqrestore(&resume_reason_lock, flags);
-}
-
-=======
->>>>>>> 2d2af525
 /* Detects a suspend and clears all the previous wake up reasons*/
 static int wakeup_reason_pm_event(struct notifier_block *notifier,
-		unsigned long pm_event, void *unused)
-{
-	switch (pm_event) {
-	case PM_SUSPEND_PREPARE:
-<<<<<<< HEAD
-		spin_lock_irqsave(&resume_reason_lock, flags);
-		irqcount = 0;
-		suspend_abort = false;
-#ifdef CONFIG_SEC_PM_DEBUG
-		wakeup_src_cnt = 0;
-		wakeup_src_by_name = false;
-#endif /* CONFIG_SEC_PM_DEBUG */
-		spin_unlock_irqrestore(&resume_reason_lock, flags);
-=======
->>>>>>> 2d2af525
-		/* monotonic time since boot */
-		last_monotime = ktime_get();
-		/* monotonic time since boot including the time spent in suspend */
-		last_stime = ktime_get_boottime();
-		clear_wakeup_reasons();
-		break;
-	case PM_POST_SUSPEND:
-		/* monotonic time since boot */
-		curr_monotime = ktime_get();
-		/* monotonic time since boot including the time spent in suspend */
-		curr_stime = ktime_get_boottime();
-		print_wakeup_sources();
-		break;
-	default:
-		break;
-	}
-	return NOTIFY_DONE;
+	unsigned long pm_event, void *unused)
+{
+unsigned long flags;
+switch (pm_event) {
+case PM_SUSPEND_PREPARE:
+	spin_lock_irqsave(&wakeup_reason_lock, flags);
+	irqcount = 0;
+	wakeup_src_cnt = 0;
+	wakeup_src_by_name = false;
+	spin_unlock_irqrestore(&wakeup_reason_lock, flags);
+	/* monotonic time since boot */
+	last_monotime = ktime_get();
+	/* monotonic time since boot including the time spent in suspend */
+	last_stime = ktime_get_boottime();
+	clear_wakeup_reasons();
+	break;
+case PM_POST_SUSPEND:
+	/* monotonic time since boot */
+	curr_monotime = ktime_get();
+	/* monotonic time since boot including the time spent in suspend */
+	curr_stime = ktime_get_boottime();
+	print_wakeup_sources();
+	break;
+default:
+	break;
+}
+return NOTIFY_DONE;
 }
 
 static struct notifier_block wakeup_reason_pm_notifier_block = {
