/*
 *  linux/kernel/panic.c
 *
 *  Copyright (C) 1991, 1992  Linus Torvalds
 */

/*
 * This function is used through-out the kernel (including mm and fs)
 * to indicate a major problem.
 */
#include <linux/debug_locks.h>
#include <linux/sched/debug.h>
#include <linux/interrupt.h>
#include <linux/kmsg_dump.h>
#include <linux/kallsyms.h>
#include <linux/notifier.h>
#include <linux/vt_kern.h>
#include <linux/module.h>
#include <linux/random.h>
#include <linux/ftrace.h>
#include <linux/reboot.h>
#include <linux/delay.h>
#include <linux/kexec.h>
#include <linux/sched.h>
#include <linux/sysrq.h>
#include <linux/init.h>
#include <linux/nmi.h>
#include <linux/console.h>
#include <linux/bug.h>
#include <linux/ratelimit.h>
#include <linux/debugfs.h>
#include <linux/sysfs.h>
#include <asm/sections.h>
#include <linux/debug-snapshot.h>
#include <linux/sec_perf.h>

#define PANIC_TIMER_STEP 100
#define PANIC_BLINK_SPD 18

int panic_on_oops = CONFIG_PANIC_ON_OOPS_VALUE;
static unsigned long tainted_mask =
	IS_ENABLED(CONFIG_GCC_PLUGIN_RANDSTRUCT) ? (1 << TAINT_RANDSTRUCT) : 0;

bool in_panic;
static int pause_on_oops;
static int pause_on_oops_flag;
static DEFINE_SPINLOCK(pause_on_oops_lock);
bool crash_kexec_post_notifiers;
int panic_on_warn __read_mostly;
<<<<<<< HEAD
#ifdef CONFIG_MUIC_S2MU106
void s2mu106_muic_set_auto(void);
#endif
=======
static unsigned int warn_limit __read_mostly;
>>>>>>> 11806753

int panic_timeout = CONFIG_PANIC_TIMEOUT;
EXPORT_SYMBOL_GPL(panic_timeout);

ATOMIC_NOTIFIER_HEAD(panic_notifier_list);
EXPORT_SYMBOL(panic_notifier_list);

void (*vendor_panic_cb)(u64 sp);
EXPORT_SYMBOL_GPL(vendor_panic_cb);

#ifdef CONFIG_SYSCTL
static struct ctl_table kern_panic_table[] = {
	{
		.procname       = "warn_limit",
		.data           = &warn_limit,
		.maxlen         = sizeof(warn_limit),
		.mode           = 0644,
		.proc_handler   = proc_douintvec,
	},
	{ }
};

static __init int kernel_panic_sysctls_init(void)
{
	register_sysctl_init("kernel", kern_panic_table);
	return 0;
}
late_initcall(kernel_panic_sysctls_init);
#endif

static atomic_t warn_count = ATOMIC_INIT(0);

#ifdef CONFIG_SYSFS
static ssize_t warn_count_show(struct kobject *kobj, struct kobj_attribute *attr,
			       char *page)
{
	return sysfs_emit(page, "%d\n", atomic_read(&warn_count));
}

static struct kobj_attribute warn_count_attr = __ATTR_RO(warn_count);

static __init int kernel_panic_sysfs_init(void)
{
	sysfs_add_file_to_group(kernel_kobj, &warn_count_attr.attr, NULL);
	return 0;
}
late_initcall(kernel_panic_sysfs_init);
#endif

static long no_blink(int state)
{
	return 0;
}

/* Returns how long it waited in ms */
long (*panic_blink)(int state);
EXPORT_SYMBOL(panic_blink);

/*
 * Stop ourself in panic -- architecture code may override this
 */
void __weak panic_smp_self_stop(void)
{
	while (1)
		cpu_relax();
}

/*
 * Stop ourselves in NMI context if another CPU has already panicked. Arch code
 * may override this to prepare for crash dumping, e.g. save regs info.
 */
void __weak nmi_panic_self_stop(struct pt_regs *regs)
{
	panic_smp_self_stop();
}

/*
 * Stop other CPUs in panic.  Architecture dependent code may override this
 * with more suitable version.  For example, if the architecture supports
 * crash dump, it should save registers of each stopped CPU and disable
 * per-CPU features such as virtualization extensions.
 */
void __weak crash_smp_send_stop(void)
{
	static int cpus_stopped;

	/*
	 * This function can be called twice in panic path, but obviously
	 * we execute this only once.
	 */
	if (cpus_stopped)
		return;

	/*
	 * Note smp_send_stop is the usual smp shutdown function, which
	 * unfortunately means it may not be hardened to work in a panic
	 * situation.
	 */
	smp_send_stop();
	cpus_stopped = 1;
}

atomic_t panic_cpu = ATOMIC_INIT(PANIC_CPU_INVALID);

/*
 * A variant of panic() called from NMI context. We return if we've already
 * panicked on this CPU. If another CPU already panicked, loop in
 * nmi_panic_self_stop() which can provide architecture dependent code such
 * as saving register state for crash dump.
 */
void nmi_panic(struct pt_regs *regs, const char *msg)
{
	int old_cpu, cpu;

	cpu = raw_smp_processor_id();
	old_cpu = atomic_cmpxchg(&panic_cpu, PANIC_CPU_INVALID, cpu);

	if (old_cpu == PANIC_CPU_INVALID)
		panic("%s", msg);
	else if (old_cpu != cpu)
		nmi_panic_self_stop(regs);
}
EXPORT_SYMBOL(nmi_panic);

<<<<<<< HEAD
#ifndef CONFIG_SAMSUNG_PRODUCT_SHIP
unsigned long sec_delay_check __read_mostly = 1;
EXPORT_SYMBOL(sec_delay_check);
#endif
=======
void check_panic_on_warn(const char *origin)
{
	unsigned int limit;

	if (panic_on_warn)
		panic("%s: panic_on_warn set ...\n", origin);

	limit = READ_ONCE(warn_limit);
	if (atomic_inc_return(&warn_count) >= limit && limit)
		panic("%s: system warned too often (kernel.warn_limit is %d)",
		      origin, limit);
}
>>>>>>> 11806753

/**
 *	panic - halt the system
 *	@fmt: The text string to print
 *
 *	Display a message, then perform cleanups.
 *
 *	This function never returns.
 */
void panic(const char *fmt, ...)
{
	static char buf[1024];
	va_list args;
	long i, i_next = 0;
	int state = 0;
	int old_cpu, this_cpu;
	bool _crash_kexec_post_notifiers = crash_kexec_post_notifiers;

	if (panic_on_warn) {
		/*
		 * This thread may hit another WARN() in the panic path.
		 * Resetting this prevents additional WARN() from panicking the
		 * system on this thread.  Other threads are blocked by the
		 * panic_mutex in panic().
		 */
		panic_on_warn = 0;
	}

	/*
	 * dbg_snapshot_early_panic is for supporting wapper functions
	 * to users need to run SoC specific function in NOT interrupt
	 * context
	 */
	dbg_snapshot_early_panic();
#ifdef CONFIG_SEC_PERF_LATENCYCHECKER
	sec_perf_latencychecker_stop();
#endif

	/*
	 * Disable local interrupts. This will prevent panic_smp_self_stop
	 * from deadlocking the first cpu that invokes the panic, since
	 * there is nothing to prevent an interrupt handler (that runs
	 * after setting panic_cpu) from invoking panic() again.
	 */
	local_irq_disable();
	in_panic = true;
	preempt_disable_notrace();

#ifndef CONFIG_SAMSUNG_PRODUCT_SHIP
	sec_delay_check = 0;
#endif

	/*
	 * It's possible to come here directly from a panic-assertion and
	 * not have preempt disabled. Some functions called from here want
	 * preempt to be disabled. No point enabling it later though...
	 *
	 * Only one CPU is allowed to execute the panic code from here. For
	 * multiple parallel invocations of panic, all other CPUs either
	 * stop themself or will wait until they are stopped by the 1st CPU
	 * with smp_send_stop().
	 *
	 * `old_cpu == PANIC_CPU_INVALID' means this is the 1st CPU which
	 * comes here, so go ahead.
	 * `old_cpu == this_cpu' means we came from nmi_panic() which sets
	 * panic_cpu to this CPU.  In this case, this is also the 1st CPU.
	 */
	this_cpu = raw_smp_processor_id();
	old_cpu  = atomic_cmpxchg(&panic_cpu, PANIC_CPU_INVALID, this_cpu);

	if (old_cpu != PANIC_CPU_INVALID) {
		dbg_snapshot_hook_hardlockup_exit();
		panic_smp_self_stop();
	}

	console_verbose();
	bust_spinlocks(1);
	va_start(args, fmt);
	vsnprintf(buf, sizeof(buf), fmt, args);
	va_end(args);
	if (vendor_panic_cb)
		vendor_panic_cb(0);
#ifdef CONFIG_SEC_DEBUG_AUTO_COMMENT
	if (buf[strlen(buf) - 1] == '\n')
		buf[strlen(buf) - 1] = '\0';
#endif
	pr_auto(ASL5, "Kernel panic - not syncing: %s\n", buf);

#ifdef CONFIG_MUIC_S2MU106
	s2mu106_muic_set_auto();
#endif

	dbg_snapshot_prepare_panic();
	dbg_snapshot_dump_panic(buf, (size_t)strnlen(buf, sizeof(buf)));
#ifdef CONFIG_DEBUG_BUGVERBOSE
	/*
	 * Avoid nested stack-dumping if a panic occurs during oops processing
	 */
	if (!test_taint(TAINT_DIE) && oops_in_progress <= 1)
		dump_stack();
#endif
	//sysrq_sched_debug_show();

	/*
	 * If we have crashed and we have a crash kernel loaded let it handle
	 * everything else.
	 * If we want to run this after calling panic_notifiers, pass
	 * the "crash_kexec_post_notifiers" option to the kernel.
	 *
	 * Bypass the panic_cpu check and call __crash_kexec directly.
	 */
	if (!_crash_kexec_post_notifiers) {
		printk_safe_flush_on_panic();
		__crash_kexec(NULL);

		/*
		 * Note smp_send_stop is the usual smp shutdown function, which
		 * unfortunately means it may not be hardened to work in a
		 * panic situation.
		 */
		smp_send_stop();
	} else {
		/*
		 * If we want to do crash dump after notifier calls and
		 * kmsg_dump, we will need architecture dependent extra
		 * works in addition to stopping other CPUs.
		 */
		crash_smp_send_stop();
	}

	/*
	 * Run any panic handlers, including those that might need to
	 * add information to the kmsg dump output.
	 */
	atomic_notifier_call_chain(&panic_notifier_list, 0, buf);

	/* Call flush even twice. It tries harder with a single online CPU */
	printk_safe_flush_on_panic();
	kmsg_dump(KMSG_DUMP_PANIC);

	dbg_snapshot_post_panic();

	/*
	 * If you doubt kdump always works fine in any situation,
	 * "crash_kexec_post_notifiers" offers you a chance to run
	 * panic_notifiers and dumping kmsg before kdump.
	 * Note: since some panic_notifiers can make crashed kernel
	 * more unstable, it can increase risks of the kdump failure too.
	 *
	 * Bypass the panic_cpu check and call __crash_kexec directly.
	 */
	if (_crash_kexec_post_notifiers)
		__crash_kexec(NULL);

#ifdef CONFIG_VT
	unblank_screen();
#endif
	console_unblank();

	/*
	 * We may have ended up stopping the CPU holding the lock (in
	 * smp_send_stop()) while still having some valuable data in the console
	 * buffer.  Try to acquire the lock then release it regardless of the
	 * result.  The release will also print the buffers out.  Locks debug
	 * should be disabled to avoid reporting bad unlock balance when
	 * panic() is not being callled from OOPS.
	 */
	debug_locks_off();
	console_flush_on_panic();

	if (!panic_blink)
		panic_blink = no_blink;

	if (panic_timeout > 0) {
		/*
		 * Delay timeout seconds before rebooting the machine.
		 * We can't use the "normal" timers since we just panicked.
		 */
		pr_emerg("Rebooting in %d seconds..\n", panic_timeout);

		for (i = 0; i < panic_timeout * 1000; i += PANIC_TIMER_STEP) {
			touch_nmi_watchdog();
			if (i >= i_next) {
				i += panic_blink(state ^= 1);
				i_next = i + 3600 / PANIC_BLINK_SPD;
			}
			dev_mdelay(PANIC_TIMER_STEP);
		}
	}
	if (panic_timeout != 0) {
		/*
		 * This will not be a clean reboot, with everything
		 * shutting down.  But if there is a chance of
		 * rebooting the system it will be rebooted.
		 */
		if (panic_reboot_mode != REBOOT_UNDEFINED)
			reboot_mode = panic_reboot_mode;
		emergency_restart();
	}
#ifdef __sparc__
	{
		extern int stop_a_enabled;
		/* Make sure the user can actually press Stop-A (L1-A) */
		stop_a_enabled = 1;
		pr_emerg("Press Stop-A (L1-A) from sun keyboard or send break\n"
			 "twice on console to return to the boot prom\n");
	}
#endif
#if defined(CONFIG_S390)
	{
		unsigned long caller;

		caller = (unsigned long)__builtin_return_address(0);
		disabled_wait(caller);
	}
#endif
	pr_emerg("---[ end Kernel panic - not syncing: %s ]---\n", buf);
	local_irq_enable();
	for (i = 0; ; i += PANIC_TIMER_STEP) {
		touch_softlockup_watchdog();
		if (i >= i_next) {
			i += panic_blink(state ^= 1);
			i_next = i + 3600 / PANIC_BLINK_SPD;
		}
		dev_mdelay(PANIC_TIMER_STEP);
	}
}

EXPORT_SYMBOL(panic);

/*
 * TAINT_FORCED_RMMOD could be a per-module flag but the module
 * is being removed anyway.
 */
const struct taint_flag taint_flags[TAINT_FLAGS_COUNT] = {
	[ TAINT_PROPRIETARY_MODULE ]	= { 'P', 'G', true },
	[ TAINT_FORCED_MODULE ]		= { 'F', ' ', true },
	[ TAINT_CPU_OUT_OF_SPEC ]	= { 'S', ' ', false },
	[ TAINT_FORCED_RMMOD ]		= { 'R', ' ', false },
	[ TAINT_MACHINE_CHECK ]		= { 'M', ' ', false },
	[ TAINT_BAD_PAGE ]		= { 'B', ' ', false },
	[ TAINT_USER ]			= { 'U', ' ', false },
	[ TAINT_DIE ]			= { 'D', ' ', false },
	[ TAINT_OVERRIDDEN_ACPI_TABLE ]	= { 'A', ' ', false },
	[ TAINT_WARN ]			= { 'W', ' ', false },
	[ TAINT_CRAP ]			= { 'C', ' ', true },
	[ TAINT_FIRMWARE_WORKAROUND ]	= { 'I', ' ', false },
	[ TAINT_OOT_MODULE ]		= { 'O', ' ', true },
	[ TAINT_UNSIGNED_MODULE ]	= { 'E', ' ', true },
	[ TAINT_SOFTLOCKUP ]		= { 'L', ' ', false },
	[ TAINT_LIVEPATCH ]		= { 'K', ' ', true },
	[ TAINT_AUX ]			= { 'X', ' ', true },
	[ TAINT_RANDSTRUCT ]		= { 'T', ' ', true },
};

/**
 * print_tainted - return a string to represent the kernel taint state.
 *
 * For individual taint flag meanings, see Documentation/sysctl/kernel.txt
 *
 * The string is overwritten by the next call to print_tainted(),
 * but is always NULL terminated.
 */
const char *print_tainted(void)
{
	static char buf[TAINT_FLAGS_COUNT + sizeof("Tainted: ")];

	BUILD_BUG_ON(ARRAY_SIZE(taint_flags) != TAINT_FLAGS_COUNT);

	if (tainted_mask) {
		char *s;
		int i;

		s = buf + sprintf(buf, "Tainted: ");
		for (i = 0; i < TAINT_FLAGS_COUNT; i++) {
			const struct taint_flag *t = &taint_flags[i];
			*s++ = test_bit(i, &tainted_mask) ?
					t->c_true : t->c_false;
		}
		*s = 0;
	} else
		snprintf(buf, sizeof(buf), "Not tainted");

	return buf;
}

int test_taint(unsigned flag)
{
	return test_bit(flag, &tainted_mask);
}
EXPORT_SYMBOL(test_taint);

unsigned long get_taint(void)
{
	return tainted_mask;
}

/**
 * add_taint: add a taint flag if not already set.
 * @flag: one of the TAINT_* constants.
 * @lockdep_ok: whether lock debugging is still OK.
 *
 * If something bad has gone wrong, you'll want @lockdebug_ok = false, but for
 * some notewortht-but-not-corrupting cases, it can be set to true.
 */
void add_taint(unsigned flag, enum lockdep_ok lockdep_ok)
{
	if (lockdep_ok == LOCKDEP_NOW_UNRELIABLE && __debug_locks_off())
		pr_warn("Disabling lock debugging due to kernel taint\n");

	set_bit(flag, &tainted_mask);
}
EXPORT_SYMBOL(add_taint);

static void spin_msec(int msecs)
{
	int i;

	for (i = 0; i < msecs; i++) {
		touch_nmi_watchdog();
		mdelay(1);
	}
}

/*
 * It just happens that oops_enter() and oops_exit() are identically
 * implemented...
 */
static void do_oops_enter_exit(void)
{
	unsigned long flags;
	static int spin_counter;

	if (!pause_on_oops)
		return;

	spin_lock_irqsave(&pause_on_oops_lock, flags);
	if (pause_on_oops_flag == 0) {
		/* This CPU may now print the oops message */
		pause_on_oops_flag = 1;
	} else {
		/* We need to stall this CPU */
		if (!spin_counter) {
			/* This CPU gets to do the counting */
			spin_counter = pause_on_oops;
			do {
				spin_unlock(&pause_on_oops_lock);
				spin_msec(MSEC_PER_SEC);
				spin_lock(&pause_on_oops_lock);
			} while (--spin_counter);
			pause_on_oops_flag = 0;
		} else {
			/* This CPU waits for a different one */
			while (spin_counter) {
				spin_unlock(&pause_on_oops_lock);
				spin_msec(1);
				spin_lock(&pause_on_oops_lock);
			}
		}
	}
	spin_unlock_irqrestore(&pause_on_oops_lock, flags);
}

/*
 * Return true if the calling CPU is allowed to print oops-related info.
 * This is a bit racy..
 */
int oops_may_print(void)
{
	return pause_on_oops_flag == 0;
}

/*
 * Called when the architecture enters its oops handler, before it prints
 * anything.  If this is the first CPU to oops, and it's oopsing the first
 * time then let it proceed.
 *
 * This is all enabled by the pause_on_oops kernel boot option.  We do all
 * this to ensure that oopses don't scroll off the screen.  It has the
 * side-effect of preventing later-oopsing CPUs from mucking up the display,
 * too.
 *
 * It turns out that the CPU which is allowed to print ends up pausing for
 * the right duration, whereas all the other CPUs pause for twice as long:
 * once in oops_enter(), once in oops_exit().
 */
void oops_enter(void)
{
	tracing_off();
	/* can't trust the integrity of the kernel anymore: */
	debug_locks_off();
	do_oops_enter_exit();
}

/*
 * 64-bit random ID for oopses:
 */
static u64 oops_id;

static int init_oops_id(void)
{
	if (!oops_id)
		get_random_bytes(&oops_id, sizeof(oops_id));
	else
		oops_id++;

	return 0;
}
late_initcall(init_oops_id);

void print_oops_end_marker(void)
{
	init_oops_id();
	pr_warn("---[ end trace %016llx ]---\n", (unsigned long long)oops_id);
}

/*
 * Called when the architecture exits its oops handler, after printing
 * everything.
 */
void oops_exit(void)
{
	do_oops_enter_exit();
	print_oops_end_marker();
	kmsg_dump(KMSG_DUMP_OOPS);
}

struct warn_args {
	const char *fmt;
	va_list args;
};

void __warn(const char *file, int line, void *caller, unsigned taint,
	    struct pt_regs *regs, struct warn_args *args)
{
	disable_trace_on_warning();

	if (args)
		pr_warn(CUT_HERE);

	if (file)
		pr_warn("WARNING: CPU: %d PID: %d at %s:%d %pS\n",
			raw_smp_processor_id(), current->pid, file, line,
			caller);
	else
		pr_warn("WARNING: CPU: %d PID: %d at %pS\n",
			raw_smp_processor_id(), current->pid, caller);

	if (args)
		vprintk(args->fmt, args->args);

	check_panic_on_warn("kernel");

	print_modules();

	dump_stack();

	print_oops_end_marker();

	/* Just a warning, don't kill lockdep. */
	add_taint(taint, LOCKDEP_STILL_OK);
}

#ifdef WANT_WARN_ON_SLOWPATH
void warn_slowpath_fmt(const char *file, int line, const char *fmt, ...)
{
	struct warn_args args;

	args.fmt = fmt;
	va_start(args.args, fmt);
	__warn(file, line, __builtin_return_address(0), TAINT_WARN, NULL,
	       &args);
	va_end(args.args);
}
EXPORT_SYMBOL(warn_slowpath_fmt);

void warn_slowpath_fmt_taint(const char *file, int line,
			     unsigned taint, const char *fmt, ...)
{
	struct warn_args args;

	args.fmt = fmt;
	va_start(args.args, fmt);
	__warn(file, line, __builtin_return_address(0), taint, NULL, &args);
	va_end(args.args);
}
EXPORT_SYMBOL(warn_slowpath_fmt_taint);

void warn_slowpath_null(const char *file, int line)
{
	pr_warn(CUT_HERE);
	__warn(file, line, __builtin_return_address(0), TAINT_WARN, NULL, NULL);
}
EXPORT_SYMBOL(warn_slowpath_null);
#else
void __warn_printk(const char *fmt, ...)
{
	va_list args;

	pr_warn(CUT_HERE);

	va_start(args, fmt);
	vprintk(fmt, args);
	va_end(args);
}
EXPORT_SYMBOL(__warn_printk);
#endif

#ifdef CONFIG_BUG

/* Support resetting WARN*_ONCE state */

static int clear_warn_once_set(void *data, u64 val)
{
	generic_bug_clear_once();
	memset(__start_once, 0, __end_once - __start_once);
	return 0;
}

DEFINE_SIMPLE_ATTRIBUTE(clear_warn_once_fops,
			NULL,
			clear_warn_once_set,
			"%lld\n");

static __init int register_warn_debugfs(void)
{
	/* Don't care about failure */
	debugfs_create_file("clear_warn_once", 0200, NULL,
			    NULL, &clear_warn_once_fops);
	return 0;
}

device_initcall(register_warn_debugfs);
#endif

#ifdef CONFIG_STACKPROTECTOR

/*
 * Called when gcc's -fstack-protector feature is used, and
 * gcc detects corruption of the on-stack canary value
 */
__visible void __stack_chk_fail(void)
{
	panic("stack-protector: Kernel stack is corrupted in: %pB",
		__builtin_return_address(0));
}
EXPORT_SYMBOL(__stack_chk_fail);

#endif

#ifdef CONFIG_ARCH_HAS_REFCOUNT
void refcount_error_report(struct pt_regs *regs, const char *err)
{
	WARN_RATELIMIT(1, "refcount_t %s at %pB in %s[%d], uid/euid: %u/%u\n",
		err, (void *)instruction_pointer(regs),
		current->comm, task_pid_nr(current),
		from_kuid_munged(&init_user_ns, current_uid()),
		from_kuid_munged(&init_user_ns, current_euid()));
}
#endif

core_param(panic, panic_timeout, int, 0644);
core_param(pause_on_oops, pause_on_oops, int, 0644);
core_param(panic_on_warn, panic_on_warn, int, 0644);
core_param(crash_kexec_post_notifiers, crash_kexec_post_notifiers, bool, 0644);

static int __init oops_setup(char *s)
{
	if (!s)
		return -EINVAL;
	if (!strcmp(s, "panic"))
		panic_on_oops = 1;
	return 0;
}
early_param("oops", oops_setup);<|MERGE_RESOLUTION|>--- conflicted
+++ resolved
@@ -47,13 +47,10 @@
 static DEFINE_SPINLOCK(pause_on_oops_lock);
 bool crash_kexec_post_notifiers;
 int panic_on_warn __read_mostly;
-<<<<<<< HEAD
+static unsigned int warn_limit __read_mostly;
 #ifdef CONFIG_MUIC_S2MU106
 void s2mu106_muic_set_auto(void);
 #endif
-=======
-static unsigned int warn_limit __read_mostly;
->>>>>>> 11806753
 
 int panic_timeout = CONFIG_PANIC_TIMEOUT;
 EXPORT_SYMBOL_GPL(panic_timeout);
@@ -178,12 +175,6 @@
 }
 EXPORT_SYMBOL(nmi_panic);
 
-<<<<<<< HEAD
-#ifndef CONFIG_SAMSUNG_PRODUCT_SHIP
-unsigned long sec_delay_check __read_mostly = 1;
-EXPORT_SYMBOL(sec_delay_check);
-#endif
-=======
 void check_panic_on_warn(const char *origin)
 {
 	unsigned int limit;
@@ -196,7 +187,11 @@
 		panic("%s: system warned too often (kernel.warn_limit is %d)",
 		      origin, limit);
 }
->>>>>>> 11806753
+
+#ifndef CONFIG_SAMSUNG_PRODUCT_SHIP
+unsigned long sec_delay_check __read_mostly = 1;
+EXPORT_SYMBOL(sec_delay_check);
+#endif
 
 /**
  *	panic - halt the system
