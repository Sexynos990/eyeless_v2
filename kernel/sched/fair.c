--- conflicted
+++ resolved
@@ -5354,27 +5354,7 @@
 
 	}
 
-<<<<<<< HEAD
 	ecs_update();
-=======
-	if (cfs_bandwidth_used()) {
-		/*
-		 * When bandwidth control is enabled; the cfs_rq_throttled()
-		 * breaks in the above iteration can result in incomplete
-		 * leaf list maintenance, resulting in triggering the assertion
-		 * below.
-		 */
-		for_each_sched_entity(se) {
-			cfs_rq = cfs_rq_of(se);
-
-			if (list_add_leaf_cfs_rq(cfs_rq))
-				break;
-		}
-	}
-
-	assert_list_leaf_cfs_rq(rq);
-
->>>>>>> 1b44c9bd
 	hrtick_update(rq);
 }
 
@@ -6001,7 +5981,6 @@
 
 #endif /* CONFIG_SCHED_TUNE */
 
-<<<<<<< HEAD
 unsigned long
 boosted_task_util(struct task_struct *task)
 {
@@ -6014,9 +5993,6 @@
 }
 
 unsigned long cpu_util_without(int cpu, struct task_struct *p);
-=======
-static unsigned long cpu_util_without(int cpu, struct task_struct *p);
->>>>>>> 1b44c9bd
 
 static unsigned long capacity_spare_without(int cpu, struct task_struct *p)
 {
