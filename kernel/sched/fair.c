--- conflicted
+++ resolved
@@ -3895,16 +3895,12 @@
 	if (!static_branch_unlikely(&sched_asym_cpucapacity))
 		return;
 
-<<<<<<< HEAD
 	if (sched_feat(EMS)) {
 		lb_update_misfit_status(p, rq, p ? task_h_load(p) : 0);
 		return;
 	}
 
-	if (!p) {
-=======
 	if (!p || p->nr_cpus_allowed == 1) {
->>>>>>> 11806753
 		rq->misfit_task_load = 0;
 		return;
 	}
