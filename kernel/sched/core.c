/*
 *  kernel/sched/core.c
 *
 *  Core kernel scheduler code and related syscalls
 *
 *  Copyright (C) 1991-2002  Linus Torvalds
 */
#include "sched.h"

#include <linux/nospec.h>

#include <linux/kcov.h>
#include <linux/scs.h>
#include <linux/debug-snapshot.h>

#include <asm/switch_to.h>
#include <asm/tlb.h>

#include <linux/sec_debug.h>

#include "../workqueue_internal.h"
#include "../smpboot.h"

#include "pelt.h"

#define CREATE_TRACE_POINTS
#include <trace/events/sched.h>

DEFINE_PER_CPU_SHARED_ALIGNED(struct rq, runqueues);

#if defined(CONFIG_SCHED_DEBUG) && defined(CONFIG_JUMP_LABEL)
/*
 * Debugging: various feature bits
 *
 * If SCHED_DEBUG is disabled, each compilation unit has its own copy of
 * sysctl_sched_features, defined in sched.h, to allow constants propagation
 * at compile time and compiler optimization based on features default.
 */
#define SCHED_FEAT(name, enabled)	\
	(1UL << __SCHED_FEAT_##name) * enabled |
const_debug unsigned int sysctl_sched_features =
#include "features.h"
	0;
#undef SCHED_FEAT
#endif

/*
 * Number of tasks to iterate in a single balance run.
 * Limited because this is done with IRQs disabled.
 */
const_debug unsigned int sysctl_sched_nr_migrate = 32;

/*
 * period over which we measure -rt task CPU usage in us.
 * default: 1s
 */
unsigned int sysctl_sched_rt_period = 1000000;

__read_mostly int scheduler_running;

/*
 * part of the period that we allow rt tasks to run in us.
 * default: 0.95s
 */
int sysctl_sched_rt_runtime = 950000;

/*
 * __task_rq_lock - lock the rq @p resides on.
 */
struct rq *__task_rq_lock(struct task_struct *p, struct rq_flags *rf)
	__acquires(rq->lock)
{
	struct rq *rq;

	lockdep_assert_held(&p->pi_lock);

	for (;;) {
		rq = task_rq(p);
		raw_spin_lock(&rq->lock);
		if (likely(rq == task_rq(p) && !task_on_rq_migrating(p))) {
			rq_pin_lock(rq, rf);
			return rq;
		}
		raw_spin_unlock(&rq->lock);

		while (unlikely(task_on_rq_migrating(p)))
			cpu_relax();
	}
}

/*
 * task_rq_lock - lock p->pi_lock and lock the rq @p resides on.
 */
struct rq *task_rq_lock(struct task_struct *p, struct rq_flags *rf)
	__acquires(p->pi_lock)
	__acquires(rq->lock)
{
	struct rq *rq;

	for (;;) {
		raw_spin_lock_irqsave(&p->pi_lock, rf->flags);
		rq = task_rq(p);
		raw_spin_lock(&rq->lock);
		/*
		 *	move_queued_task()		task_rq_lock()
		 *
		 *	ACQUIRE (rq->lock)
		 *	[S] ->on_rq = MIGRATING		[L] rq = task_rq()
		 *	WMB (__set_task_cpu())		ACQUIRE (rq->lock);
		 *	[S] ->cpu = new_cpu		[L] task_rq()
		 *					[L] ->on_rq
		 *	RELEASE (rq->lock)
		 *
		 * If we observe the old CPU in task_rq_lock(), the acquire of
		 * the old rq->lock will fully serialize against the stores.
		 *
		 * If we observe the new CPU in task_rq_lock(), the address
		 * dependency headed by '[L] rq = task_rq()' and the acquire
		 * will pair with the WMB to ensure we then also see migrating.
		 */
		if (likely(rq == task_rq(p) && !task_on_rq_migrating(p))) {
			rq_pin_lock(rq, rf);
			return rq;
		}
		raw_spin_unlock(&rq->lock);
		raw_spin_unlock_irqrestore(&p->pi_lock, rf->flags);

		while (unlikely(task_on_rq_migrating(p)))
			cpu_relax();
	}
}

/*
 * RQ-clock updating methods:
 */

static void update_rq_clock_task(struct rq *rq, s64 delta)
{
/*
 * In theory, the compile should just see 0 here, and optimize out the call
 * to sched_rt_avg_update. But I don't trust it...
 */
	s64 __maybe_unused steal = 0, irq_delta = 0;

#ifdef CONFIG_IRQ_TIME_ACCOUNTING
	irq_delta = irq_time_read(cpu_of(rq)) - rq->prev_irq_time;

	/*
	 * Since irq_time is only updated on {soft,}irq_exit, we might run into
	 * this case when a previous update_rq_clock() happened inside a
	 * {soft,}irq region.
	 *
	 * When this happens, we stop ->clock_task and only update the
	 * prev_irq_time stamp to account for the part that fit, so that a next
	 * update will consume the rest. This ensures ->clock_task is
	 * monotonic.
	 *
	 * It does however cause some slight miss-attribution of {soft,}irq
	 * time, a more accurate solution would be to update the irq_time using
	 * the current rq->clock timestamp, except that would require using
	 * atomic ops.
	 */
	if (irq_delta > delta)
		irq_delta = delta;

	rq->prev_irq_time += irq_delta;
	delta -= irq_delta;
#endif
#ifdef CONFIG_PARAVIRT_TIME_ACCOUNTING
	if (static_key_false((&paravirt_steal_rq_enabled))) {
		steal = paravirt_steal_clock(cpu_of(rq));
		steal -= rq->prev_steal_time_rq;

		if (unlikely(steal > delta))
			steal = delta;

		rq->prev_steal_time_rq += steal;
		delta -= steal;
	}
#endif

	rq->clock_task += delta;

#ifdef CONFIG_HAVE_SCHED_AVG_IRQ
	if ((irq_delta + steal) && sched_feat(NONTASK_CAPACITY))
		update_irq_load_avg(rq, irq_delta + steal);
#endif
	update_rq_clock_pelt(rq, delta);
}

void update_rq_clock(struct rq *rq)
{
	s64 delta;

	lockdep_assert_held(&rq->lock);

	if (rq->clock_update_flags & RQCF_ACT_SKIP)
		return;

#ifdef CONFIG_SCHED_DEBUG
	if (sched_feat(WARN_DOUBLE_CLOCK))
		SCHED_WARN_ON(rq->clock_update_flags & RQCF_UPDATED);
	rq->clock_update_flags |= RQCF_UPDATED;
#endif

	delta = sched_clock_cpu(cpu_of(rq)) - rq->clock;
	if (delta < 0)
		return;
	rq->clock += delta;
	update_rq_clock_task(rq, delta);
}


#ifdef CONFIG_SCHED_HRTICK
/*
 * Use HR-timers to deliver accurate preemption points.
 */

static void hrtick_clear(struct rq *rq)
{
	if (hrtimer_active(&rq->hrtick_timer))
		hrtimer_cancel(&rq->hrtick_timer);
}

/*
 * High-resolution timer tick.
 * Runs from hardirq context with interrupts disabled.
 */
static enum hrtimer_restart hrtick(struct hrtimer *timer)
{
	struct rq *rq = container_of(timer, struct rq, hrtick_timer);
	struct rq_flags rf;

	WARN_ON_ONCE(cpu_of(rq) != smp_processor_id());

	rq_lock(rq, &rf);
	update_rq_clock(rq);
	rq->curr->sched_class->task_tick(rq, rq->curr, 1);
	rq_unlock(rq, &rf);

	return HRTIMER_NORESTART;
}

#ifdef CONFIG_SMP

static void __hrtick_restart(struct rq *rq)
{
	struct hrtimer *timer = &rq->hrtick_timer;

	hrtimer_start_expires(timer, HRTIMER_MODE_ABS_PINNED);
}

/*
 * called from hardirq (IPI) context
 */
static void __hrtick_start(void *arg)
{
	struct rq *rq = arg;
	struct rq_flags rf;

	rq_lock(rq, &rf);
	__hrtick_restart(rq);
	rq->hrtick_csd_pending = 0;
	rq_unlock(rq, &rf);
}

/*
 * Called to set the hrtick timer state.
 *
 * called with rq->lock held and irqs disabled
 */
void hrtick_start(struct rq *rq, u64 delay)
{
	struct hrtimer *timer = &rq->hrtick_timer;
	ktime_t time;
	s64 delta;

	/*
	 * Don't schedule slices shorter than 10000ns, that just
	 * doesn't make sense and can cause timer DoS.
	 */
	delta = max_t(s64, delay, 10000LL);
	time = ktime_add_ns(timer->base->get_time(), delta);

	hrtimer_set_expires(timer, time);

	if (rq == this_rq()) {
		__hrtick_restart(rq);
	} else if (!rq->hrtick_csd_pending) {
		smp_call_function_single_async(cpu_of(rq), &rq->hrtick_csd);
		rq->hrtick_csd_pending = 1;
	}
}

#else
/*
 * Called to set the hrtick timer state.
 *
 * called with rq->lock held and irqs disabled
 */
void hrtick_start(struct rq *rq, u64 delay)
{
	/*
	 * Don't schedule slices shorter than 10000ns, that just
	 * doesn't make sense. Rely on vruntime for fairness.
	 */
	delay = max_t(u64, delay, 10000LL);
	hrtimer_start(&rq->hrtick_timer, ns_to_ktime(delay),
		      HRTIMER_MODE_REL_PINNED);
}
#endif /* CONFIG_SMP */

static void hrtick_rq_init(struct rq *rq)
{
#ifdef CONFIG_SMP
	rq->hrtick_csd_pending = 0;

	rq->hrtick_csd.flags = 0;
	rq->hrtick_csd.func = __hrtick_start;
	rq->hrtick_csd.info = rq;
#endif

	hrtimer_init(&rq->hrtick_timer, CLOCK_MONOTONIC, HRTIMER_MODE_REL);
	rq->hrtick_timer.function = hrtick;
}
#else	/* CONFIG_SCHED_HRTICK */
static inline void hrtick_clear(struct rq *rq)
{
}

static inline void hrtick_rq_init(struct rq *rq)
{
}
#endif	/* CONFIG_SCHED_HRTICK */

/*
 * cmpxchg based fetch_or, macro so it works for different integer types
 */
#define fetch_or(ptr, mask)						\
	({								\
		typeof(ptr) _ptr = (ptr);				\
		typeof(mask) _mask = (mask);				\
		typeof(*_ptr) _old, _val = *_ptr;			\
									\
		for (;;) {						\
			_old = cmpxchg(_ptr, _val, _val | _mask);	\
			if (_old == _val)				\
				break;					\
			_val = _old;					\
		}							\
	_old;								\
})

#if defined(CONFIG_SMP) && defined(TIF_POLLING_NRFLAG)
/*
 * Atomically set TIF_NEED_RESCHED and test for TIF_POLLING_NRFLAG,
 * this avoids any races wrt polling state changes and thereby avoids
 * spurious IPIs.
 */
static bool set_nr_and_not_polling(struct task_struct *p)
{
	struct thread_info *ti = task_thread_info(p);
	return !(fetch_or(&ti->flags, _TIF_NEED_RESCHED) & _TIF_POLLING_NRFLAG);
}

/*
 * Atomically set TIF_NEED_RESCHED if TIF_POLLING_NRFLAG is set.
 *
 * If this returns true, then the idle task promises to call
 * sched_ttwu_pending() and reschedule soon.
 */
static bool set_nr_if_polling(struct task_struct *p)
{
	struct thread_info *ti = task_thread_info(p);
	typeof(ti->flags) old, val = READ_ONCE(ti->flags);

	for (;;) {
		if (!(val & _TIF_POLLING_NRFLAG))
			return false;
		if (val & _TIF_NEED_RESCHED)
			return true;
		old = cmpxchg(&ti->flags, val, val | _TIF_NEED_RESCHED);
		if (old == val)
			break;
		val = old;
	}
	return true;
}

#else
static bool set_nr_and_not_polling(struct task_struct *p)
{
	set_tsk_need_resched(p);
	return true;
}

#ifdef CONFIG_SMP
static bool set_nr_if_polling(struct task_struct *p)
{
	return false;
}
#endif
#endif

void wake_q_add(struct wake_q_head *head, struct task_struct *task)
{
	struct wake_q_node *node = &task->wake_q;

	/*
	 * Atomically grab the task, if ->wake_q is !nil already it means
	 * its already queued (either by us or someone else) and will get the
	 * wakeup due to that.
	 *
	 * In order to ensure that a pending wakeup will observe our pending
	 * state, even in the failed case, an explicit smp_mb() must be used.
	 */
	smp_mb__before_atomic();
	if (cmpxchg_relaxed(&node->next, NULL, WAKE_Q_TAIL))
		return;

	head->count++;

	get_task_struct(task);

	/*
	 * The head is context local, there can be no concurrency.
	 */
	*head->lastp = node;
	head->lastp = &node->next;
}

static int
try_to_wake_up(struct task_struct *p, unsigned int state, int wake_flags,
	       int sibling_count_hint);

void wake_up_q(struct wake_q_head *head)
{
	struct wake_q_node *node = head->first;

	while (node != WAKE_Q_TAIL) {
		struct task_struct *task;

		task = container_of(node, struct task_struct, wake_q);
		BUG_ON(!task);
		/* Task can safely be re-inserted now: */
		node = node->next;
		task->wake_q.next = NULL;

		/*
		 * try_to_wake_up() executes a full barrier, which pairs with
		 * the queueing in wake_q_add() so as not to miss wakeups.
		 */
		try_to_wake_up(task, TASK_NORMAL, 0, head->count);
		put_task_struct(task);
	}
}

/*
 * resched_curr - mark rq's current task 'to be rescheduled now'.
 *
 * On UP this means the setting of the need_resched flag, on SMP it
 * might also involve a cross-CPU call to trigger the scheduler on
 * the target CPU.
 */
void resched_curr(struct rq *rq)
{
	struct task_struct *curr = rq->curr;
	int cpu;

	lockdep_assert_held(&rq->lock);

	if (test_tsk_need_resched(curr))
		return;

	cpu = cpu_of(rq);

	if (cpu == smp_processor_id()) {
		set_tsk_need_resched(curr);
		set_preempt_need_resched();
		return;
	}

	if (set_nr_and_not_polling(curr))
		smp_send_reschedule(cpu);
	else
		trace_sched_wake_idle_without_ipi(cpu);
}

void resched_cpu(int cpu)
{
	struct rq *rq = cpu_rq(cpu);
	unsigned long flags;

	raw_spin_lock_irqsave(&rq->lock, flags);
	if (cpu_online(cpu) || cpu == smp_processor_id())
		resched_curr(rq);
	raw_spin_unlock_irqrestore(&rq->lock, flags);
}

#ifdef CONFIG_SMP
#ifdef CONFIG_NO_HZ_COMMON
/*
 * In the semi idle case, use the nearest busy CPU for migrating timers
 * from an idle CPU.  This is good for power-savings.
 *
 * We don't do similar optimization for completely idle system, as
 * selecting an idle CPU will add more delays to the timers than intended
 * (as that CPU's timer base may not be uptodate wrt jiffies etc).
 */
int get_nohz_timer_target(void)
{
	int i, cpu = smp_processor_id();
	struct sched_domain *sd;

	if (!idle_cpu(cpu) && housekeeping_cpu(cpu, HK_FLAG_TIMER))
		return cpu;

	rcu_read_lock();
	for_each_domain(cpu, sd) {
		for_each_cpu(i, sched_domain_span(sd)) {
			if (cpu == i)
				continue;

			if (!idle_cpu(i) && housekeeping_cpu(i, HK_FLAG_TIMER)) {
				cpu = i;
				goto unlock;
			}
		}
	}

	if (!housekeeping_cpu(cpu, HK_FLAG_TIMER))
		cpu = housekeeping_any_cpu(HK_FLAG_TIMER);
unlock:
	rcu_read_unlock();
	return cpu;
}

/*
 * When add_timer_on() enqueues a timer into the timer wheel of an
 * idle CPU then this timer might expire before the next timer event
 * which is scheduled to wake up that CPU. In case of a completely
 * idle system the next event might even be infinite time into the
 * future. wake_up_idle_cpu() ensures that the CPU is woken up and
 * leaves the inner idle loop so the newly added timer is taken into
 * account when the CPU goes back to idle and evaluates the timer
 * wheel for the next timer event.
 */
static void wake_up_idle_cpu(int cpu)
{
	struct rq *rq = cpu_rq(cpu);

	if (cpu == smp_processor_id())
		return;

	if (set_nr_and_not_polling(rq->idle))
		smp_send_reschedule(cpu);
	else
		trace_sched_wake_idle_without_ipi(cpu);
}

static bool wake_up_full_nohz_cpu(int cpu)
{
	/*
	 * We just need the target to call irq_exit() and re-evaluate
	 * the next tick. The nohz full kick at least implies that.
	 * If needed we can still optimize that later with an
	 * empty IRQ.
	 */
	if (cpu_is_offline(cpu))
		return true;  /* Don't try to wake offline CPUs. */
	if (tick_nohz_full_cpu(cpu)) {
		if (cpu != smp_processor_id() ||
		    tick_nohz_tick_stopped())
			tick_nohz_full_kick_cpu(cpu);
		return true;
	}

	return false;
}

/*
 * Wake up the specified CPU.  If the CPU is going offline, it is the
 * caller's responsibility to deal with the lost wakeup, for example,
 * by hooking into the CPU_DEAD notifier like timers and hrtimers do.
 */
void wake_up_nohz_cpu(int cpu)
{
	if (!wake_up_full_nohz_cpu(cpu))
		wake_up_idle_cpu(cpu);
}

static inline bool got_nohz_idle_kick(void)
{
	int cpu = smp_processor_id();

	if (!(atomic_read(nohz_flags(cpu)) & NOHZ_KICK_MASK))
		return false;

	if (idle_cpu(cpu) && !need_resched())
		return true;

	/*
	 * We can't run Idle Load Balance on this CPU for this time so we
	 * cancel it and clear NOHZ_BALANCE_KICK
	 */
	atomic_andnot(NOHZ_KICK_MASK, nohz_flags(cpu));
	return false;
}

#else /* CONFIG_NO_HZ_COMMON */

static inline bool got_nohz_idle_kick(void)
{
	return false;
}

#endif /* CONFIG_NO_HZ_COMMON */

#ifdef CONFIG_NO_HZ_FULL
bool sched_can_stop_tick(struct rq *rq)
{
	int fifo_nr_running;

	/* Deadline tasks, even if single, need the tick */
	if (rq->dl.dl_nr_running)
		return false;

	/*
	 * If there are more than one RR tasks, we need the tick to effect the
	 * actual RR behaviour.
	 */
	if (rq->rt.rr_nr_running) {
		if (rq->rt.rr_nr_running == 1)
			return true;
		else
			return false;
	}

	/*
	 * If there's no RR tasks, but FIFO tasks, we can skip the tick, no
	 * forced preemption between FIFO tasks.
	 */
	fifo_nr_running = rq->rt.rt_nr_running - rq->rt.rr_nr_running;
	if (fifo_nr_running)
		return true;

	/*
	 * If there are no DL,RR/FIFO tasks, there must only be CFS tasks left;
	 * if there's more than one we need the tick for involuntary
	 * preemption.
	 */
	if (rq->nr_running > 1)
		return false;

	return true;
}
#endif /* CONFIG_NO_HZ_FULL */
#endif /* CONFIG_SMP */

#if defined(CONFIG_RT_GROUP_SCHED) || (defined(CONFIG_FAIR_GROUP_SCHED) && \
			(defined(CONFIG_SMP) || defined(CONFIG_CFS_BANDWIDTH)))
/*
 * Iterate task_group tree rooted at *from, calling @down when first entering a
 * node and @up when leaving it for the final time.
 *
 * Caller must hold rcu_lock or sufficient equivalent.
 */
int walk_tg_tree_from(struct task_group *from,
			     tg_visitor down, tg_visitor up, void *data)
{
	struct task_group *parent, *child;
	int ret;

	parent = from;

down:
	ret = (*down)(parent, data);
	if (ret)
		goto out;
	list_for_each_entry_rcu(child, &parent->children, siblings) {
		parent = child;
		goto down;

up:
		continue;
	}
	ret = (*up)(parent, data);
	if (ret || parent == from)
		goto out;

	child = parent;
	parent = parent->parent;
	if (parent)
		goto up;
out:
	return ret;
}

int tg_nop(struct task_group *tg, void *data)
{
	return 0;
}
#endif

static void set_load_weight(struct task_struct *p, bool update_load)
{
	int prio = p->static_prio - MAX_RT_PRIO;
	struct load_weight *load = &p->se.load;

	/*
	 * SCHED_IDLE tasks get minimal weight:
	 */
	if (idle_policy(p->policy)) {
		load->weight = scale_load(WEIGHT_IDLEPRIO);
		load->inv_weight = WMULT_IDLEPRIO;
		p->se.runnable_weight = load->weight;
		return;
	}

	/*
	 * SCHED_OTHER tasks have to update their load when changing their
	 * weight
	 */
	if (update_load && p->sched_class == &fair_sched_class) {
		reweight_task(p, prio);
	} else {
		load->weight = scale_load(sched_prio_to_weight[prio]);
		load->inv_weight = sched_prio_to_wmult[prio];
		p->se.runnable_weight = load->weight;
	}
}

#ifdef CONFIG_UCLAMP_TASK
/*
 * Serializes updates of utilization clamp values
 *
 * The (slow-path) user-space triggers utilization clamp value updates which
 * can require updates on (fast-path) scheduler's data structures used to
 * support enqueue/dequeue operations.
 * While the per-CPU rq lock protects fast-path update operations, user-space
 * requests are serialized using a mutex to reduce the risk of conflicting
 * updates or API abuses.
 */
static DEFINE_MUTEX(uclamp_mutex);

/* Max allowed minimum utilization */
unsigned int sysctl_sched_uclamp_util_min = SCHED_CAPACITY_SCALE;

/* Max allowed maximum utilization */
unsigned int sysctl_sched_uclamp_util_max = SCHED_CAPACITY_SCALE;

/* All clamps are required to be less or equal than these values */
static struct uclamp_se uclamp_default[UCLAMP_CNT];

/* Integer rounded range for each bucket */
#define UCLAMP_BUCKET_DELTA DIV_ROUND_CLOSEST(SCHED_CAPACITY_SCALE, UCLAMP_BUCKETS)

#define for_each_clamp_id(clamp_id) \
	for ((clamp_id) = 0; (clamp_id) < UCLAMP_CNT; (clamp_id)++)

static inline unsigned int uclamp_bucket_id(unsigned int clamp_value)
{
	return clamp_value / UCLAMP_BUCKET_DELTA;
}

static inline unsigned int uclamp_bucket_base_value(unsigned int clamp_value)
{
	return UCLAMP_BUCKET_DELTA * uclamp_bucket_id(clamp_value);
}

static inline unsigned int uclamp_none(enum uclamp_id clamp_id)
{
	if (clamp_id == UCLAMP_MIN)
		return 0;
	return SCHED_CAPACITY_SCALE;
}

static inline void uclamp_se_set(struct uclamp_se *uc_se,
				 unsigned int value, bool user_defined)
{
	uc_se->value = value;
	uc_se->bucket_id = uclamp_bucket_id(value);
	uc_se->user_defined = user_defined;
}

static inline unsigned int
uclamp_idle_value(struct rq *rq, enum uclamp_id clamp_id,
		  unsigned int clamp_value)
{
	/*
	 * Avoid blocked utilization pushing up the frequency when we go
	 * idle (which drops the max-clamp) by retaining the last known
	 * max-clamp.
	 */
	if (clamp_id == UCLAMP_MAX) {
		rq->uclamp_flags |= UCLAMP_FLAG_IDLE;
		return clamp_value;
	}

	return uclamp_none(UCLAMP_MIN);
}

static inline void uclamp_idle_reset(struct rq *rq, enum uclamp_id clamp_id,
				     unsigned int clamp_value)
{
	/* Reset max-clamp retention only on idle exit */
	if (!(rq->uclamp_flags & UCLAMP_FLAG_IDLE))
		return;

	WRITE_ONCE(rq->uclamp[clamp_id].value, clamp_value);
}

static inline
unsigned int uclamp_rq_max_value(struct rq *rq, enum uclamp_id clamp_id,
				   unsigned int clamp_value)
{
	struct uclamp_bucket *bucket = rq->uclamp[clamp_id].bucket;
	int bucket_id = UCLAMP_BUCKETS - 1;

	/*
	 * Since both min and max clamps are max aggregated, find the
	 * top most bucket with tasks in.
	 */
	for ( ; bucket_id >= 0; bucket_id--) {
		if (!bucket[bucket_id].tasks)
			continue;
		return bucket[bucket_id].value;
	}

	/* No tasks -- default clamp values */
	return uclamp_idle_value(rq, clamp_id, clamp_value);
}

static inline struct uclamp_se
uclamp_tg_restrict(struct task_struct *p, enum uclamp_id clamp_id)
{
	struct uclamp_se uc_req = p->uclamp_req[clamp_id];
#ifdef CONFIG_UCLAMP_TASK_GROUP
	struct uclamp_se uc_max;

	/*
	 * Tasks in autogroups or root task group will be
	 * restricted by system defaults.
	 */
	if (task_group_is_autogroup(task_group(p)))
		return uc_req;
	if (task_group(p) == &root_task_group)
		return uc_req;

	uc_max = task_group(p)->uclamp[clamp_id];
	if (uc_req.value > uc_max.value || !uc_req.user_defined)
		return uc_max;
#endif

	return uc_req;
}

/*
 * The effective clamp bucket index of a task depends on, by increasing
 * priority:
 * - the task specific clamp value, when explicitly requested from userspace
 * - the task group effective clamp value, for tasks not either in the root
 *   group or in an autogroup
 * - the system default clamp value, defined by the sysadmin
 */
static inline struct uclamp_se
uclamp_eff_get(struct task_struct *p, enum uclamp_id clamp_id)
{
	struct uclamp_se uc_req = uclamp_tg_restrict(p, clamp_id);
	struct uclamp_se uc_max = uclamp_default[clamp_id];

	/* System default restrictions always apply */
	if (unlikely(uc_req.value > uc_max.value))
		return uc_max;

	return uc_req;
}

unsigned long uclamp_eff_value(struct task_struct *p, enum uclamp_id clamp_id)
{
	struct uclamp_se uc_eff;

	/* Task currently refcounted: use back-annotated (effective) value */
	if (p->uclamp[clamp_id].active)
		return (unsigned long)p->uclamp[clamp_id].value;

	uc_eff = uclamp_eff_get(p, clamp_id);

	return (unsigned long)uc_eff.value;
}

/*
 * When a task is enqueued on a rq, the clamp bucket currently defined by the
 * task's uclamp::bucket_id is refcounted on that rq. This also immediately
 * updates the rq's clamp value if required.
 *
 * Tasks can have a task-specific value requested from user-space, track
 * within each bucket the maximum value for tasks refcounted in it.
 * This "local max aggregation" allows to track the exact "requested" value
 * for each bucket when all its RUNNABLE tasks require the same clamp.
 */
static inline void uclamp_rq_inc_id(struct rq *rq, struct task_struct *p,
				    enum uclamp_id clamp_id)
{
	struct uclamp_rq *uc_rq = &rq->uclamp[clamp_id];
	struct uclamp_se *uc_se = &p->uclamp[clamp_id];
	struct uclamp_bucket *bucket;

	lockdep_assert_held(&rq->lock);

	/* Update task effective clamp */
	p->uclamp[clamp_id] = uclamp_eff_get(p, clamp_id);

	bucket = &uc_rq->bucket[uc_se->bucket_id];
	bucket->tasks++;
	uc_se->active = true;

	uclamp_idle_reset(rq, clamp_id, uc_se->value);

	/*
	 * Local max aggregation: rq buckets always track the max
	 * "requested" clamp value of its RUNNABLE tasks.
	 */
	if (bucket->tasks == 1 || uc_se->value > bucket->value)
		bucket->value = uc_se->value;

	if (uc_se->value > READ_ONCE(uc_rq->value))
		WRITE_ONCE(uc_rq->value, uc_se->value);
}

/*
 * When a task is dequeued from a rq, the clamp bucket refcounted by the task
 * is released. If this is the last task reference counting the rq's max
 * active clamp value, then the rq's clamp value is updated.
 *
 * Both refcounted tasks and rq's cached clamp values are expected to be
 * always valid. If it's detected they are not, as defensive programming,
 * enforce the expected state and warn.
 */
static inline void uclamp_rq_dec_id(struct rq *rq, struct task_struct *p,
				    enum uclamp_id clamp_id)
{
	struct uclamp_rq *uc_rq = &rq->uclamp[clamp_id];
	struct uclamp_se *uc_se = &p->uclamp[clamp_id];
	struct uclamp_bucket *bucket;
	unsigned int bkt_clamp;
	unsigned int rq_clamp;

	lockdep_assert_held(&rq->lock);

	bucket = &uc_rq->bucket[uc_se->bucket_id];
	SCHED_WARN_ON(!bucket->tasks);
	if (likely(bucket->tasks))
		bucket->tasks--;
	uc_se->active = false;

	/*
	 * Keep "local max aggregation" simple and accept to (possibly)
	 * overboost some RUNNABLE tasks in the same bucket.
	 * The rq clamp bucket value is reset to its base value whenever
	 * there are no more RUNNABLE tasks refcounting it.
	 */
	if (likely(bucket->tasks))
		return;

	rq_clamp = READ_ONCE(uc_rq->value);
	/*
	 * Defensive programming: this should never happen. If it happens,
	 * e.g. due to future modification, warn and fixup the expected value.
	 */
	SCHED_WARN_ON(bucket->value > rq_clamp);
	if (bucket->value >= rq_clamp) {
		bkt_clamp = uclamp_rq_max_value(rq, clamp_id, uc_se->value);
		WRITE_ONCE(uc_rq->value, bkt_clamp);
	}
}

static inline void uclamp_rq_inc(struct rq *rq, struct task_struct *p)
{
	enum uclamp_id clamp_id;

	if (unlikely(!p->sched_class->uclamp_enabled))
		return;

	for_each_clamp_id(clamp_id)
		uclamp_rq_inc_id(rq, p, clamp_id);

	/* Reset clamp idle holding when there is one RUNNABLE task */
	if (rq->uclamp_flags & UCLAMP_FLAG_IDLE)
		rq->uclamp_flags &= ~UCLAMP_FLAG_IDLE;
}

static inline void uclamp_rq_dec(struct rq *rq, struct task_struct *p)
{
	enum uclamp_id clamp_id;

	if (unlikely(!p->sched_class->uclamp_enabled))
		return;

	for_each_clamp_id(clamp_id)
		uclamp_rq_dec_id(rq, p, clamp_id);
}

static inline void
uclamp_update_active(struct task_struct *p, enum uclamp_id clamp_id)
{
	struct rq_flags rf;
	struct rq *rq;

	/*
	 * Lock the task and the rq where the task is (or was) queued.
	 *
	 * We might lock the (previous) rq of a !RUNNABLE task, but that's the
	 * price to pay to safely serialize util_{min,max} updates with
	 * enqueues, dequeues and migration operations.
	 * This is the same locking schema used by __set_cpus_allowed_ptr().
	 */
	rq = task_rq_lock(p, &rf);

	/*
	 * Setting the clamp bucket is serialized by task_rq_lock().
	 * If the task is not yet RUNNABLE and its task_struct is not
	 * affecting a valid clamp bucket, the next time it's enqueued,
	 * it will already see the updated clamp bucket value.
	 */
	if (p->uclamp[clamp_id].active) {
		uclamp_rq_dec_id(rq, p, clamp_id);
		uclamp_rq_inc_id(rq, p, clamp_id);
	}

	task_rq_unlock(rq, p, &rf);
}

#ifdef CONFIG_UCLAMP_TASK_GROUP
static inline void
uclamp_update_active_tasks(struct cgroup_subsys_state *css,
			   unsigned int clamps)
{
	enum uclamp_id clamp_id;
	struct css_task_iter it;
	struct task_struct *p;

	css_task_iter_start(css, 0, &it);
	while ((p = css_task_iter_next(&it))) {
		for_each_clamp_id(clamp_id) {
			if ((0x1 << clamp_id) & clamps)
				uclamp_update_active(p, clamp_id);
		}
	}
	css_task_iter_end(&it);
}

static void cpu_util_update_eff(struct cgroup_subsys_state *css);
static void uclamp_update_root_tg(void)
{
	struct task_group *tg = &root_task_group;

	uclamp_se_set(&tg->uclamp_req[UCLAMP_MIN],
		      sysctl_sched_uclamp_util_min, false);
	uclamp_se_set(&tg->uclamp_req[UCLAMP_MAX],
		      sysctl_sched_uclamp_util_max, false);

	rcu_read_lock();
	cpu_util_update_eff(&root_task_group.css);
	rcu_read_unlock();
}
#else
static void uclamp_update_root_tg(void) { }
#endif

int sysctl_sched_uclamp_handler(struct ctl_table *table, int write,
				void __user *buffer, size_t *lenp,
				loff_t *ppos)
{
	bool update_root_tg = false;
	int old_min, old_max;
	int result;

	mutex_lock(&uclamp_mutex);
	old_min = sysctl_sched_uclamp_util_min;
	old_max = sysctl_sched_uclamp_util_max;

	result = proc_dointvec(table, write, buffer, lenp, ppos);
	if (result)
		goto undo;
	if (!write)
		goto done;

	if (sysctl_sched_uclamp_util_min > sysctl_sched_uclamp_util_max ||
	    sysctl_sched_uclamp_util_max > SCHED_CAPACITY_SCALE) {
		result = -EINVAL;
		goto undo;
	}

	if (old_min != sysctl_sched_uclamp_util_min) {
		uclamp_se_set(&uclamp_default[UCLAMP_MIN],
			      sysctl_sched_uclamp_util_min, false);
		update_root_tg = true;
	}
	if (old_max != sysctl_sched_uclamp_util_max) {
		uclamp_se_set(&uclamp_default[UCLAMP_MAX],
			      sysctl_sched_uclamp_util_max, false);
		update_root_tg = true;
	}

	if (update_root_tg)
		uclamp_update_root_tg();

	/*
	 * We update all RUNNABLE tasks only when task groups are in use.
	 * Otherwise, keep it simple and do just a lazy update at each next
	 * task enqueue time.
	 */

	goto done;

undo:
	sysctl_sched_uclamp_util_min = old_min;
	sysctl_sched_uclamp_util_max = old_max;
done:
	mutex_unlock(&uclamp_mutex);

	return result;
}

static int uclamp_validate(struct task_struct *p,
			   const struct sched_attr *attr)
{
	unsigned int lower_bound = p->uclamp_req[UCLAMP_MIN].value;
	unsigned int upper_bound = p->uclamp_req[UCLAMP_MAX].value;

	if (attr->sched_flags & SCHED_FLAG_UTIL_CLAMP_MIN)
		lower_bound = attr->sched_util_min;
	if (attr->sched_flags & SCHED_FLAG_UTIL_CLAMP_MAX)
		upper_bound = attr->sched_util_max;

	if (lower_bound > upper_bound)
		return -EINVAL;
	if (upper_bound > SCHED_CAPACITY_SCALE)
		return -EINVAL;

	return 0;
}

static void __setscheduler_uclamp(struct task_struct *p,
				  const struct sched_attr *attr)
{
	enum uclamp_id clamp_id;

	/*
	 * On scheduling class change, reset to default clamps for tasks
	 * without a task-specific value.
	 */
	for_each_clamp_id(clamp_id) {
		struct uclamp_se *uc_se = &p->uclamp_req[clamp_id];
		unsigned int clamp_value = uclamp_none(clamp_id);

		/* Keep using defined clamps across class changes */
		if (uc_se->user_defined)
			continue;

		/* By default, RT tasks always get 100% boost */
		if (sched_feat(SUGOV_RT_MAX_FREQ) &&
			       unlikely(rt_task(p) &&
			       clamp_id == UCLAMP_MIN)) {

			clamp_value = uclamp_none(UCLAMP_MAX);
		}

		uclamp_se_set(uc_se, clamp_value, false);
	}

	if (likely(!(attr->sched_flags & SCHED_FLAG_UTIL_CLAMP)))
		return;

	if (attr->sched_flags & SCHED_FLAG_UTIL_CLAMP_MIN) {
		uclamp_se_set(&p->uclamp_req[UCLAMP_MIN],
			      attr->sched_util_min, true);
	}

	if (attr->sched_flags & SCHED_FLAG_UTIL_CLAMP_MAX) {
		uclamp_se_set(&p->uclamp_req[UCLAMP_MAX],
			      attr->sched_util_max, true);
	}
}

static void uclamp_fork(struct task_struct *p)
{
	enum uclamp_id clamp_id;

	for_each_clamp_id(clamp_id)
		p->uclamp[clamp_id].active = false;

	if (likely(!p->sched_reset_on_fork))
		return;

	for_each_clamp_id(clamp_id) {
		unsigned int clamp_value = uclamp_none(clamp_id);

		/* By default, RT tasks always get 100% boost */
		if (sched_feat(SUGOV_RT_MAX_FREQ) &&
			       unlikely(rt_task(p) &&
			       clamp_id == UCLAMP_MIN)) {

			clamp_value = uclamp_none(UCLAMP_MAX);
		}

		uclamp_se_set(&p->uclamp_req[clamp_id], clamp_value, false);
	}
}

#ifdef CONFIG_SMP
unsigned int uclamp_task(struct task_struct *p)
{
	unsigned long util;

	util = task_util_est(p);
	util = max(util, uclamp_eff_value(p, UCLAMP_MIN));
	util = min(util, uclamp_eff_value(p, UCLAMP_MAX));

	return util;
}

bool uclamp_boosted(struct task_struct *p)
{
	return uclamp_eff_value(p, UCLAMP_MIN) > 0;
}

bool uclamp_latency_sensitive(struct task_struct *p)
{
#ifdef CONFIG_UCLAMP_TASK_GROUP
	struct cgroup_subsys_state *css = task_css(p, cpu_cgrp_id);
	struct task_group *tg;

	if (!css)
		return false;
	tg = container_of(css, struct task_group, css);

	return tg->latency_sensitive;
#else
	return false;
#endif
}
#endif /* CONFIG_SMP */

static void __init init_uclamp(void)
{
	struct uclamp_se uc_max = {};
	enum uclamp_id clamp_id;
	int cpu;

	mutex_init(&uclamp_mutex);

	for_each_possible_cpu(cpu) {
		memset(&cpu_rq(cpu)->uclamp, 0,
				sizeof(struct uclamp_rq)*UCLAMP_CNT);
		cpu_rq(cpu)->uclamp_flags = 0;
	}

	for_each_clamp_id(clamp_id) {
		uclamp_se_set(&init_task.uclamp_req[clamp_id],
			      uclamp_none(clamp_id), false);
	}

	/* System defaults allow max clamp values for both indexes */
	uclamp_se_set(&uc_max, uclamp_none(UCLAMP_MAX), false);
	for_each_clamp_id(clamp_id) {
		uclamp_default[clamp_id] = uc_max;
#ifdef CONFIG_UCLAMP_TASK_GROUP
		root_task_group.uclamp_req[clamp_id] = uc_max;
		root_task_group.uclamp[clamp_id] = uc_max;
#endif
	}
}

#else /* CONFIG_UCLAMP_TASK */
static inline void uclamp_rq_inc(struct rq *rq, struct task_struct *p) { }
static inline void uclamp_rq_dec(struct rq *rq, struct task_struct *p) { }
static inline int uclamp_validate(struct task_struct *p,
				  const struct sched_attr *attr)
{
	return -EOPNOTSUPP;
}
static void __setscheduler_uclamp(struct task_struct *p,
				  const struct sched_attr *attr) { }
static inline void uclamp_fork(struct task_struct *p) { }

long schedtune_task_margin(struct task_struct *task);

#ifdef CONFIG_SMP
unsigned int uclamp_task(struct task_struct *p)
{
	unsigned long util = task_util_est(p);
#ifdef CONFIG_SCHED_TUNE
	long margin = schedtune_task_margin(p);

	trace_sched_boost_task(p, util, margin);

	util += margin;
#endif

	return util;
}

bool uclamp_boosted(struct task_struct *p)
{
#ifdef CONFIG_SCHED_TUNE
	return schedtune_task_boost(p) > 0;
#endif
	return false;
}

bool uclamp_latency_sensitive(struct task_struct *p)
{
#ifdef CONFIG_SCHED_TUNE
	return schedtune_prefer_idle(p) != 0;
#endif
	return false;
}
#endif /* CONFIG_SMP */

static inline void init_uclamp(void) { }
#endif /* CONFIG_UCLAMP_TASK */

static inline void enqueue_task(struct rq *rq, struct task_struct *p, int flags)
{
	if (!(flags & ENQUEUE_NOCLOCK))
		update_rq_clock(rq);

	if (!(flags & ENQUEUE_RESTORE)) {
		sched_info_queued(rq, p);
		psi_enqueue(p, flags & ENQUEUE_WAKEUP);
	}

<<<<<<< HEAD
	update_cpu_active_ratio(rq, p, EMS_PART_ENQUEUE);

=======
	uclamp_rq_inc(rq, p);
>>>>>>> 1b44c9bd
	p->sched_class->enqueue_task(rq, p, flags);
}

static inline void dequeue_task(struct rq *rq, struct task_struct *p, int flags)
{
	if (!(flags & DEQUEUE_NOCLOCK))
		update_rq_clock(rq);

	if (!(flags & DEQUEUE_SAVE)) {
		sched_info_dequeued(rq, p);
		psi_dequeue(p, flags & DEQUEUE_SLEEP);
	}

<<<<<<< HEAD
	update_cpu_active_ratio(rq, p, EMS_PART_DEQUEUE);

=======
	uclamp_rq_dec(rq, p);
>>>>>>> 1b44c9bd
	p->sched_class->dequeue_task(rq, p, flags);
}

void activate_task(struct rq *rq, struct task_struct *p, int flags)
{
	if (task_contributes_to_load(p))
		rq->nr_uninterruptible--;

	enqueue_task(rq, p, flags);
}

void deactivate_task(struct rq *rq, struct task_struct *p, int flags)
{
	if (task_contributes_to_load(p))
		rq->nr_uninterruptible++;

	dequeue_task(rq, p, flags);
}

/*
 * __normal_prio - return the priority that is based on the static prio
 */
static inline int __normal_prio(struct task_struct *p)
{
	return p->static_prio;
}

/*
 * Calculate the expected normal priority: i.e. priority
 * without taking RT-inheritance into account. Might be
 * boosted by interactivity modifiers. Changes upon fork,
 * setprio syscalls, and whenever the interactivity
 * estimator recalculates.
 */
static inline int normal_prio(struct task_struct *p)
{
	int prio;

	if (task_has_dl_policy(p))
		prio = MAX_DL_PRIO-1;
	else if (task_has_rt_policy(p))
		prio = MAX_RT_PRIO-1 - p->rt_priority;
	else
		prio = __normal_prio(p);
	return prio;
}

/*
 * Calculate the current priority, i.e. the priority
 * taken into account by the scheduler. This value might
 * be boosted by RT tasks, or might be boosted by
 * interactivity modifiers. Will be RT if the task got
 * RT-boosted. If not then it returns p->normal_prio.
 */
static int effective_prio(struct task_struct *p)
{
	p->normal_prio = normal_prio(p);
	/*
	 * If we are RT tasks or we were boosted to RT priority,
	 * keep the priority unchanged. Otherwise, update priority
	 * to the normal priority:
	 */
	if (!rt_prio(p->prio))
		return p->normal_prio;
	return p->prio;
}

/**
 * task_curr - is this task currently executing on a CPU?
 * @p: the task in question.
 *
 * Return: 1 if the task is currently executing. 0 otherwise.
 */
inline int task_curr(const struct task_struct *p)
{
	return cpu_curr(task_cpu(p)) == p;
}

/*
 * switched_from, switched_to and prio_changed must _NOT_ drop rq->lock,
 * use the balance_callback list if you want balancing.
 *
 * this means any call to check_class_changed() must be followed by a call to
 * balance_callback().
 */
static inline void check_class_changed(struct rq *rq, struct task_struct *p,
				       const struct sched_class *prev_class,
				       int oldprio)
{
	if (prev_class != p->sched_class) {
		if (prev_class->switched_from)
			prev_class->switched_from(rq, p);

		p->sched_class->switched_to(rq, p);
	} else if (oldprio != p->prio || dl_task(p))
		p->sched_class->prio_changed(rq, p, oldprio);
}

void check_preempt_curr(struct rq *rq, struct task_struct *p, int flags)
{
	const struct sched_class *class;

	if (p->sched_class == rq->curr->sched_class) {
		rq->curr->sched_class->check_preempt_curr(rq, p, flags);
	} else {
		for_each_class(class) {
			if (class == rq->curr->sched_class)
				break;
			if (class == p->sched_class) {
				resched_curr(rq);
				break;
			}
		}
	}

	/*
	 * A queue event has occurred, and we're going to schedule.  In
	 * this case, we can save a useless back to back clock update.
	 */
	if (task_on_rq_queued(rq->curr) && test_tsk_need_resched(rq->curr))
		rq_clock_skip_update(rq);
}

#ifdef CONFIG_SMP

static inline bool is_per_cpu_kthread(struct task_struct *p)
{
	if (!(p->flags & PF_KTHREAD))
		return false;

	if (p->nr_cpus_allowed != 1)
		return false;

	return true;
}

/*
 * Per-CPU kthreads are allowed to run on !actie && online CPUs, see
 * __set_cpus_allowed_ptr() and select_fallback_rq().
 */
static inline bool is_cpu_allowed(struct task_struct *p, int cpu)
{
	if (!cpumask_test_cpu(cpu, &p->cpus_allowed))
		return false;

	if (is_per_cpu_kthread(p))
		return cpu_online(cpu);

	return cpu_active(cpu);
}

/*
 * This is how migration works:
 *
 * 1) we invoke migration_cpu_stop() on the target CPU using
 *    stop_one_cpu().
 * 2) stopper starts to run (implicitly forcing the migrated thread
 *    off the CPU)
 * 3) it checks whether the migrated task is still in the wrong runqueue.
 * 4) if it's in the wrong runqueue then the migration thread removes
 *    it and puts it into the right queue.
 * 5) stopper completes and stop_one_cpu() returns and the migration
 *    is done.
 */

/*
 * move_queued_task - move a queued task to new rq.
 *
 * Returns (locked) new rq. Old rq's lock is released.
 */
static struct rq *move_queued_task(struct rq *rq, struct rq_flags *rf,
				   struct task_struct *p, int new_cpu)
{
	lockdep_assert_held(&rq->lock);

	WRITE_ONCE(p->on_rq, TASK_ON_RQ_MIGRATING);
	dequeue_task(rq, p, DEQUEUE_NOCLOCK);
	set_task_cpu(p, new_cpu);
	rq_unlock(rq, rf);

	rq = cpu_rq(new_cpu);

	rq_lock(rq, rf);
	BUG_ON(task_cpu(p) != new_cpu);
	enqueue_task(rq, p, 0);
	p->on_rq = TASK_ON_RQ_QUEUED;
	check_preempt_curr(rq, p, 0);

	return rq;
}

struct migration_arg {
	struct task_struct *task;
	int dest_cpu;
};

/*
 * Move (not current) task off this CPU, onto the destination CPU. We're doing
 * this because either it can't run here any more (set_cpus_allowed()
 * away from this CPU, or CPU going down), or because we're
 * attempting to rebalance this task on exec (sched_exec).
 *
 * So we race with normal scheduler movements, but that's OK, as long
 * as the task is no longer on this CPU.
 */
static struct rq *__migrate_task(struct rq *rq, struct rq_flags *rf,
				 struct task_struct *p, int dest_cpu)
{
	/* Affinity changed (again). */
	if (!is_cpu_allowed(p, dest_cpu))
		return rq;

	update_rq_clock(rq);
	rq = move_queued_task(rq, rf, p, dest_cpu);

	return rq;
}

/*
 * migration_cpu_stop - this will be executed by a highprio stopper thread
 * and performs thread migration by bumping thread off CPU then
 * 'pushing' onto another runqueue.
 */
static int migration_cpu_stop(void *data)
{
	struct migration_arg *arg = data;
	struct task_struct *p = arg->task;
	struct rq *rq = this_rq();
	struct rq_flags rf;

	/*
	 * The original target CPU might have gone down and we might
	 * be on another CPU but it doesn't matter.
	 */
	local_irq_disable();
	/*
	 * We need to explicitly wake pending tasks before running
	 * __migrate_task() such that we will not miss enforcing cpus_allowed
	 * during wakeups, see set_cpus_allowed_ptr()'s TASK_WAKING test.
	 */
	sched_ttwu_pending();

	raw_spin_lock(&p->pi_lock);
	rq_lock(rq, &rf);
	/*
	 * If task_rq(p) != rq, it cannot be migrated here, because we're
	 * holding rq->lock, if p->on_rq == 0 it cannot get enqueued because
	 * we're holding p->pi_lock.
	 */
	if (task_rq(p) == rq) {
		if (task_on_rq_queued(p))
			rq = __migrate_task(rq, &rf, p, arg->dest_cpu);
		else
			p->wake_cpu = arg->dest_cpu;
	}
	rq_unlock(rq, &rf);
	raw_spin_unlock(&p->pi_lock);

	local_irq_enable();
	return 0;
}

/*
 * sched_class::set_cpus_allowed must do the below, but is not required to
 * actually call this function.
 */
void set_cpus_allowed_common(struct task_struct *p, const struct cpumask *new_mask)
{
	cpumask_copy(&p->cpus_allowed, new_mask);
	p->nr_cpus_allowed = cpumask_weight(new_mask);
}

void do_set_cpus_allowed(struct task_struct *p, const struct cpumask *new_mask)
{
	struct rq *rq = task_rq(p);
	bool queued, running;

	lockdep_assert_held(&p->pi_lock);

	queued = task_on_rq_queued(p);
	running = task_current(rq, p);

	if (queued) {
		/*
		 * Because __kthread_bind() calls this on blocked tasks without
		 * holding rq->lock.
		 */
		lockdep_assert_held(&rq->lock);
		dequeue_task(rq, p, DEQUEUE_SAVE | DEQUEUE_NOCLOCK);
	}
	if (running)
		put_prev_task(rq, p);

	p->sched_class->set_cpus_allowed(p, new_mask);

	if (queued)
		enqueue_task(rq, p, ENQUEUE_RESTORE | ENQUEUE_NOCLOCK);
	if (running)
		set_curr_task(rq, p);
}

/*
 * Change a given task's CPU affinity. Migrate the thread to a
 * proper CPU and schedule it away if the CPU it's executing on
 * is removed from the allowed bitmask.
 *
 * NOTE: the caller must have a valid reference to the task, the
 * task must not exit() & deallocate itself prematurely. The
 * call is not atomic; no spinlocks may be held.
 */
static int __set_cpus_allowed_ptr(struct task_struct *p,
				  const struct cpumask *new_mask, bool check)
{
	const struct cpumask *cpu_valid_mask = cpu_active_mask;
	unsigned int dest_cpu;
	struct rq_flags rf;
	struct rq *rq;
	int ret = 0;

	rq = task_rq_lock(p, &rf);
	update_rq_clock(rq);

	if (p->flags & PF_KTHREAD) {
		/*
		 * Kernel threads are allowed on online && !active CPUs
		 */
		cpu_valid_mask = cpu_online_mask;
	}

	/*
	 * Must re-check here, to close a race against __kthread_bind(),
	 * sched_setaffinity() is not guaranteed to observe the flag.
	 */
	if (check && (p->flags & PF_NO_SETAFFINITY)) {
		ret = -EINVAL;
		goto out;
	}

	if (cpumask_equal(&p->cpus_allowed, new_mask))
		goto out;

	dest_cpu = cpumask_any_and(cpu_valid_mask, new_mask);
	if (dest_cpu >= nr_cpu_ids) {
		ret = -EINVAL;
		goto out;
	}

	do_set_cpus_allowed(p, new_mask);

	if (p->flags & PF_KTHREAD) {
		/*
		 * For kernel threads that do indeed end up on online &&
		 * !active we want to ensure they are strict per-CPU threads.
		 */
		WARN_ON(cpumask_intersects(new_mask, cpu_online_mask) &&
			!cpumask_intersects(new_mask, cpu_active_mask) &&
			p->nr_cpus_allowed != 1);
	}

	/* Can the task run on the task's current CPU? If so, we're done */
	if (cpumask_test_cpu(task_cpu(p), new_mask))
		goto out;

	if (task_running(rq, p) || p->state == TASK_WAKING) {
		struct migration_arg arg = { p, dest_cpu };
		/* Need help from migration thread: drop lock and wait. */
		task_rq_unlock(rq, p, &rf);
		stop_one_cpu(cpu_of(rq), migration_cpu_stop, &arg);
		tlb_migrate_finish(p->mm);
		return 0;
	} else if (task_on_rq_queued(p)) {
		/*
		 * OK, since we're going to drop the lock immediately
		 * afterwards anyway.
		 */
		rq = move_queued_task(rq, &rf, p, dest_cpu);
	}
out:
	task_rq_unlock(rq, p, &rf);

	return ret;
}

int set_cpus_allowed_ptr(struct task_struct *p, const struct cpumask *new_mask)
{
	return __set_cpus_allowed_ptr(p, new_mask, false);
}
EXPORT_SYMBOL_GPL(set_cpus_allowed_ptr);

void set_task_cpu(struct task_struct *p, unsigned int new_cpu)
{
#ifdef CONFIG_SCHED_DEBUG
	/*
	 * We should never call set_task_cpu() on a blocked task,
	 * ttwu() will sort out the placement.
	 */
	WARN_ON_ONCE(p->state != TASK_RUNNING && p->state != TASK_WAKING &&
			!p->on_rq);

	/*
	 * Migrating fair class task must have p->on_rq = TASK_ON_RQ_MIGRATING,
	 * because schedstat_wait_{start,end} rebase migrating task's wait_start
	 * time relying on p->on_rq.
	 */
	WARN_ON_ONCE(p->state == TASK_RUNNING &&
		     p->sched_class == &fair_sched_class &&
		     (p->on_rq && !task_on_rq_migrating(p)));

#ifdef CONFIG_LOCKDEP
	/*
	 * The caller should hold either p->pi_lock or rq->lock, when changing
	 * a task's CPU. ->pi_lock for waking tasks, rq->lock for runnable tasks.
	 *
	 * sched_move_task() holds both and thus holding either pins the cgroup,
	 * see task_group().
	 *
	 * Furthermore, all task_rq users should acquire both locks, see
	 * task_rq_lock().
	 */
	WARN_ON_ONCE(debug_locks && !(lockdep_is_held(&p->pi_lock) ||
				      lockdep_is_held(&task_rq(p)->lock)));
#endif
	/*
	 * Clearly, migrating tasks to offline CPUs is a fairly daft thing.
	 */
	WARN_ON_ONCE(!cpu_online(new_cpu));
#endif

	trace_sched_migrate_task(p, new_cpu);

	if (task_cpu(p) != new_cpu) {
		if (p->sched_class->migrate_task_rq)
			p->sched_class->migrate_task_rq(p, new_cpu);
		p->se.nr_migrations++;
		rseq_migrate(p);
		perf_event_task_migrate(p);
	}

	__set_task_cpu(p, new_cpu);
}

#ifdef CONFIG_NUMA_BALANCING
static void __migrate_swap_task(struct task_struct *p, int cpu)
{
	if (task_on_rq_queued(p)) {
		struct rq *src_rq, *dst_rq;
		struct rq_flags srf, drf;

		src_rq = task_rq(p);
		dst_rq = cpu_rq(cpu);

		rq_pin_lock(src_rq, &srf);
		rq_pin_lock(dst_rq, &drf);

		p->on_rq = TASK_ON_RQ_MIGRATING;
		deactivate_task(src_rq, p, 0);
		set_task_cpu(p, cpu);
		activate_task(dst_rq, p, 0);
		p->on_rq = TASK_ON_RQ_QUEUED;
		check_preempt_curr(dst_rq, p, 0);

		rq_unpin_lock(dst_rq, &drf);
		rq_unpin_lock(src_rq, &srf);

	} else {
		/*
		 * Task isn't running anymore; make it appear like we migrated
		 * it before it went to sleep. This means on wakeup we make the
		 * previous CPU our target instead of where it really is.
		 */
		p->wake_cpu = cpu;
	}
}

struct migration_swap_arg {
	struct task_struct *src_task, *dst_task;
	int src_cpu, dst_cpu;
};

static int migrate_swap_stop(void *data)
{
	struct migration_swap_arg *arg = data;
	struct rq *src_rq, *dst_rq;
	int ret = -EAGAIN;

	if (!cpu_active(arg->src_cpu) || !cpu_active(arg->dst_cpu))
		return -EAGAIN;

	src_rq = cpu_rq(arg->src_cpu);
	dst_rq = cpu_rq(arg->dst_cpu);

	double_raw_lock(&arg->src_task->pi_lock,
			&arg->dst_task->pi_lock);
	double_rq_lock(src_rq, dst_rq);

	if (task_cpu(arg->dst_task) != arg->dst_cpu)
		goto unlock;

	if (task_cpu(arg->src_task) != arg->src_cpu)
		goto unlock;

	if (!cpumask_test_cpu(arg->dst_cpu, &arg->src_task->cpus_allowed))
		goto unlock;

	if (!cpumask_test_cpu(arg->src_cpu, &arg->dst_task->cpus_allowed))
		goto unlock;

	__migrate_swap_task(arg->src_task, arg->dst_cpu);
	__migrate_swap_task(arg->dst_task, arg->src_cpu);

	ret = 0;

unlock:
	double_rq_unlock(src_rq, dst_rq);
	raw_spin_unlock(&arg->dst_task->pi_lock);
	raw_spin_unlock(&arg->src_task->pi_lock);

	return ret;
}

/*
 * Cross migrate two tasks
 */
int migrate_swap(struct task_struct *cur, struct task_struct *p,
		int target_cpu, int curr_cpu)
{
	struct migration_swap_arg arg;
	int ret = -EINVAL;

	arg = (struct migration_swap_arg){
		.src_task = cur,
		.src_cpu = curr_cpu,
		.dst_task = p,
		.dst_cpu = target_cpu,
	};

	if (arg.src_cpu == arg.dst_cpu)
		goto out;

	/*
	 * These three tests are all lockless; this is OK since all of them
	 * will be re-checked with proper locks held further down the line.
	 */
	if (!cpu_active(arg.src_cpu) || !cpu_active(arg.dst_cpu))
		goto out;

	if (!cpumask_test_cpu(arg.dst_cpu, &arg.src_task->cpus_allowed))
		goto out;

	if (!cpumask_test_cpu(arg.src_cpu, &arg.dst_task->cpus_allowed))
		goto out;

	trace_sched_swap_numa(cur, arg.src_cpu, p, arg.dst_cpu);
	ret = stop_two_cpus(arg.dst_cpu, arg.src_cpu, migrate_swap_stop, &arg);

out:
	return ret;
}
#endif /* CONFIG_NUMA_BALANCING */

/*
 * wait_task_inactive - wait for a thread to unschedule.
 *
 * If @match_state is nonzero, it's the @p->state value just checked and
 * not expected to change.  If it changes, i.e. @p might have woken up,
 * then return zero.  When we succeed in waiting for @p to be off its CPU,
 * we return a positive number (its total switch count).  If a second call
 * a short while later returns the same number, the caller can be sure that
 * @p has remained unscheduled the whole time.
 *
 * The caller must ensure that the task *will* unschedule sometime soon,
 * else this function might spin for a *long* time. This function can't
 * be called with interrupts off, or it may introduce deadlock with
 * smp_call_function() if an IPI is sent by the same process we are
 * waiting to become inactive.
 */
unsigned long wait_task_inactive(struct task_struct *p, long match_state)
{
	int running, queued;
	struct rq_flags rf;
	unsigned long ncsw;
	struct rq *rq;

	for (;;) {
		/*
		 * We do the initial early heuristics without holding
		 * any task-queue locks at all. We'll only try to get
		 * the runqueue lock when things look like they will
		 * work out!
		 */
		rq = task_rq(p);

		/*
		 * If the task is actively running on another CPU
		 * still, just relax and busy-wait without holding
		 * any locks.
		 *
		 * NOTE! Since we don't hold any locks, it's not
		 * even sure that "rq" stays as the right runqueue!
		 * But we don't care, since "task_running()" will
		 * return false if the runqueue has changed and p
		 * is actually now running somewhere else!
		 */
		while (task_running(rq, p)) {
			if (match_state && unlikely(p->state != match_state))
				return 0;
			cpu_relax();
		}

		/*
		 * Ok, time to look more closely! We need the rq
		 * lock now, to be *sure*. If we're wrong, we'll
		 * just go back and repeat.
		 */
		rq = task_rq_lock(p, &rf);
		trace_sched_wait_task(p);
		running = task_running(rq, p);
		queued = task_on_rq_queued(p);
		ncsw = 0;
		if (!match_state || p->state == match_state)
			ncsw = p->nvcsw | LONG_MIN; /* sets MSB */
		task_rq_unlock(rq, p, &rf);

		/*
		 * If it changed from the expected state, bail out now.
		 */
		if (unlikely(!ncsw))
			break;

		/*
		 * Was it really running after all now that we
		 * checked with the proper locks actually held?
		 *
		 * Oops. Go back and try again..
		 */
		if (unlikely(running)) {
			cpu_relax();
			continue;
		}

		/*
		 * It's not enough that it's not actively running,
		 * it must be off the runqueue _entirely_, and not
		 * preempted!
		 *
		 * So if it was still runnable (but just not actively
		 * running right now), it's preempted, and we should
		 * yield - it could be a while.
		 */
		if (unlikely(queued)) {
			ktime_t to = NSEC_PER_SEC / HZ;

			set_current_state(TASK_UNINTERRUPTIBLE);
			schedule_hrtimeout(&to, HRTIMER_MODE_REL);
			continue;
		}

		/*
		 * Ahh, all good. It wasn't running, and it wasn't
		 * runnable, which means that it will never become
		 * running in the future either. We're all done!
		 */
		break;
	}

	return ncsw;
}

/***
 * kick_process - kick a running thread to enter/exit the kernel
 * @p: the to-be-kicked thread
 *
 * Cause a process which is running on another CPU to enter
 * kernel-mode, without any delay. (to get signals handled.)
 *
 * NOTE: this function doesn't have to take the runqueue lock,
 * because all it wants to ensure is that the remote task enters
 * the kernel. If the IPI races and the task has been migrated
 * to another CPU then no harm is done and the purpose has been
 * achieved as well.
 */
void kick_process(struct task_struct *p)
{
	int cpu;

	preempt_disable();
	cpu = task_cpu(p);
	if ((cpu != smp_processor_id()) && task_curr(p))
		smp_send_reschedule(cpu);
	preempt_enable();
}
EXPORT_SYMBOL_GPL(kick_process);

/*
 * ->cpus_allowed is protected by both rq->lock and p->pi_lock
 *
 * A few notes on cpu_active vs cpu_online:
 *
 *  - cpu_active must be a subset of cpu_online
 *
 *  - on CPU-up we allow per-CPU kthreads on the online && !active CPU,
 *    see __set_cpus_allowed_ptr(). At this point the newly online
 *    CPU isn't yet part of the sched domains, and balancing will not
 *    see it.
 *
 *  - on CPU-down we clear cpu_active() to mask the sched domains and
 *    avoid the load balancer to place new tasks on the to be removed
 *    CPU. Existing tasks will remain running there and will be taken
 *    off.
 *
 * This means that fallback selection must not select !active CPUs.
 * And can assume that any active CPU must be online. Conversely
 * select_task_rq() below may allow selection of !active CPUs in order
 * to satisfy the above rules.
 */
static int select_fallback_rq(int cpu, struct task_struct *p)
{
	int nid = cpu_to_node(cpu);
	const struct cpumask *nodemask = NULL;
	enum { cpuset, possible, fail } state = cpuset;
	int dest_cpu;

	/*
	 * If the node that the CPU is on has been offlined, cpu_to_node()
	 * will return -1. There is no CPU on the node, and we should
	 * select the CPU on the other node.
	 */
	if (nid != -1) {
		nodemask = cpumask_of_node(nid);

		/* Look for allowed, online CPU in same node. */
		for_each_cpu(dest_cpu, nodemask) {
			if (!cpu_active(dest_cpu))
				continue;
			if (cpumask_test_cpu(dest_cpu, &p->cpus_allowed))
				return dest_cpu;
		}
	}

	for (;;) {
		/* Any allowed, online CPU? */
		for_each_cpu(dest_cpu, &p->cpus_allowed) {
			if (!is_cpu_allowed(p, dest_cpu))
				continue;

			goto out;
		}

		/* No more Mr. Nice Guy. */
		switch (state) {
		case cpuset:
			if (IS_ENABLED(CONFIG_CPUSETS)) {
				cpuset_cpus_allowed_fallback(p);
				state = possible;
				break;
			}
			/* Fall-through */
		case possible:
			do_set_cpus_allowed(p, cpu_possible_mask);
			state = fail;
			break;

		case fail:
			BUG();
			break;
		}
	}

out:
	if (state != cpuset) {
		/*
		 * Don't tell them about moving exiting tasks or
		 * kernel threads (both mm NULL), since they never
		 * leave kernel.
		 */
		if (p->mm && printk_ratelimit()) {
			printk_deferred("process %d (%s) no longer affine to cpu%d\n",
					task_pid_nr(p), p->comm, cpu);
		}
	}

	return dest_cpu;
}

/*
 * The caller (fork, wakeup) owns p->pi_lock, ->cpus_allowed is stable.
 */
static inline
int select_task_rq(struct task_struct *p, int cpu, int sd_flags, int wake_flags,
		   int sibling_count_hint)
{
	lockdep_assert_held(&p->pi_lock);

	if (p->nr_cpus_allowed > 1)
		cpu = p->sched_class->select_task_rq(p, cpu, sd_flags, wake_flags,
						     sibling_count_hint);
	else
		cpu = cpumask_any(&p->cpus_allowed);

	/*
	 * In order not to call set_task_cpu() on a blocking task we need
	 * to rely on ttwu() to place the task on a valid ->cpus_allowed
	 * CPU.
	 *
	 * Since this is common to all placement strategies, this lives here.
	 *
	 * [ this allows ->select_task() to simply return task_cpu(p) and
	 *   not worry about this generic constraint ]
	 */
	if (unlikely(!is_cpu_allowed(p, cpu)))
		cpu = select_fallback_rq(task_cpu(p), p);

	return cpu;
}

static void update_avg(u64 *avg, u64 sample)
{
	s64 diff = sample - *avg;
	*avg += diff >> 3;
}

void sched_set_stop_task(int cpu, struct task_struct *stop)
{
	struct sched_param param = { .sched_priority = MAX_RT_PRIO - 1 };
	struct task_struct *old_stop = cpu_rq(cpu)->stop;

	if (stop) {
		/*
		 * Make it appear like a SCHED_FIFO task, its something
		 * userspace knows about and won't get confused about.
		 *
		 * Also, it will make PI more or less work without too
		 * much confusion -- but then, stop work should not
		 * rely on PI working anyway.
		 */
		sched_setscheduler_nocheck(stop, SCHED_FIFO, &param);

		stop->sched_class = &stop_sched_class;
	}

	cpu_rq(cpu)->stop = stop;

	if (old_stop) {
		/*
		 * Reset it back to a normal scheduling class so that
		 * it can die in pieces.
		 */
		old_stop->sched_class = &rt_sched_class;
	}
}

#else

static inline int __set_cpus_allowed_ptr(struct task_struct *p,
					 const struct cpumask *new_mask, bool check)
{
	return set_cpus_allowed_ptr(p, new_mask);
}

#endif /* CONFIG_SMP */

static void
ttwu_stat(struct task_struct *p, int cpu, int wake_flags)
{
	struct rq *rq;

	if (!schedstat_enabled())
		return;

	rq = this_rq();

#ifdef CONFIG_SMP
	if (cpu == rq->cpu) {
		__schedstat_inc(rq->ttwu_local);
		__schedstat_inc(p->se.statistics.nr_wakeups_local);
	} else {
		struct sched_domain *sd;

		__schedstat_inc(p->se.statistics.nr_wakeups_remote);
		rcu_read_lock();
		for_each_domain(rq->cpu, sd) {
			if (cpumask_test_cpu(cpu, sched_domain_span(sd))) {
				__schedstat_inc(sd->ttwu_wake_remote);
				break;
			}
		}
		rcu_read_unlock();
	}

	if (wake_flags & WF_MIGRATED)
		__schedstat_inc(p->se.statistics.nr_wakeups_migrate);
#endif /* CONFIG_SMP */

	__schedstat_inc(rq->ttwu_count);
	__schedstat_inc(p->se.statistics.nr_wakeups);

	if (wake_flags & WF_SYNC)
		__schedstat_inc(p->se.statistics.nr_wakeups_sync);
}

static inline void ttwu_activate(struct rq *rq, struct task_struct *p, int en_flags)
{
	activate_task(rq, p, en_flags);
	p->on_rq = TASK_ON_RQ_QUEUED;

	/* If a worker is waking up, notify the workqueue: */
	if (p->flags & PF_WQ_WORKER)
		wq_worker_waking_up(p, cpu_of(rq));
}

/*
 * Mark the task runnable and perform wakeup-preemption.
 */
static void ttwu_do_wakeup(struct rq *rq, struct task_struct *p, int wake_flags,
			   struct rq_flags *rf)
{
	check_preempt_curr(rq, p, wake_flags);
	p->state = TASK_RUNNING;
	trace_sched_wakeup(p);

#ifdef CONFIG_SMP
	if (p->sched_class->task_woken) {
		/*
		 * Our task @p is fully woken up and running; so its safe to
		 * drop the rq->lock, hereafter rq is only used for statistics.
		 */
		rq_unpin_lock(rq, rf);
		p->sched_class->task_woken(rq, p);
		rq_repin_lock(rq, rf);
	}

	if (rq->idle_stamp) {
		u64 delta = rq_clock(rq) - rq->idle_stamp;
		u64 max = 2*rq->max_idle_balance_cost;

		update_avg(&rq->avg_idle, delta);

		if (rq->avg_idle > max)
			rq->avg_idle = max;

		rq->idle_stamp = 0;
	}
#endif
}

static void
ttwu_do_activate(struct rq *rq, struct task_struct *p, int wake_flags,
		 struct rq_flags *rf)
{
	int en_flags = ENQUEUE_WAKEUP | ENQUEUE_NOCLOCK;

	lockdep_assert_held(&rq->lock);

#ifdef CONFIG_SMP
	if (p->sched_contributes_to_load)
		rq->nr_uninterruptible--;

	if (wake_flags & WF_MIGRATED)
		en_flags |= ENQUEUE_MIGRATED;
#endif

	ttwu_activate(rq, p, en_flags);
	ttwu_do_wakeup(rq, p, wake_flags, rf);
}

/*
 * Called in case the task @p isn't fully descheduled from its runqueue,
 * in this case we must do a remote wakeup. Its a 'light' wakeup though,
 * since all we need to do is flip p->state to TASK_RUNNING, since
 * the task is still ->on_rq.
 */
static int ttwu_remote(struct task_struct *p, int wake_flags)
{
	struct rq_flags rf;
	struct rq *rq;
	int ret = 0;

	rq = __task_rq_lock(p, &rf);
	if (task_on_rq_queued(p)) {
		/* check_preempt_curr() may use rq clock */
		update_rq_clock(rq);
		ttwu_do_wakeup(rq, p, wake_flags, &rf);
		ret = 1;
	}
	__task_rq_unlock(rq, &rf);

	return ret;
}

#ifdef CONFIG_SMP
void sched_ttwu_pending(void)
{
	struct rq *rq = this_rq();
	struct llist_node *llist = llist_del_all(&rq->wake_list);
	struct task_struct *p, *t;
	struct rq_flags rf;

	if (!llist)
		return;

	rq_lock_irqsave(rq, &rf);
	update_rq_clock(rq);

	llist_for_each_entry_safe(p, t, llist, wake_entry)
		ttwu_do_activate(rq, p, p->sched_remote_wakeup ? WF_MIGRATED : 0, &rf);

	rq_unlock_irqrestore(rq, &rf);
}

void scheduler_ipi(void)
{
	/*
	 * Fold TIF_NEED_RESCHED into the preempt_count; anybody setting
	 * TIF_NEED_RESCHED remotely (for the first time) will also send
	 * this IPI.
	 */
	preempt_fold_need_resched();

	if (llist_empty(&this_rq()->wake_list) && !got_nohz_idle_kick())
		return;

	/*
	 * Not all reschedule IPI handlers call irq_enter/irq_exit, since
	 * traditionally all their work was done from the interrupt return
	 * path. Now that we actually do some work, we need to make sure
	 * we do call them.
	 *
	 * Some archs already do call them, luckily irq_enter/exit nest
	 * properly.
	 *
	 * Arguably we should visit all archs and update all handlers,
	 * however a fair share of IPIs are still resched only so this would
	 * somewhat pessimize the simple resched case.
	 */
	irq_enter();
	sched_ttwu_pending();

	/*
	 * Check if someone kicked us for doing the nohz idle load balance.
	 */
	if (unlikely(got_nohz_idle_kick())) {
		this_rq()->idle_balance = 1;
		raise_softirq_irqoff(SCHED_SOFTIRQ);
	}
	irq_exit();
}

static void ttwu_queue_remote(struct task_struct *p, int cpu, int wake_flags)
{
	struct rq *rq = cpu_rq(cpu);

	p->sched_remote_wakeup = !!(wake_flags & WF_MIGRATED);

	if (llist_add(&p->wake_entry, &cpu_rq(cpu)->wake_list)) {
		if (!set_nr_if_polling(rq->idle))
			smp_send_reschedule(cpu);
		else
			trace_sched_wake_idle_without_ipi(cpu);
	}
}

void wake_up_if_idle(int cpu)
{
	struct rq *rq = cpu_rq(cpu);
	struct rq_flags rf;

	rcu_read_lock();

	if (!is_idle_task(rcu_dereference(rq->curr)))
		goto out;

	if (set_nr_if_polling(rq->idle)) {
		trace_sched_wake_idle_without_ipi(cpu);
	} else {
		rq_lock_irqsave(rq, &rf);
		if (is_idle_task(rq->curr))
			smp_send_reschedule(cpu);
		/* Else CPU is not idle, do nothing here: */
		rq_unlock_irqrestore(rq, &rf);
	}

out:
	rcu_read_unlock();
}

bool cpus_share_cache(int this_cpu, int that_cpu)
{
	return per_cpu(sd_llc_id, this_cpu) == per_cpu(sd_llc_id, that_cpu);
}
#endif /* CONFIG_SMP */

static void ttwu_queue(struct task_struct *p, int cpu, int wake_flags)
{
	struct rq *rq = cpu_rq(cpu);
	struct rq_flags rf;

#if defined(CONFIG_SMP)
	if (sched_feat(TTWU_QUEUE) && !cpus_share_cache(smp_processor_id(), cpu)) {
		sched_clock_cpu(cpu); /* Sync clocks across CPUs */
		ttwu_queue_remote(p, cpu, wake_flags);
		return;
	}
#endif

	rq_lock(rq, &rf);
	update_rq_clock(rq);
	ttwu_do_activate(rq, p, wake_flags, &rf);
	rq_unlock(rq, &rf);
}

/*
 * Notes on Program-Order guarantees on SMP systems.
 *
 *  MIGRATION
 *
 * The basic program-order guarantee on SMP systems is that when a task [t]
 * migrates, all its activity on its old CPU [c0] happens-before any subsequent
 * execution on its new CPU [c1].
 *
 * For migration (of runnable tasks) this is provided by the following means:
 *
 *  A) UNLOCK of the rq(c0)->lock scheduling out task t
 *  B) migration for t is required to synchronize *both* rq(c0)->lock and
 *     rq(c1)->lock (if not at the same time, then in that order).
 *  C) LOCK of the rq(c1)->lock scheduling in task
 *
 * Release/acquire chaining guarantees that B happens after A and C after B.
 * Note: the CPU doing B need not be c0 or c1
 *
 * Example:
 *
 *   CPU0            CPU1            CPU2
 *
 *   LOCK rq(0)->lock
 *   sched-out X
 *   sched-in Y
 *   UNLOCK rq(0)->lock
 *
 *                                   LOCK rq(0)->lock // orders against CPU0
 *                                   dequeue X
 *                                   UNLOCK rq(0)->lock
 *
 *                                   LOCK rq(1)->lock
 *                                   enqueue X
 *                                   UNLOCK rq(1)->lock
 *
 *                   LOCK rq(1)->lock // orders against CPU2
 *                   sched-out Z
 *                   sched-in X
 *                   UNLOCK rq(1)->lock
 *
 *
 *  BLOCKING -- aka. SLEEP + WAKEUP
 *
 * For blocking we (obviously) need to provide the same guarantee as for
 * migration. However the means are completely different as there is no lock
 * chain to provide order. Instead we do:
 *
 *   1) smp_store_release(X->on_cpu, 0)
 *   2) smp_cond_load_acquire(!X->on_cpu)
 *
 * Example:
 *
 *   CPU0 (schedule)  CPU1 (try_to_wake_up) CPU2 (schedule)
 *
 *   LOCK rq(0)->lock LOCK X->pi_lock
 *   dequeue X
 *   sched-out X
 *   smp_store_release(X->on_cpu, 0);
 *
 *                    smp_cond_load_acquire(&X->on_cpu, !VAL);
 *                    X->state = WAKING
 *                    set_task_cpu(X,2)
 *
 *                    LOCK rq(2)->lock
 *                    enqueue X
 *                    X->state = RUNNING
 *                    UNLOCK rq(2)->lock
 *
 *                                          LOCK rq(2)->lock // orders against CPU1
 *                                          sched-out Z
 *                                          sched-in X
 *                                          UNLOCK rq(2)->lock
 *
 *                    UNLOCK X->pi_lock
 *   UNLOCK rq(0)->lock
 *
 *
 * However, for wakeups there is a second guarantee we must provide, namely we
 * must ensure that CONDITION=1 done by the caller can not be reordered with
 * accesses to the task state; see try_to_wake_up() and set_current_state().
 */

/**
 * try_to_wake_up - wake up a thread
 * @p: the thread to be awakened
 * @state: the mask of task states that can be woken
 * @wake_flags: wake modifier flags (WF_*)
 * @sibling_count_hint: A hint at the number of threads that are being woken up
 *                      in this event.
 *
 * If (@state & @p->state) @p->state = TASK_RUNNING.
 *
 * If the task was not queued/runnable, also place it back on a runqueue.
 *
 * Atomic against schedule() which would dequeue a task, also see
 * set_current_state().
 *
 * This function executes a full memory barrier before accessing the task
 * state; see set_current_state().
 *
 * Return: %true if @p->state changes (an actual wakeup was done),
 *	   %false otherwise.
 */
static int
try_to_wake_up(struct task_struct *p, unsigned int state, int wake_flags,
	       int sibling_count_hint)
{
	unsigned long flags;
	int cpu, success = 0;

	/*
	 * If we are going to wake up a thread waiting for CONDITION we
	 * need to ensure that CONDITION=1 done by the caller can not be
	 * reordered with p->state check below. This pairs with mb() in
	 * set_current_state() the waiting thread does.
	 */
	raw_spin_lock_irqsave(&p->pi_lock, flags);
	smp_mb__after_spinlock();
	if (!(p->state & state))
		goto out;

	trace_sched_waking(p);

	/* We're going to change ->state: */
	success = 1;
	cpu = task_cpu(p);

	/*
	 * Ensure we load p->on_rq _after_ p->state, otherwise it would
	 * be possible to, falsely, observe p->on_rq == 0 and get stuck
	 * in smp_cond_load_acquire() below.
	 *
	 * sched_ttwu_pending()			try_to_wake_up()
	 *   STORE p->on_rq = 1			  LOAD p->state
	 *   UNLOCK rq->lock
	 *
	 * __schedule() (switch to task 'p')
	 *   LOCK rq->lock			  smp_rmb();
	 *   smp_mb__after_spinlock();
	 *   UNLOCK rq->lock
	 *
	 * [task p]
	 *   STORE p->state = UNINTERRUPTIBLE	  LOAD p->on_rq
	 *
	 * Pairs with the LOCK+smp_mb__after_spinlock() on rq->lock in
	 * __schedule().  See the comment for smp_mb__after_spinlock().
	 */
	smp_rmb();
	if (p->on_rq && ttwu_remote(p, wake_flags))
		goto stat;

#ifdef CONFIG_SMP
	/*
	 * Ensure we load p->on_cpu _after_ p->on_rq, otherwise it would be
	 * possible to, falsely, observe p->on_cpu == 0.
	 *
	 * One must be running (->on_cpu == 1) in order to remove oneself
	 * from the runqueue.
	 *
	 * __schedule() (switch to task 'p')	try_to_wake_up()
	 *   STORE p->on_cpu = 1		  LOAD p->on_rq
	 *   UNLOCK rq->lock
	 *
	 * __schedule() (put 'p' to sleep)
	 *   LOCK rq->lock			  smp_rmb();
	 *   smp_mb__after_spinlock();
	 *   STORE p->on_rq = 0			  LOAD p->on_cpu
	 *
	 * Pairs with the LOCK+smp_mb__after_spinlock() on rq->lock in
	 * __schedule().  See the comment for smp_mb__after_spinlock().
	 */
	smp_rmb();

	/*
	 * If the owning (remote) CPU is still in the middle of schedule() with
	 * this task as prev, wait until its done referencing the task.
	 *
	 * Pairs with the smp_store_release() in finish_task().
	 *
	 * This ensures that tasks getting woken will be fully ordered against
	 * their previous state and preserve Program Order.
	 */
	smp_cond_load_acquire(&p->on_cpu, !VAL);

	p->sched_contributes_to_load = !!task_contributes_to_load(p);
	p->state = TASK_WAKING;

	if (p->in_iowait) {
		delayacct_blkio_end(p);
		atomic_dec(&task_rq(p)->nr_iowait);
	}

	cpu = select_task_rq(p, p->wake_cpu, SD_BALANCE_WAKE, wake_flags,
			     sibling_count_hint);
	if (task_cpu(p) != cpu) {
		wake_flags |= WF_MIGRATED;
		psi_ttwu_dequeue(p);
		set_task_cpu(p, cpu);
	}

#else /* CONFIG_SMP */

	if (p->in_iowait) {
		delayacct_blkio_end(p);
		atomic_dec(&task_rq(p)->nr_iowait);
	}

#endif /* CONFIG_SMP */

	ttwu_queue(p, cpu, wake_flags);
stat:
	ttwu_stat(p, cpu, wake_flags);
out:
	raw_spin_unlock_irqrestore(&p->pi_lock, flags);

	return success;
}

/**
 * try_to_wake_up_local - try to wake up a local task with rq lock held
 * @p: the thread to be awakened
 * @rf: request-queue flags for pinning
 *
 * Put @p on the run-queue if it's not already there. The caller must
 * ensure that this_rq() is locked, @p is bound to this_rq() and not
 * the current task.
 */
static void try_to_wake_up_local(struct task_struct *p, struct rq_flags *rf)
{
	struct rq *rq = task_rq(p);

	if (WARN_ON_ONCE(rq != this_rq()) ||
	    WARN_ON_ONCE(p == current))
		return;

	lockdep_assert_held(&rq->lock);

	if (!raw_spin_trylock(&p->pi_lock)) {
		/*
		 * This is OK, because current is on_cpu, which avoids it being
		 * picked for load-balance and preemption/IRQs are still
		 * disabled avoiding further scheduler activity on it and we've
		 * not yet picked a replacement task.
		 */
		rq_unlock(rq, rf);
		raw_spin_lock(&p->pi_lock);
		rq_relock(rq, rf);
	}

	if (!(p->state & TASK_NORMAL))
		goto out;

	trace_sched_waking(p);

	if (!task_on_rq_queued(p)) {
		if (p->in_iowait) {
			delayacct_blkio_end(p);
			atomic_dec(&rq->nr_iowait);
		}
		ttwu_activate(rq, p, ENQUEUE_WAKEUP | ENQUEUE_NOCLOCK);
	}

	ttwu_do_wakeup(rq, p, 0, rf);
	ttwu_stat(p, smp_processor_id(), 0);
out:
	raw_spin_unlock(&p->pi_lock);
}

/**
 * wake_up_process - Wake up a specific process
 * @p: The process to be woken up.
 *
 * Attempt to wake up the nominated process and move it to the set of runnable
 * processes.
 *
 * Return: 1 if the process was woken up, 0 if it was already running.
 *
 * This function executes a full memory barrier before accessing the task state.
 */
int wake_up_process(struct task_struct *p)
{
	return try_to_wake_up(p, TASK_NORMAL, 0, 1);
}
EXPORT_SYMBOL(wake_up_process);

int wake_up_state(struct task_struct *p, unsigned int state)
{
	return try_to_wake_up(p, state, 0, 1);
}

/*
 * Perform scheduler related setup for a newly forked process p.
 * p is forked by current.
 *
 * __sched_fork() is basic setup used by init_idle() too:
 */
static void __sched_fork(unsigned long clone_flags, struct task_struct *p)
{
	p->on_rq			= 0;

	p->se.on_rq			= 0;
	p->se.exec_start		= 0;
	p->se.sum_exec_runtime		= 0;
	p->se.prev_sum_exec_runtime	= 0;
	p->se.nr_migrations		= 0;
	p->se.vruntime			= 0;
	INIT_LIST_HEAD(&p->se.group_node);

#ifdef CONFIG_FAIR_GROUP_SCHED
	p->se.cfs_rq			= NULL;
#endif

#ifdef CONFIG_SCHEDSTATS
	/* Even if schedstat is disabled, there should not be garbage */
	memset(&p->se.statistics, 0, sizeof(p->se.statistics));
#endif

	RB_CLEAR_NODE(&p->dl.rb_node);
	init_dl_task_timer(&p->dl);
	init_dl_inactive_task_timer(&p->dl);
	__dl_clear_params(p);

	INIT_LIST_HEAD(&p->rt.run_list);
	p->rt.timeout		= 0;
	p->rt.time_slice	= sched_rr_timeslice;
	p->rt.on_rq		= 0;
	p->rt.on_list		= 0;

#ifdef CONFIG_PREEMPT_NOTIFIERS
	INIT_HLIST_HEAD(&p->preempt_notifiers);
#endif

	init_numa_balancing(clone_flags, p);
}

DEFINE_STATIC_KEY_FALSE(sched_numa_balancing);

#ifdef CONFIG_NUMA_BALANCING

void set_numabalancing_state(bool enabled)
{
	if (enabled)
		static_branch_enable(&sched_numa_balancing);
	else
		static_branch_disable(&sched_numa_balancing);
}

#ifdef CONFIG_PROC_SYSCTL
int sysctl_numa_balancing(struct ctl_table *table, int write,
			 void __user *buffer, size_t *lenp, loff_t *ppos)
{
	struct ctl_table t;
	int err;
	int state = static_branch_likely(&sched_numa_balancing);

	if (write && !capable(CAP_SYS_ADMIN))
		return -EPERM;

	t = *table;
	t.data = &state;
	err = proc_dointvec_minmax(&t, write, buffer, lenp, ppos);
	if (err < 0)
		return err;
	if (write)
		set_numabalancing_state(state);
	return err;
}
#endif
#endif

#ifdef CONFIG_SCHEDSTATS

DEFINE_STATIC_KEY_FALSE(sched_schedstats);
static bool __initdata __sched_schedstats = false;

static void set_schedstats(bool enabled)
{
	if (enabled)
		static_branch_enable(&sched_schedstats);
	else
		static_branch_disable(&sched_schedstats);
}

void force_schedstat_enabled(void)
{
	if (!schedstat_enabled()) {
		pr_info("kernel profiling enabled schedstats, disable via kernel.sched_schedstats.\n");
		static_branch_enable(&sched_schedstats);
	}
}

static int __init setup_schedstats(char *str)
{
	int ret = 0;
	if (!str)
		goto out;

	/*
	 * This code is called before jump labels have been set up, so we can't
	 * change the static branch directly just yet.  Instead set a temporary
	 * variable so init_schedstats() can do it later.
	 */
	if (!strcmp(str, "enable")) {
		__sched_schedstats = true;
		ret = 1;
	} else if (!strcmp(str, "disable")) {
		__sched_schedstats = false;
		ret = 1;
	}
out:
	if (!ret)
		pr_warn("Unable to parse schedstats=\n");

	return ret;
}
__setup("schedstats=", setup_schedstats);

static void __init init_schedstats(void)
{
	set_schedstats(__sched_schedstats);
}

#ifdef CONFIG_PROC_SYSCTL
int sysctl_schedstats(struct ctl_table *table, int write,
			 void __user *buffer, size_t *lenp, loff_t *ppos)
{
	struct ctl_table t;
	int err;
	int state = static_branch_likely(&sched_schedstats);

	if (write && !capable(CAP_SYS_ADMIN))
		return -EPERM;

	t = *table;
	t.data = &state;
	err = proc_dointvec_minmax(&t, write, buffer, lenp, ppos);
	if (err < 0)
		return err;
	if (write)
		set_schedstats(state);
	return err;
}
#endif /* CONFIG_PROC_SYSCTL */
#else  /* !CONFIG_SCHEDSTATS */
static inline void init_schedstats(void) {}
#endif /* CONFIG_SCHEDSTATS */

/*
 * fork()/clone()-time setup:
 */
int sched_fork(unsigned long clone_flags, struct task_struct *p)
{
	unsigned long flags;

	__sched_fork(clone_flags, p);
	/*
	 * We mark the process as NEW here. This guarantees that
	 * nobody will actually run it, and a signal or other external
	 * event cannot wake it up and insert it on the runqueue either.
	 */
	p->state = TASK_NEW;

	/*
	 * Make sure we do not leak PI boosting priority to the child.
	 */
	p->prio = current->normal_prio;

	uclamp_fork(p);

	/*
	 * Revert to default priority/policy on fork if requested.
	 */
	if (unlikely(p->sched_reset_on_fork)) {
		if (task_has_dl_policy(p) || task_has_rt_policy(p)) {
			p->policy = SCHED_NORMAL;
			p->static_prio = NICE_TO_PRIO(0);
			p->rt_priority = 0;
		} else if (PRIO_TO_NICE(p->static_prio) < 0)
			p->static_prio = NICE_TO_PRIO(0);

		p->prio = p->normal_prio = __normal_prio(p);
		set_load_weight(p, false);

		/*
		 * We don't need the reset flag anymore after the fork. It has
		 * fulfilled its duty:
		 */
		p->sched_reset_on_fork = 0;
	}

	if (dl_prio(p->prio))
		return -EAGAIN;
	else if (rt_prio(p->prio))
		p->sched_class = &rt_sched_class;
	else
		p->sched_class = &fair_sched_class;

	init_entity_runnable_average(&p->se);
	frt_init_entity_runnable_average(&p->rt);

	/*
	 * The child is not yet in the pid-hash so no cgroup attach races,
	 * and the cgroup is pinned to this child due to cgroup_fork()
	 * is ran before sched_fork().
	 *
	 * Silence PROVE_RCU.
	 */
	raw_spin_lock_irqsave(&p->pi_lock, flags);
	/*
	 * We're setting the CPU for the first time, we don't migrate,
	 * so use __set_task_cpu().
	 */
	__set_task_cpu(p, smp_processor_id());
	if (p->sched_class->task_fork)
		p->sched_class->task_fork(p);
	raw_spin_unlock_irqrestore(&p->pi_lock, flags);

#ifdef CONFIG_SCHED_INFO
	if (likely(sched_info_on()))
		memset(&p->sched_info, 0, sizeof(p->sched_info));
#endif
#if defined(CONFIG_SMP)
	p->on_cpu = 0;
#endif
	init_task_preempt_count(p);
#ifdef CONFIG_SMP
	plist_node_init(&p->pushable_tasks, MAX_PRIO);
	RB_CLEAR_NODE(&p->pushable_dl_tasks);
#endif
	return 0;
}

unsigned long to_ratio(u64 period, u64 runtime)
{
	if (runtime == RUNTIME_INF)
		return BW_UNIT;

	/*
	 * Doing this here saves a lot of checks in all
	 * the calling paths, and returning zero seems
	 * safe for them anyway.
	 */
	if (period == 0)
		return 0;

	return div64_u64(runtime << BW_SHIFT, period);
}

/*
 * wake_up_new_task - wake up a newly created task for the first time.
 *
 * This function will do some initial scheduler statistics housekeeping
 * that must be done for every newly created context, then puts the task
 * on the runqueue and wakes it.
 */
void wake_up_new_task(struct task_struct *p)
{
	struct rq_flags rf;
	struct rq *rq;

	raw_spin_lock_irqsave(&p->pi_lock, rf.flags);
	p->state = TASK_RUNNING;
#ifdef CONFIG_SMP
	/*
	 * Fork balancing, do it here and not earlier because:
	 *  - cpus_allowed can change in the fork path
	 *  - any previously selected CPU might disappear through hotplug
	 *
	 * Use __set_task_cpu() to avoid calling sched_class::migrate_task_rq,
	 * as we're not fully set-up yet.
	 */
	p->recent_used_cpu = task_cpu(p);
	__set_task_cpu(p, select_task_rq(p, task_cpu(p), SD_BALANCE_FORK, 0, 1));
#endif
	rq = __task_rq_lock(p, &rf);
	update_rq_clock(rq);
	post_init_entity_util_avg(&p->se);

	update_cpu_active_ratio(rq, p, EMS_PART_WAKEUP_NEW);

	activate_task(rq, p, ENQUEUE_NOCLOCK);
	p->on_rq = TASK_ON_RQ_QUEUED;
	trace_sched_wakeup_new(p);
	check_preempt_curr(rq, p, WF_FORK);
#ifdef CONFIG_SMP
	if (p->sched_class->task_woken) {
		/*
		 * Nothing relies on rq->lock after this, so its fine to
		 * drop it.
		 */
		rq_unpin_lock(rq, &rf);
		p->sched_class->task_woken(rq, p);
		rq_repin_lock(rq, &rf);
	}
#endif
	task_rq_unlock(rq, p, &rf);
}

#ifdef CONFIG_PREEMPT_NOTIFIERS

static DEFINE_STATIC_KEY_FALSE(preempt_notifier_key);

void preempt_notifier_inc(void)
{
	static_branch_inc(&preempt_notifier_key);
}
EXPORT_SYMBOL_GPL(preempt_notifier_inc);

void preempt_notifier_dec(void)
{
	static_branch_dec(&preempt_notifier_key);
}
EXPORT_SYMBOL_GPL(preempt_notifier_dec);

/**
 * preempt_notifier_register - tell me when current is being preempted & rescheduled
 * @notifier: notifier struct to register
 */
void preempt_notifier_register(struct preempt_notifier *notifier)
{
	if (!static_branch_unlikely(&preempt_notifier_key))
		WARN(1, "registering preempt_notifier while notifiers disabled\n");

	hlist_add_head(&notifier->link, &current->preempt_notifiers);
}
EXPORT_SYMBOL_GPL(preempt_notifier_register);

/**
 * preempt_notifier_unregister - no longer interested in preemption notifications
 * @notifier: notifier struct to unregister
 *
 * This is *not* safe to call from within a preemption notifier.
 */
void preempt_notifier_unregister(struct preempt_notifier *notifier)
{
	hlist_del(&notifier->link);
}
EXPORT_SYMBOL_GPL(preempt_notifier_unregister);

static void __fire_sched_in_preempt_notifiers(struct task_struct *curr)
{
	struct preempt_notifier *notifier;

	hlist_for_each_entry(notifier, &curr->preempt_notifiers, link)
		notifier->ops->sched_in(notifier, raw_smp_processor_id());
}

static __always_inline void fire_sched_in_preempt_notifiers(struct task_struct *curr)
{
	if (static_branch_unlikely(&preempt_notifier_key))
		__fire_sched_in_preempt_notifiers(curr);
}

static void
__fire_sched_out_preempt_notifiers(struct task_struct *curr,
				   struct task_struct *next)
{
	struct preempt_notifier *notifier;

	hlist_for_each_entry(notifier, &curr->preempt_notifiers, link)
		notifier->ops->sched_out(notifier, next);
}

static __always_inline void
fire_sched_out_preempt_notifiers(struct task_struct *curr,
				 struct task_struct *next)
{
	if (static_branch_unlikely(&preempt_notifier_key))
		__fire_sched_out_preempt_notifiers(curr, next);
}

#else /* !CONFIG_PREEMPT_NOTIFIERS */

static inline void fire_sched_in_preempt_notifiers(struct task_struct *curr)
{
}

static inline void
fire_sched_out_preempt_notifiers(struct task_struct *curr,
				 struct task_struct *next)
{
}

#endif /* CONFIG_PREEMPT_NOTIFIERS */

static inline void prepare_task(struct task_struct *next)
{
#ifdef CONFIG_SMP
	/*
	 * Claim the task as running, we do this before switching to it
	 * such that any running task will have this set.
	 */
	next->on_cpu = 1;
#endif
}

static inline void finish_task(struct task_struct *prev)
{
#ifdef CONFIG_SMP
	/*
	 * After ->on_cpu is cleared, the task can be moved to a different CPU.
	 * We must ensure this doesn't happen until the switch is completely
	 * finished.
	 *
	 * In particular, the load of prev->state in finish_task_switch() must
	 * happen before this.
	 *
	 * Pairs with the smp_cond_load_acquire() in try_to_wake_up().
	 */
	smp_store_release(&prev->on_cpu, 0);
#endif
}

static inline void
prepare_lock_switch(struct rq *rq, struct task_struct *next, struct rq_flags *rf)
{
	/*
	 * Since the runqueue lock will be released by the next
	 * task (which is an invalid locking op but in the case
	 * of the scheduler it's an obvious special-case), so we
	 * do an early lockdep release here:
	 */
	rq_unpin_lock(rq, rf);
	spin_release(&rq->lock.dep_map, 1, _THIS_IP_);
#ifdef CONFIG_DEBUG_SPINLOCK
	/* this is a valid case when another task releases the spinlock */
	rq->lock.owner = next;
#endif
}

static inline void finish_lock_switch(struct rq *rq)
{
	/*
	 * If we are tracking spinlock dependencies then we have to
	 * fix up the runqueue lock - which gets 'carried over' from
	 * prev into current:
	 */
	spin_acquire(&rq->lock.dep_map, 0, 0, _THIS_IP_);
	raw_spin_unlock_irq(&rq->lock);
}

/*
 * NOP if the arch has not defined these:
 */

#ifndef prepare_arch_switch
# define prepare_arch_switch(next)	do { } while (0)
#endif

#ifndef finish_arch_post_lock_switch
# define finish_arch_post_lock_switch()	do { } while (0)
#endif

/**
 * prepare_task_switch - prepare to switch tasks
 * @rq: the runqueue preparing to switch
 * @prev: the current task that is being switched out
 * @next: the task we are going to switch to.
 *
 * This is called with the rq lock held and interrupts off. It must
 * be paired with a subsequent finish_task_switch after the context
 * switch.
 *
 * prepare_task_switch sets up locking and calls architecture specific
 * hooks.
 */
static inline void
prepare_task_switch(struct rq *rq, struct task_struct *prev,
		    struct task_struct *next)
{
	kcov_prepare_switch(prev);
	sched_info_switch(rq, prev, next);
	perf_event_task_sched_out(prev, next);
	rseq_preempt(prev);
	fire_sched_out_preempt_notifiers(prev, next);
	prepare_task(next);
	prepare_arch_switch(next);
}

/**
 * finish_task_switch - clean up after a task-switch
 * @prev: the thread we just switched away from.
 *
 * finish_task_switch must be called after the context switch, paired
 * with a prepare_task_switch call before the context switch.
 * finish_task_switch will reconcile locking set up by prepare_task_switch,
 * and do any other architecture-specific cleanup actions.
 *
 * Note that we may have delayed dropping an mm in context_switch(). If
 * so, we finish that here outside of the runqueue lock. (Doing it
 * with the lock held can cause deadlocks; see schedule() for
 * details.)
 *
 * The context switch have flipped the stack from under us and restored the
 * local variables which were saved when this task called schedule() in the
 * past. prev == current is still correct but we need to recalculate this_rq
 * because prev may have moved to another CPU.
 */
static struct rq *finish_task_switch(struct task_struct *prev)
	__releases(rq->lock)
{
	struct rq *rq = this_rq();
	struct mm_struct *mm = rq->prev_mm;
	long prev_state;

	/*
	 * The previous task will have left us with a preempt_count of 2
	 * because it left us after:
	 *
	 *	schedule()
	 *	  preempt_disable();			// 1
	 *	  __schedule()
	 *	    raw_spin_lock_irq(&rq->lock)	// 2
	 *
	 * Also, see FORK_PREEMPT_COUNT.
	 */
	if (WARN_ONCE(preempt_count() != 2*PREEMPT_DISABLE_OFFSET,
		      "corrupted preempt_count: %s/%d/0x%x\n",
		      current->comm, current->pid, preempt_count()))
		preempt_count_set(FORK_PREEMPT_COUNT);

	rq->prev_mm = NULL;

	/*
	 * A task struct has one reference for the use as "current".
	 * If a task dies, then it sets TASK_DEAD in tsk->state and calls
	 * schedule one last time. The schedule call will never return, and
	 * the scheduled task must drop that reference.
	 *
	 * We must observe prev->state before clearing prev->on_cpu (in
	 * finish_task), otherwise a concurrent wakeup can get prev
	 * running on another CPU and we could rave with its RUNNING -> DEAD
	 * transition, resulting in a double drop.
	 */
	prev_state = prev->state;
	vtime_task_switch(prev);
	perf_event_task_sched_in(prev, current);
	finish_task(prev);
	finish_lock_switch(rq);
	finish_arch_post_lock_switch();
	kcov_finish_switch(current);

	fire_sched_in_preempt_notifiers(current);
	/*
	 * When switching through a kernel thread, the loop in
	 * membarrier_{private,global}_expedited() may have observed that
	 * kernel thread and not issued an IPI. It is therefore possible to
	 * schedule between user->kernel->user threads without passing though
	 * switch_mm(). Membarrier requires a barrier after storing to
	 * rq->curr, before returning to userspace, so provide them here:
	 *
	 * - a full memory barrier for {PRIVATE,GLOBAL}_EXPEDITED, implicitly
	 *   provided by mmdrop(),
	 * - a sync_core for SYNC_CORE.
	 */
	if (mm) {
		membarrier_mm_sync_core_before_usermode(mm);
		mmdrop(mm);
	}
	if (unlikely(prev_state == TASK_DEAD)) {
		if (prev->sched_class->task_dead)
			prev->sched_class->task_dead(prev);

		/*
		 * Remove function-return probe instances associated with this
		 * task and put them back on the free list.
		 */
		kprobe_flush_task(prev);

		/* Task is done with its stack. */
		put_task_stack(prev);

		put_task_struct(prev);
	}

	tick_nohz_task_switch();
	return rq;
}

#ifdef CONFIG_SMP

/* rq->lock is NOT held, but preemption is disabled */
static void __balance_callback(struct rq *rq)
{
	struct callback_head *head, *next;
	void (*func)(struct rq *rq);
	unsigned long flags;

	raw_spin_lock_irqsave(&rq->lock, flags);
	head = rq->balance_callback;
	rq->balance_callback = NULL;
	while (head) {
		func = (void (*)(struct rq *))head->func;
		next = head->next;
		head->next = NULL;
		head = next;

		func(rq);
	}
	raw_spin_unlock_irqrestore(&rq->lock, flags);
}

static inline void balance_callback(struct rq *rq)
{
	if (unlikely(rq->balance_callback))
		__balance_callback(rq);
}

#else

static inline void balance_callback(struct rq *rq)
{
}

#endif

/**
 * schedule_tail - first thing a freshly forked thread must call.
 * @prev: the thread we just switched away from.
 */
asmlinkage __visible void schedule_tail(struct task_struct *prev)
	__releases(rq->lock)
{
	struct rq *rq;

	/*
	 * New tasks start with FORK_PREEMPT_COUNT, see there and
	 * finish_task_switch() for details.
	 *
	 * finish_task_switch() will drop rq->lock() and lower preempt_count
	 * and the preempt_enable() will end up enabling preemption (on
	 * PREEMPT_COUNT kernels).
	 */

	rq = finish_task_switch(prev);
	balance_callback(rq);
	preempt_enable();

	if (current->set_child_tid)
		put_user(task_pid_vnr(current), current->set_child_tid);

	calculate_sigpending();
}

/*
 * context_switch - switch to the new MM and the new thread's register state.
 */
static __always_inline struct rq *
context_switch(struct rq *rq, struct task_struct *prev,
	       struct task_struct *next, struct rq_flags *rf)
{
	struct mm_struct *mm, *oldmm;

	prepare_task_switch(rq, prev, next);

	mm = next->mm;
	oldmm = prev->active_mm;
	/*
	 * For paravirt, this is coupled with an exit in switch_to to
	 * combine the page table reload and the switch backend into
	 * one hypercall.
	 */
	arch_start_context_switch(prev);

	/*
	 * If mm is non-NULL, we pass through switch_mm(). If mm is
	 * NULL, we will pass through mmdrop() in finish_task_switch().
	 * Both of these contain the full memory barrier required by
	 * membarrier after storing to rq->curr, before returning to
	 * user-space.
	 */
	if (!mm) {
		next->active_mm = oldmm;
		mmgrab(oldmm);
		enter_lazy_tlb(oldmm, next);
	} else
		switch_mm_irqs_off(oldmm, mm, next);

	if (!prev->mm) {
		prev->active_mm = NULL;
		rq->prev_mm = oldmm;
	}

	rq->clock_update_flags &= ~(RQCF_ACT_SKIP|RQCF_REQ_SKIP);

	prepare_lock_switch(rq, next, rf);

	/* Here we just switch the register state and the stack. */
	switch_to(prev, next, prev);
	barrier();

	return finish_task_switch(prev);
}

/*
 * nr_running and nr_context_switches:
 *
 * externally visible scheduler statistics: current number of runnable
 * threads, total number of context switches performed since bootup.
 */
unsigned long nr_running(void)
{
	unsigned long i, sum = 0;

	for_each_online_cpu(i)
		sum += cpu_rq(i)->nr_running;

	return sum;
}

/*
 * Check if only the current task is running on the CPU.
 *
 * Caution: this function does not check that the caller has disabled
 * preemption, thus the result might have a time-of-check-to-time-of-use
 * race.  The caller is responsible to use it correctly, for example:
 *
 * - from a non-preemptable section (of course)
 *
 * - from a thread that is bound to a single CPU
 *
 * - in a loop with very short iterations (e.g. a polling loop)
 */
bool single_task_running(void)
{
	return raw_rq()->nr_running == 1;
}
EXPORT_SYMBOL(single_task_running);

unsigned long long nr_context_switches(void)
{
	int i;
	unsigned long long sum = 0;

	for_each_possible_cpu(i)
		sum += cpu_rq(i)->nr_switches;

	return sum;
}

/*
 * IO-wait accounting, and how its mostly bollocks (on SMP).
 *
 * The idea behind IO-wait account is to account the idle time that we could
 * have spend running if it were not for IO. That is, if we were to improve the
 * storage performance, we'd have a proportional reduction in IO-wait time.
 *
 * This all works nicely on UP, where, when a task blocks on IO, we account
 * idle time as IO-wait, because if the storage were faster, it could've been
 * running and we'd not be idle.
 *
 * This has been extended to SMP, by doing the same for each CPU. This however
 * is broken.
 *
 * Imagine for instance the case where two tasks block on one CPU, only the one
 * CPU will have IO-wait accounted, while the other has regular idle. Even
 * though, if the storage were faster, both could've ran at the same time,
 * utilising both CPUs.
 *
 * This means, that when looking globally, the current IO-wait accounting on
 * SMP is a lower bound, by reason of under accounting.
 *
 * Worse, since the numbers are provided per CPU, they are sometimes
 * interpreted per CPU, and that is nonsensical. A blocked task isn't strictly
 * associated with any one particular CPU, it can wake to another CPU than it
 * blocked on. This means the per CPU IO-wait number is meaningless.
 *
 * Task CPU affinities can make all that even more 'interesting'.
 */

unsigned long nr_iowait(void)
{
	unsigned long i, sum = 0;

	for_each_possible_cpu(i)
		sum += atomic_read(&cpu_rq(i)->nr_iowait);

	return sum;
}

/*
 * Consumers of these two interfaces, like for example the cpufreq menu
 * governor are using nonsensical data. Boosting frequency for a CPU that has
 * IO-wait which might not even end up running the task when it does become
 * runnable.
 */

unsigned long nr_iowait_cpu(int cpu)
{
	struct rq *this = cpu_rq(cpu);
	return atomic_read(&this->nr_iowait);
}

void get_iowait_load(unsigned long *nr_waiters, unsigned long *load)
{
	struct rq *rq = this_rq();
	*nr_waiters = atomic_read(&rq->nr_iowait);
	*load = rq->load.weight;
}

#ifdef CONFIG_SMP

/*
 * sched_exec - execve() is a valuable balancing opportunity, because at
 * this point the task has the smallest effective memory and cache footprint.
 */
void sched_exec(void)
{
	struct task_struct *p = current;
	unsigned long flags;
	int dest_cpu;

	raw_spin_lock_irqsave(&p->pi_lock, flags);
	dest_cpu = p->sched_class->select_task_rq(p, task_cpu(p), SD_BALANCE_EXEC, 0, 1);
	if (dest_cpu == smp_processor_id())
		goto unlock;

	if (likely(cpu_active(dest_cpu))) {
		struct migration_arg arg = { p, dest_cpu };

		raw_spin_unlock_irqrestore(&p->pi_lock, flags);
		stop_one_cpu(task_cpu(p), migration_cpu_stop, &arg);
		return;
	}
unlock:
	raw_spin_unlock_irqrestore(&p->pi_lock, flags);
}

#endif

DEFINE_PER_CPU(struct kernel_stat, kstat);
DEFINE_PER_CPU(struct kernel_cpustat, kernel_cpustat);

EXPORT_PER_CPU_SYMBOL(kstat);
EXPORT_PER_CPU_SYMBOL(kernel_cpustat);

/*
 * The function fair_sched_class.update_curr accesses the struct curr
 * and its field curr->exec_start; when called from task_sched_runtime(),
 * we observe a high rate of cache misses in practice.
 * Prefetching this data results in improved performance.
 */
static inline void prefetch_curr_exec_start(struct task_struct *p)
{
#ifdef CONFIG_FAIR_GROUP_SCHED
	struct sched_entity *curr = (&p->se)->cfs_rq->curr;
#else
	struct sched_entity *curr = (&task_rq(p)->cfs)->curr;
#endif
	prefetch(curr);
	prefetch(&curr->exec_start);
}

/*
 * Return accounted runtime for the task.
 * In case the task is currently running, return the runtime plus current's
 * pending runtime that have not been accounted yet.
 */
unsigned long long task_sched_runtime(struct task_struct *p)
{
	struct rq_flags rf;
	struct rq *rq;
	u64 ns;

#if defined(CONFIG_64BIT) && defined(CONFIG_SMP)
	/*
	 * 64-bit doesn't need locks to atomically read a 64-bit value.
	 * So we have a optimization chance when the task's delta_exec is 0.
	 * Reading ->on_cpu is racy, but this is ok.
	 *
	 * If we race with it leaving CPU, we'll take a lock. So we're correct.
	 * If we race with it entering CPU, unaccounted time is 0. This is
	 * indistinguishable from the read occurring a few cycles earlier.
	 * If we see ->on_cpu without ->on_rq, the task is leaving, and has
	 * been accounted, so we're correct here as well.
	 */
	if (!p->on_cpu || !task_on_rq_queued(p))
		return p->se.sum_exec_runtime;
#endif

	rq = task_rq_lock(p, &rf);
	/*
	 * Must be ->curr _and_ ->on_rq.  If dequeued, we would
	 * project cycles that may never be accounted to this
	 * thread, breaking clock_gettime().
	 */
	if (task_current(rq, p) && task_on_rq_queued(p)) {
		prefetch_curr_exec_start(p);
		update_rq_clock(rq);
		p->sched_class->update_curr(rq);
	}
	ns = p->se.sum_exec_runtime;
	task_rq_unlock(rq, p, &rf);

	return ns;
}

/*
 * This function gets called by the timer code, with HZ frequency.
 * We call it with interrupts disabled.
 */
void scheduler_tick(void)
{
	int cpu = smp_processor_id();
	struct rq *rq = cpu_rq(cpu);
	struct task_struct *curr = rq->curr;
	struct rq_flags rf;

	sched_clock_tick();

	rq_lock(rq, &rf);

	set_part_period_start(rq);
	update_cpu_active_ratio(rq, NULL, EMS_PART_UPDATE);
	update_cont_avg(rq, rq->curr, NULL);

	update_rq_clock(rq);
	curr->sched_class->task_tick(rq, curr, 0);
	cpu_load_update_active(rq);
	calc_global_load_tick(rq);
	psi_task_tick(rq);
	if (!cpu)
		frt_update_available_cpus();
	rq_unlock(rq, &rf);

	perf_event_task_tick();

	sysbusy_boost();

#ifdef CONFIG_SMP
	rq->idle_balance = idle_cpu(cpu);
	trigger_load_balance(rq);
#endif
}

#ifdef CONFIG_NO_HZ_FULL

struct tick_work {
	int			cpu;
	atomic_t		state;
	struct delayed_work	work;
};
/* Values for ->state, see diagram below. */
#define TICK_SCHED_REMOTE_OFFLINE	0
#define TICK_SCHED_REMOTE_OFFLINING	1
#define TICK_SCHED_REMOTE_RUNNING	2

/*
 * State diagram for ->state:
 *
 *
 *          TICK_SCHED_REMOTE_OFFLINE
 *                    |   ^
 *                    |   |
 *                    |   | sched_tick_remote()
 *                    |   |
 *                    |   |
 *                    +--TICK_SCHED_REMOTE_OFFLINING
 *                    |   ^
 *                    |   |
 * sched_tick_start() |   | sched_tick_stop()
 *                    |   |
 *                    V   |
 *          TICK_SCHED_REMOTE_RUNNING
 *
 *
 * Other transitions get WARN_ON_ONCE(), except that sched_tick_remote()
 * and sched_tick_start() are happy to leave the state in RUNNING.
 */

static struct tick_work __percpu *tick_work_cpu;

static void sched_tick_remote(struct work_struct *work)
{
	struct delayed_work *dwork = to_delayed_work(work);
	struct tick_work *twork = container_of(dwork, struct tick_work, work);
	int cpu = twork->cpu;
	struct rq *rq = cpu_rq(cpu);
	struct task_struct *curr;
	struct rq_flags rf;
	u64 delta;
	int os;

	/*
	 * Handle the tick only if it appears the remote CPU is running in full
	 * dynticks mode. The check is racy by nature, but missing a tick or
	 * having one too much is no big deal because the scheduler tick updates
	 * statistics and checks timeslices in a time-independent way, regardless
	 * of when exactly it is running.
	 */
	if (idle_cpu(cpu) || !tick_nohz_tick_stopped_cpu(cpu))
		goto out_requeue;

	rq_lock_irq(rq, &rf);
	curr = rq->curr;
	if (is_idle_task(curr) || cpu_is_offline(cpu))
		goto out_unlock;

	update_rq_clock(rq);
	delta = rq_clock_task(rq) - curr->se.exec_start;

	/*
	 * Make sure the next tick runs within a reasonable
	 * amount of time.
	 */
	WARN_ON_ONCE(delta > (u64)NSEC_PER_SEC * 3);
	curr->sched_class->task_tick(rq, curr, 0);

out_unlock:
	rq_unlock_irq(rq, &rf);

out_requeue:
	/*
	 * Run the remote tick once per second (1Hz). This arbitrary
	 * frequency is large enough to avoid overload but short enough
	 * to keep scheduler internal stats reasonably up to date.  But
	 * first update state to reflect hotplug activity if required.
	 */
	os = atomic_fetch_add_unless(&twork->state, -1, TICK_SCHED_REMOTE_RUNNING);
	WARN_ON_ONCE(os == TICK_SCHED_REMOTE_OFFLINE);
	if (os == TICK_SCHED_REMOTE_RUNNING)
		queue_delayed_work(system_unbound_wq, dwork, HZ);
}

static void sched_tick_start(int cpu)
{
	int os;
	struct tick_work *twork;

	if (housekeeping_cpu(cpu, HK_FLAG_TICK))
		return;

	WARN_ON_ONCE(!tick_work_cpu);

	twork = per_cpu_ptr(tick_work_cpu, cpu);
	os = atomic_xchg(&twork->state, TICK_SCHED_REMOTE_RUNNING);
	WARN_ON_ONCE(os == TICK_SCHED_REMOTE_RUNNING);
	if (os == TICK_SCHED_REMOTE_OFFLINE) {
		twork->cpu = cpu;
		INIT_DELAYED_WORK(&twork->work, sched_tick_remote);
		queue_delayed_work(system_unbound_wq, &twork->work, HZ);
	}
}

#ifdef CONFIG_HOTPLUG_CPU
static void sched_tick_stop(int cpu)
{
	struct tick_work *twork;
	int os;

	if (housekeeping_cpu(cpu, HK_FLAG_TICK))
		return;

	WARN_ON_ONCE(!tick_work_cpu);

	twork = per_cpu_ptr(tick_work_cpu, cpu);
	/* There cannot be competing actions, but don't rely on stop-machine. */
	os = atomic_xchg(&twork->state, TICK_SCHED_REMOTE_OFFLINING);
	WARN_ON_ONCE(os != TICK_SCHED_REMOTE_RUNNING);
	/* Don't cancel, as this would mess up the state machine. */
}
#endif /* CONFIG_HOTPLUG_CPU */

int __init sched_tick_offload_init(void)
{
	tick_work_cpu = alloc_percpu(struct tick_work);
	BUG_ON(!tick_work_cpu);
	return 0;
}

#else /* !CONFIG_NO_HZ_FULL */
static inline void sched_tick_start(int cpu) { }
static inline void sched_tick_stop(int cpu) { }
#endif

#if defined(CONFIG_PREEMPT) && (defined(CONFIG_DEBUG_PREEMPT) || \
				defined(CONFIG_TRACE_PREEMPT_TOGGLE))
/*
 * If the value passed in is equal to the current preempt count
 * then we just disabled preemption. Start timing the latency.
 */
static inline void preempt_latency_start(int val)
{
	if (preempt_count() == val) {
		unsigned long ip = get_lock_parent_ip();
#ifdef CONFIG_DEBUG_PREEMPT
		current->preempt_disable_ip = ip;
#endif
		trace_preempt_off(CALLER_ADDR0, ip);
	}
}

void preempt_count_add(int val)
{
#ifdef CONFIG_DEBUG_PREEMPT
	/*
	 * Underflow?
	 */
	if (DEBUG_LOCKS_WARN_ON((preempt_count() < 0)))
		return;
#endif
	__preempt_count_add(val);
#ifdef CONFIG_DEBUG_PREEMPT
	/*
	 * Spinlock count overflowing soon?
	 */
	DEBUG_LOCKS_WARN_ON((preempt_count() & PREEMPT_MASK) >=
				PREEMPT_MASK - 10);
#endif
	preempt_latency_start(val);
}
EXPORT_SYMBOL(preempt_count_add);
NOKPROBE_SYMBOL(preempt_count_add);

/*
 * If the value passed in equals to the current preempt count
 * then we just enabled preemption. Stop timing the latency.
 */
static inline void preempt_latency_stop(int val)
{
	if (preempt_count() == val)
		trace_preempt_on(CALLER_ADDR0, get_lock_parent_ip());
}

void preempt_count_sub(int val)
{
#ifdef CONFIG_DEBUG_PREEMPT
	/*
	 * Underflow?
	 */
	if (DEBUG_LOCKS_WARN_ON(val > preempt_count()))
		return;
	/*
	 * Is the spinlock portion underflowing?
	 */
	if (DEBUG_LOCKS_WARN_ON((val < PREEMPT_MASK) &&
			!(preempt_count() & PREEMPT_MASK)))
		return;
#endif

	preempt_latency_stop(val);
	__preempt_count_sub(val);
}
EXPORT_SYMBOL(preempt_count_sub);
NOKPROBE_SYMBOL(preempt_count_sub);

#else
static inline void preempt_latency_start(int val) { }
static inline void preempt_latency_stop(int val) { }
#endif

static inline unsigned long get_preempt_disable_ip(struct task_struct *p)
{
#ifdef CONFIG_DEBUG_PREEMPT
	return p->preempt_disable_ip;
#else
	return 0;
#endif
}

/*
 * Print scheduling while atomic bug:
 */
static noinline void __schedule_bug(struct task_struct *prev)
{
	/* Save this before calling printk(), since that will clobber it */
	unsigned long preempt_disable_ip = get_preempt_disable_ip(current);

	if (oops_in_progress)
		return;

	pr_auto(ASL6, "BUG: scheduling while atomic: %s/%d/0x%08x\n",
		prev->comm, prev->pid, preempt_count());

	debug_show_held_locks(prev);
	print_modules();
	if (irqs_disabled())
		print_irqtrace_events(prev);
	if (IS_ENABLED(CONFIG_DEBUG_PREEMPT)
	    && in_atomic_preempt_off()) {
		pr_err("Preemption disabled at:");
		print_ip_sym(preempt_disable_ip);
		pr_cont("\n");
	}
	if (panic_on_warn)
		panic("scheduling while atomic\n");

	dump_stack();
#ifdef CONFIG_SEC_DEBUG_ATOMIC_SLEEP_PANIC
	BUG();
#endif
	add_taint(TAINT_WARN, LOCKDEP_STILL_OK);
}

/*
 * Various schedule()-time debugging checks and statistics:
 */
static inline void schedule_debug(struct task_struct *prev)
{
#ifdef CONFIG_SCHED_STACK_END_CHECK
	if (task_stack_end_corrupted(prev))
		panic("corrupted stack end detected inside scheduler\n");
#endif

	if (unlikely(in_atomic_preempt_off())) {
		__schedule_bug(prev);
		preempt_count_set(PREEMPT_DISABLED);
	}
	rcu_sleep_check();

	profile_hit(SCHED_PROFILING, __builtin_return_address(0));

	schedstat_inc(this_rq()->sched_count);
}

/*
 * Pick up the highest-prio task:
 */
static inline struct task_struct *
pick_next_task(struct rq *rq, struct task_struct *prev, struct rq_flags *rf)
{
	const struct sched_class *class;
	struct task_struct *p;

	/*
	 * Optimization: we know that if all tasks are in the fair class we can
	 * call that function directly, but only if the @prev task wasn't of a
	 * higher scheduling class, because otherwise those loose the
	 * opportunity to pull in more work from other CPUs.
	 */
	if (likely((prev->sched_class == &idle_sched_class ||
		    prev->sched_class == &fair_sched_class) &&
		   rq->nr_running == rq->cfs.h_nr_running)) {

		p = fair_sched_class.pick_next_task(rq, prev, rf);
		if (unlikely(p == RETRY_TASK))
			goto again;

		/* Assumes fair_sched_class->next == idle_sched_class */
		if (unlikely(!p))
			p = idle_sched_class.pick_next_task(rq, prev, rf);

		return p;
	}

again:
	for_each_class(class) {
		p = class->pick_next_task(rq, prev, rf);
		if (p) {
			if (unlikely(p == RETRY_TASK))
				goto again;
			return p;
		}
	}

	/* The idle class should always have a runnable task: */
	BUG();
}

/*
 * __schedule() is the main scheduler function.
 *
 * The main means of driving the scheduler and thus entering this function are:
 *
 *   1. Explicit blocking: mutex, semaphore, waitqueue, etc.
 *
 *   2. TIF_NEED_RESCHED flag is checked on interrupt and userspace return
 *      paths. For example, see arch/x86/entry_64.S.
 *
 *      To drive preemption between tasks, the scheduler sets the flag in timer
 *      interrupt handler scheduler_tick().
 *
 *   3. Wakeups don't really cause entry into schedule(). They add a
 *      task to the run-queue and that's it.
 *
 *      Now, if the new task added to the run-queue preempts the current
 *      task, then the wakeup sets TIF_NEED_RESCHED and schedule() gets
 *      called on the nearest possible occasion:
 *
 *       - If the kernel is preemptible (CONFIG_PREEMPT=y):
 *
 *         - in syscall or exception context, at the next outmost
 *           preempt_enable(). (this might be as soon as the wake_up()'s
 *           spin_unlock()!)
 *
 *         - in IRQ context, return from interrupt-handler to
 *           preemptible context
 *
 *       - If the kernel is not preemptible (CONFIG_PREEMPT is not set)
 *         then at the next:
 *
 *          - cond_resched() call
 *          - explicit schedule() call
 *          - return from syscall or exception to user-space
 *          - return from interrupt-handler to user-space
 *
 * WARNING: must be called with preemption disabled!
 */
static void __sched notrace __schedule(bool preempt)
{
	struct task_struct *prev, *next;
	unsigned long *switch_count;
	struct rq_flags rf;
	struct rq *rq;
	int cpu;

	cpu = smp_processor_id();
	rq = cpu_rq(cpu);
	prev = rq->curr;

	schedule_debug(prev);

	if (sched_feat(HRTICK))
		hrtick_clear(rq);

	local_irq_disable();
	rcu_note_context_switch(preempt);

	/*
	 * Make sure that signal_pending_state()->signal_pending() below
	 * can't be reordered with __set_current_state(TASK_INTERRUPTIBLE)
	 * done by the caller to avoid the race with signal_wake_up().
	 *
	 * The membarrier system call requires a full memory barrier
	 * after coming from user-space, before storing to rq->curr.
	 */
	rq_lock(rq, &rf);
	smp_mb__after_spinlock();

	/* Promote REQ to ACT */
	rq->clock_update_flags <<= 1;
	update_rq_clock(rq);

	switch_count = &prev->nivcsw;
	if (!preempt && prev->state) {
		if (unlikely(signal_pending_state(prev->state, prev))) {
			prev->state = TASK_RUNNING;
		} else {
			deactivate_task(rq, prev, DEQUEUE_SLEEP | DEQUEUE_NOCLOCK);
			prev->on_rq = 0;

			if (prev->in_iowait) {
				atomic_inc(&rq->nr_iowait);
				delayacct_blkio_start();
			}

			/*
			 * If a worker went to sleep, notify and ask workqueue
			 * whether it wants to wake up a task to maintain
			 * concurrency.
			 */
			if (prev->flags & PF_WQ_WORKER) {
				struct task_struct *to_wakeup;

				to_wakeup = wq_worker_sleeping(prev);
				if (to_wakeup)
					try_to_wake_up_local(to_wakeup, &rf);
			}
		}
		switch_count = &prev->nvcsw;
	}

	next = pick_next_task(rq, prev, &rf);
	clear_tsk_need_resched(prev);
	clear_preempt_need_resched();

	if (likely(prev != next)) {
		rq->nr_switches++;
		rq->curr = next;
		/*
		 * The membarrier system call requires each architecture
		 * to have a full memory barrier after updating
		 * rq->curr, before returning to user-space.
		 *
		 * Here are the schemes providing that barrier on the
		 * various architectures:
		 * - mm ? switch_mm() : mmdrop() for x86, s390, sparc, PowerPC.
		 *   switch_mm() rely on membarrier_arch_switch_mm() on PowerPC.
		 * - finish_lock_switch() for weakly-ordered
		 *   architectures where spin_unlock is a full barrier,
		 * - switch_to() for arm64 (weakly-ordered, spin_unlock
		 *   is a RELEASE barrier),
		 */
		++*switch_count;

		update_cont_avg(rq, prev, next);

		trace_sched_switch(preempt, prev, next);

		/* Also unlocks the rq: */
		rq = context_switch(rq, prev, next, &rf);
	} else {
		rq->clock_update_flags &= ~(RQCF_ACT_SKIP|RQCF_REQ_SKIP);
		rq_unlock_irq(rq, &rf);
	}

	dbg_snapshot_task(smp_processor_id(), rq->curr);
	balance_callback(rq);
}

void __noreturn do_task_dead(void)
{
	/* Causes final put_task_struct in finish_task_switch(): */
	set_special_state(TASK_DEAD);

	/* Tell freezer to ignore us: */
	current->flags |= PF_NOFREEZE;

	__schedule(false);
	BUG();

	/* Avoid "noreturn function does return" - but don't continue if BUG() is a NOP: */
	for (;;)
		cpu_relax();
}

static inline void sched_submit_work(struct task_struct *tsk)
{
	if (!tsk->state || tsk_is_pi_blocked(tsk))
		return;
	/*
	 * If we are going to sleep and we have plugged IO queued,
	 * make sure to submit it to avoid deadlocks.
	 */
	if (blk_needs_flush_plug(tsk))
		blk_schedule_flush_plug(tsk);
}

asmlinkage __visible void __sched schedule(void)
{
	struct task_struct *tsk = current;

	sched_submit_work(tsk);
	do {
		preempt_disable();
		__schedule(false);
		sched_preempt_enable_no_resched();
	} while (need_resched());
}
EXPORT_SYMBOL(schedule);

/*
 * synchronize_rcu_tasks() makes sure that no task is stuck in preempted
 * state (have scheduled out non-voluntarily) by making sure that all
 * tasks have either left the run queue or have gone into user space.
 * As idle tasks do not do either, they must not ever be preempted
 * (schedule out non-voluntarily).
 *
 * schedule_idle() is similar to schedule_preempt_disable() except that it
 * never enables preemption because it does not call sched_submit_work().
 */
void __sched schedule_idle(void)
{
	/*
	 * As this skips calling sched_submit_work(), which the idle task does
	 * regardless because that function is a nop when the task is in a
	 * TASK_RUNNING state, make sure this isn't used someplace that the
	 * current task can be in any other state. Note, idle is always in the
	 * TASK_RUNNING state.
	 */
	WARN_ON_ONCE(current->state);
	do {
		__schedule(false);
	} while (need_resched());
}

#ifdef CONFIG_CONTEXT_TRACKING
asmlinkage __visible void __sched schedule_user(void)
{
	/*
	 * If we come here after a random call to set_need_resched(),
	 * or we have been woken up remotely but the IPI has not yet arrived,
	 * we haven't yet exited the RCU idle mode. Do it here manually until
	 * we find a better solution.
	 *
	 * NB: There are buggy callers of this function.  Ideally we
	 * should warn if prev_state != CONTEXT_USER, but that will trigger
	 * too frequently to make sense yet.
	 */
	enum ctx_state prev_state = exception_enter();
	schedule();
	exception_exit(prev_state);
}
#endif

/**
 * schedule_preempt_disabled - called with preemption disabled
 *
 * Returns with preemption disabled. Note: preempt_count must be 1
 */
void __sched schedule_preempt_disabled(void)
{
	sched_preempt_enable_no_resched();
	schedule();
	preempt_disable();
}

static void __sched notrace preempt_schedule_common(void)
{
	do {
		/*
		 * Because the function tracer can trace preempt_count_sub()
		 * and it also uses preempt_enable/disable_notrace(), if
		 * NEED_RESCHED is set, the preempt_enable_notrace() called
		 * by the function tracer will call this function again and
		 * cause infinite recursion.
		 *
		 * Preemption must be disabled here before the function
		 * tracer can trace. Break up preempt_disable() into two
		 * calls. One to disable preemption without fear of being
		 * traced. The other to still record the preemption latency,
		 * which can also be traced by the function tracer.
		 */
		preempt_disable_notrace();
		preempt_latency_start(1);
		__schedule(true);
		preempt_latency_stop(1);
		preempt_enable_no_resched_notrace();

		/*
		 * Check again in case we missed a preemption opportunity
		 * between schedule and now.
		 */
	} while (need_resched());
}

#ifdef CONFIG_PREEMPT
/*
 * this is the entry point to schedule() from in-kernel preemption
 * off of preempt_enable. Kernel preemptions off return from interrupt
 * occur there and call schedule directly.
 */
asmlinkage __visible void __sched notrace preempt_schedule(void)
{
	/*
	 * If there is a non-zero preempt_count or interrupts are disabled,
	 * we do not want to preempt the current task. Just return..
	 */
	if (likely(!preemptible()))
		return;

	preempt_schedule_common();
}
NOKPROBE_SYMBOL(preempt_schedule);
EXPORT_SYMBOL(preempt_schedule);

/**
 * preempt_schedule_notrace - preempt_schedule called by tracing
 *
 * The tracing infrastructure uses preempt_enable_notrace to prevent
 * recursion and tracing preempt enabling caused by the tracing
 * infrastructure itself. But as tracing can happen in areas coming
 * from userspace or just about to enter userspace, a preempt enable
 * can occur before user_exit() is called. This will cause the scheduler
 * to be called when the system is still in usermode.
 *
 * To prevent this, the preempt_enable_notrace will use this function
 * instead of preempt_schedule() to exit user context if needed before
 * calling the scheduler.
 */
asmlinkage __visible void __sched notrace preempt_schedule_notrace(void)
{
	enum ctx_state prev_ctx;

	if (likely(!preemptible()))
		return;

	do {
		/*
		 * Because the function tracer can trace preempt_count_sub()
		 * and it also uses preempt_enable/disable_notrace(), if
		 * NEED_RESCHED is set, the preempt_enable_notrace() called
		 * by the function tracer will call this function again and
		 * cause infinite recursion.
		 *
		 * Preemption must be disabled here before the function
		 * tracer can trace. Break up preempt_disable() into two
		 * calls. One to disable preemption without fear of being
		 * traced. The other to still record the preemption latency,
		 * which can also be traced by the function tracer.
		 */
		preempt_disable_notrace();
		preempt_latency_start(1);
		/*
		 * Needs preempt disabled in case user_exit() is traced
		 * and the tracer calls preempt_enable_notrace() causing
		 * an infinite recursion.
		 */
		prev_ctx = exception_enter();
		__schedule(true);
		exception_exit(prev_ctx);

		preempt_latency_stop(1);
		preempt_enable_no_resched_notrace();
	} while (need_resched());
}
EXPORT_SYMBOL_GPL(preempt_schedule_notrace);

#endif /* CONFIG_PREEMPT */

/*
 * this is the entry point to schedule() from kernel preemption
 * off of irq context.
 * Note, that this is called and return with irqs disabled. This will
 * protect us against recursive calling from irq.
 */
asmlinkage __visible void __sched preempt_schedule_irq(void)
{
	enum ctx_state prev_state;

	/* Catch callers which need to be fixed */
	BUG_ON(preempt_count() || !irqs_disabled());

	prev_state = exception_enter();

	do {
		preempt_disable();
		local_irq_enable();
		__schedule(true);
		local_irq_disable();
		sched_preempt_enable_no_resched();
	} while (need_resched());

	exception_exit(prev_state);
}

int default_wake_function(wait_queue_entry_t *curr, unsigned mode, int wake_flags,
			  void *key)
{
	return try_to_wake_up(curr->private, mode, wake_flags, 1);
}
EXPORT_SYMBOL(default_wake_function);

#ifdef CONFIG_RT_MUTEXES

static inline int __rt_effective_prio(struct task_struct *pi_task, int prio)
{
	if (pi_task)
		prio = min(prio, pi_task->prio);

	return prio;
}

static inline int rt_effective_prio(struct task_struct *p, int prio)
{
	struct task_struct *pi_task = rt_mutex_get_top_task(p);

	return __rt_effective_prio(pi_task, prio);
}

/*
 * rt_mutex_setprio - set the current priority of a task
 * @p: task to boost
 * @pi_task: donor task
 *
 * This function changes the 'effective' priority of a task. It does
 * not touch ->normal_prio like __setscheduler().
 *
 * Used by the rt_mutex code to implement priority inheritance
 * logic. Call site only calls if the priority of the task changed.
 */
void rt_mutex_setprio(struct task_struct *p, struct task_struct *pi_task)
{
	int prio, oldprio, queued, running, queue_flag =
		DEQUEUE_SAVE | DEQUEUE_MOVE | DEQUEUE_NOCLOCK;
	const struct sched_class *prev_class;
	struct rq_flags rf;
	struct rq *rq;

	/* XXX used to be waiter->prio, not waiter->task->prio */
	prio = __rt_effective_prio(pi_task, p->normal_prio);

	/*
	 * If nothing changed; bail early.
	 */
	if (p->pi_top_task == pi_task && prio == p->prio && !dl_prio(prio))
		return;

	rq = __task_rq_lock(p, &rf);
	update_rq_clock(rq);
	/*
	 * Set under pi_lock && rq->lock, such that the value can be used under
	 * either lock.
	 *
	 * Note that there is loads of tricky to make this pointer cache work
	 * right. rt_mutex_slowunlock()+rt_mutex_postunlock() work together to
	 * ensure a task is de-boosted (pi_task is set to NULL) before the
	 * task is allowed to run again (and can exit). This ensures the pointer
	 * points to a blocked task -- which guaratees the task is present.
	 */
	p->pi_top_task = pi_task;

	/*
	 * For FIFO/RR we only need to set prio, if that matches we're done.
	 */
	if (prio == p->prio && !dl_prio(prio))
		goto out_unlock;

	/*
	 * Idle task boosting is a nono in general. There is one
	 * exception, when PREEMPT_RT and NOHZ is active:
	 *
	 * The idle task calls get_next_timer_interrupt() and holds
	 * the timer wheel base->lock on the CPU and another CPU wants
	 * to access the timer (probably to cancel it). We can safely
	 * ignore the boosting request, as the idle CPU runs this code
	 * with interrupts disabled and will complete the lock
	 * protected section without being interrupted. So there is no
	 * real need to boost.
	 */
	if (unlikely(p == rq->idle)) {
		WARN_ON(p != rq->curr);
		WARN_ON(p->pi_blocked_on);
		goto out_unlock;
	}

	trace_sched_pi_setprio(p, pi_task);
	oldprio = p->prio;

	if (oldprio == prio)
		queue_flag &= ~DEQUEUE_MOVE;

	prev_class = p->sched_class;
	queued = task_on_rq_queued(p);
	running = task_current(rq, p);
	if (queued)
		dequeue_task(rq, p, queue_flag);
	if (running)
		put_prev_task(rq, p);

	/*
	 * Boosting condition are:
	 * 1. -rt task is running and holds mutex A
	 *      --> -dl task blocks on mutex A
	 *
	 * 2. -dl task is running and holds mutex A
	 *      --> -dl task blocks on mutex A and could preempt the
	 *          running task
	 */
	if (dl_prio(prio)) {
		if (!dl_prio(p->normal_prio) ||
		    (pi_task && dl_entity_preempt(&pi_task->dl, &p->dl))) {
			p->dl.dl_boosted = 1;
			queue_flag |= ENQUEUE_REPLENISH;
		} else
			p->dl.dl_boosted = 0;
		p->sched_class = &dl_sched_class;
	} else if (rt_prio(prio)) {
		if (dl_prio(oldprio))
			p->dl.dl_boosted = 0;
		if (oldprio < prio)
			queue_flag |= ENQUEUE_HEAD;
		p->sched_class = &rt_sched_class;
	} else {
		if (dl_prio(oldprio))
			p->dl.dl_boosted = 0;
		if (rt_prio(oldprio))
			p->rt.timeout = 0;
		p->sched_class = &fair_sched_class;
	}

	p->prio = prio;

	if (queued)
		enqueue_task(rq, p, queue_flag);
	if (running)
		set_curr_task(rq, p);

	check_class_changed(rq, p, prev_class, oldprio);
out_unlock:
	/* Avoid rq from going away on us: */
	preempt_disable();
	__task_rq_unlock(rq, &rf);

	balance_callback(rq);
	preempt_enable();
}
#else
static inline int rt_effective_prio(struct task_struct *p, int prio)
{
	return prio;
}
#endif

void set_user_nice(struct task_struct *p, long nice)
{
	bool queued, running;
	int old_prio, delta;
	struct rq_flags rf;
	struct rq *rq;

	if (task_nice(p) == nice || nice < MIN_NICE || nice > MAX_NICE)
		return;
	/*
	 * We have to be careful, if called from sys_setpriority(),
	 * the task might be in the middle of scheduling on another CPU.
	 */
	rq = task_rq_lock(p, &rf);
	update_rq_clock(rq);

	/*
	 * The RT priorities are set via sched_setscheduler(), but we still
	 * allow the 'normal' nice value to be set - but as expected
	 * it wont have any effect on scheduling until the task is
	 * SCHED_DEADLINE, SCHED_FIFO or SCHED_RR:
	 */
	if (task_has_dl_policy(p) || task_has_rt_policy(p)) {
		p->static_prio = NICE_TO_PRIO(nice);
		goto out_unlock;
	}
	queued = task_on_rq_queued(p);
	running = task_current(rq, p);
	if (queued)
		dequeue_task(rq, p, DEQUEUE_SAVE | DEQUEUE_NOCLOCK);
	if (running)
		put_prev_task(rq, p);

	p->static_prio = NICE_TO_PRIO(nice);
	set_load_weight(p, true);
	old_prio = p->prio;
	p->prio = effective_prio(p);
	delta = p->prio - old_prio;

	if (queued) {
		enqueue_task(rq, p, ENQUEUE_RESTORE | ENQUEUE_NOCLOCK);
		/*
		 * If the task increased its priority or is running and
		 * lowered its priority, then reschedule its CPU:
		 */
		if (delta < 0 || (delta > 0 && task_running(rq, p)))
			resched_curr(rq);
	}
	if (running)
		set_curr_task(rq, p);
out_unlock:
	task_rq_unlock(rq, p, &rf);
}
EXPORT_SYMBOL(set_user_nice);

/*
 * can_nice - check if a task can reduce its nice value
 * @p: task
 * @nice: nice value
 */
int can_nice(const struct task_struct *p, const int nice)
{
	/* Convert nice value [19,-20] to rlimit style value [1,40]: */
	int nice_rlim = nice_to_rlimit(nice);

	return (nice_rlim <= task_rlimit(p, RLIMIT_NICE) ||
		capable(CAP_SYS_NICE));
}

#ifdef __ARCH_WANT_SYS_NICE

/*
 * sys_nice - change the priority of the current process.
 * @increment: priority increment
 *
 * sys_setpriority is a more generic, but much slower function that
 * does similar things.
 */
SYSCALL_DEFINE1(nice, int, increment)
{
	long nice, retval;

	/*
	 * Setpriority might change our priority at the same moment.
	 * We don't have to worry. Conceptually one call occurs first
	 * and we have a single winner.
	 */
	increment = clamp(increment, -NICE_WIDTH, NICE_WIDTH);
	nice = task_nice(current) + increment;

	nice = clamp_val(nice, MIN_NICE, MAX_NICE);
	if (increment < 0 && !can_nice(current, nice))
		return -EPERM;

	retval = security_task_setnice(current, nice);
	if (retval)
		return retval;

	set_user_nice(current, nice);
	return 0;
}

#endif

/**
 * task_prio - return the priority value of a given task.
 * @p: the task in question.
 *
 * Return: The priority value as seen by users in /proc.
 * RT tasks are offset by -200. Normal tasks are centered
 * around 0, value goes from -16 to +15.
 */
int task_prio(const struct task_struct *p)
{
	return p->prio - MAX_RT_PRIO;
}

/**
 * idle_cpu - is a given CPU idle currently?
 * @cpu: the processor in question.
 *
 * Return: 1 if the CPU is currently idle. 0 otherwise.
 */
int idle_cpu(int cpu)
{
	struct rq *rq = cpu_rq(cpu);

	if (rq->curr != rq->idle)
		return 0;

	if (rq->nr_running)
		return 0;

#ifdef CONFIG_SMP
	if (!llist_empty(&rq->wake_list))
		return 0;
#endif

	return 1;
}

/**
 * available_idle_cpu - is a given CPU idle for enqueuing work.
 * @cpu: the CPU in question.
 *
 * Return: 1 if the CPU is currently idle. 0 otherwise.
 */
int available_idle_cpu(int cpu)
{
	if (!idle_cpu(cpu))
		return 0;

	if (vcpu_is_preempted(cpu))
		return 0;

	return 1;
}

/**
 * idle_task - return the idle task for a given CPU.
 * @cpu: the processor in question.
 *
 * Return: The idle task for the CPU @cpu.
 */
struct task_struct *idle_task(int cpu)
{
	return cpu_rq(cpu)->idle;
}

/**
 * find_process_by_pid - find a process with a matching PID value.
 * @pid: the pid in question.
 *
 * The task of @pid, if found. %NULL otherwise.
 */
static struct task_struct *find_process_by_pid(pid_t pid)
{
	return pid ? find_task_by_vpid(pid) : current;
}

/*
 * sched_setparam() passes in -1 for its policy, to let the functions
 * it calls know not to change it.
 */
#define SETPARAM_POLICY	-1

static void __setscheduler_params(struct task_struct *p,
		const struct sched_attr *attr)
{
	int policy = attr->sched_policy;

	if (policy == SETPARAM_POLICY)
		policy = p->policy;

	p->policy = policy;

	if (dl_policy(policy))
		__setparam_dl(p, attr);
	else if (fair_policy(policy))
		p->static_prio = NICE_TO_PRIO(attr->sched_nice);

	/*
	 * __sched_setscheduler() ensures attr->sched_priority == 0 when
	 * !rt_policy. Always setting this ensures that things like
	 * getparam()/getattr() don't report silly values for !rt tasks.
	 */
	p->rt_priority = attr->sched_priority;
	p->normal_prio = normal_prio(p);
	set_load_weight(p, true);
}

/* Actually do priority change: must hold pi & rq lock. */
static void __setscheduler(struct rq *rq, struct task_struct *p,
			   const struct sched_attr *attr, bool keep_boost)
{
	/*
	 * If params can't change scheduling class changes aren't allowed
	 * either.
	 */
	if (attr->sched_flags & SCHED_FLAG_KEEP_PARAMS)
		return;

	__setscheduler_params(p, attr);

	/*
	 * Keep a potential priority boosting if called from
	 * sched_setscheduler().
	 */
	p->prio = normal_prio(p);
	if (keep_boost)
		p->prio = rt_effective_prio(p, p->prio);

	if (dl_prio(p->prio))
		p->sched_class = &dl_sched_class;
	else if (rt_prio(p->prio))
		p->sched_class = &rt_sched_class;
	else
		p->sched_class = &fair_sched_class;
}

/*
 * Check the target process has a UID that matches the current process's:
 */
static bool check_same_owner(struct task_struct *p)
{
	const struct cred *cred = current_cred(), *pcred;
	bool match;

	rcu_read_lock();
	pcred = __task_cred(p);
	match = (uid_eq(cred->euid, pcred->euid) ||
		 uid_eq(cred->euid, pcred->uid));
	rcu_read_unlock();
	return match;
}

static int __sched_setscheduler(struct task_struct *p,
				const struct sched_attr *attr,
				bool user, bool pi)
{
	int newprio = dl_policy(attr->sched_policy) ? MAX_DL_PRIO - 1 :
		      MAX_RT_PRIO - 1 - attr->sched_priority;
	int retval, oldprio, oldpolicy = -1, queued, running;
	int new_effective_prio, policy = attr->sched_policy;
	const struct sched_class *prev_class;
	struct rq_flags rf;
	int reset_on_fork;
	int queue_flags = DEQUEUE_SAVE | DEQUEUE_MOVE | DEQUEUE_NOCLOCK;
	struct rq *rq;

	/* The pi code expects interrupts enabled */
	BUG_ON(pi && in_interrupt());
recheck:
	/* Double check policy once rq lock held: */
	if (policy < 0) {
		reset_on_fork = p->sched_reset_on_fork;
		policy = oldpolicy = p->policy;
	} else {
		reset_on_fork = !!(attr->sched_flags & SCHED_FLAG_RESET_ON_FORK);

		if (!valid_policy(policy))
			return -EINVAL;
	}

	if (attr->sched_flags & ~(SCHED_FLAG_ALL | SCHED_FLAG_SUGOV))
		return -EINVAL;

	/*
	 * Valid priorities for SCHED_FIFO and SCHED_RR are
	 * 1..MAX_USER_RT_PRIO-1, valid priority for SCHED_NORMAL,
	 * SCHED_BATCH and SCHED_IDLE is 0.
	 */
	if ((p->mm && attr->sched_priority > MAX_USER_RT_PRIO-1) ||
	    (!p->mm && attr->sched_priority > MAX_RT_PRIO-1))
		return -EINVAL;
	if ((dl_policy(policy) && !__checkparam_dl(attr)) ||
	    (rt_policy(policy) != (attr->sched_priority != 0)))
		return -EINVAL;

	/*
	 * Allow unprivileged RT tasks to decrease priority:
	 */
	if (user && !capable(CAP_SYS_NICE)) {
		if (fair_policy(policy)) {
			if (attr->sched_nice < task_nice(p) &&
			    !can_nice(p, attr->sched_nice))
				return -EPERM;
		}

		if (rt_policy(policy)) {
			unsigned long rlim_rtprio =
					task_rlimit(p, RLIMIT_RTPRIO);

			/* Can't set/change the rt policy: */
			if (policy != p->policy && !rlim_rtprio)
				return -EPERM;

			/* Can't increase priority: */
			if (attr->sched_priority > p->rt_priority &&
			    attr->sched_priority > rlim_rtprio)
				return -EPERM;
		}

		 /*
		  * Can't set/change SCHED_DEADLINE policy at all for now
		  * (safest behavior); in the future we would like to allow
		  * unprivileged DL tasks to increase their relative deadline
		  * or reduce their runtime (both ways reducing utilization)
		  */
		if (dl_policy(policy))
			return -EPERM;

		/*
		 * Treat SCHED_IDLE as nice 20. Only allow a switch to
		 * SCHED_NORMAL if the RLIMIT_NICE would normally permit it.
		 */
		if (idle_policy(p->policy) && !idle_policy(policy)) {
			if (!can_nice(p, task_nice(p)))
				return -EPERM;
		}

		/* Can't change other user's priorities: */
		if (!check_same_owner(p))
			return -EPERM;

		/* Normal users shall not reset the sched_reset_on_fork flag: */
		if (p->sched_reset_on_fork && !reset_on_fork)
			return -EPERM;
	}

	if (user) {
		if (attr->sched_flags & SCHED_FLAG_SUGOV)
			return -EINVAL;

		retval = security_task_setscheduler(p);
		if (retval)
			return retval;
	}

	/* Update task specific "requested" clamps */
	if (attr->sched_flags & SCHED_FLAG_UTIL_CLAMP) {
		retval = uclamp_validate(p, attr);
		if (retval)
			return retval;
	}

	/*
	 * Make sure no PI-waiters arrive (or leave) while we are
	 * changing the priority of the task:
	 *
	 * To be able to change p->policy safely, the appropriate
	 * runqueue lock must be held.
	 */
	rq = task_rq_lock(p, &rf);
	update_rq_clock(rq);

	/*
	 * Changing the policy of the stop threads its a very bad idea:
	 */
	if (p == rq->stop) {
		task_rq_unlock(rq, p, &rf);
		return -EINVAL;
	}

	/*
	 * If not changing anything there's no need to proceed further,
	 * but store a possible modification of reset_on_fork.
	 */
	if (unlikely(policy == p->policy)) {
		if (fair_policy(policy) && attr->sched_nice != task_nice(p))
			goto change;
		if (rt_policy(policy) && attr->sched_priority != p->rt_priority)
			goto change;
		if (dl_policy(policy) && dl_param_changed(p, attr))
			goto change;
		if (attr->sched_flags & SCHED_FLAG_UTIL_CLAMP)
			goto change;

		p->sched_reset_on_fork = reset_on_fork;
		task_rq_unlock(rq, p, &rf);
		return 0;
	}
change:

	if (user) {
#ifdef CONFIG_RT_GROUP_SCHED
		/*
		 * Do not allow realtime tasks into groups that have no runtime
		 * assigned.
		 */
		if (rt_bandwidth_enabled() && rt_policy(policy) &&
				task_group(p)->rt_bandwidth.rt_runtime == 0 &&
				!task_group_is_autogroup(task_group(p))) {
			task_rq_unlock(rq, p, &rf);
			return -EPERM;
		}
#endif
#ifdef CONFIG_SMP
		if (dl_bandwidth_enabled() && dl_policy(policy) &&
				!(attr->sched_flags & SCHED_FLAG_SUGOV)) {
			cpumask_t *span = rq->rd->span;

			/*
			 * Don't allow tasks with an affinity mask smaller than
			 * the entire root_domain to become SCHED_DEADLINE. We
			 * will also fail if there's no bandwidth available.
			 */
			if (!cpumask_subset(span, &p->cpus_allowed) ||
			    rq->rd->dl_bw.bw == 0) {
				task_rq_unlock(rq, p, &rf);
				return -EPERM;
			}
		}
#endif
	}

	/* Re-check policy now with rq lock held: */
	if (unlikely(oldpolicy != -1 && oldpolicy != p->policy)) {
		policy = oldpolicy = -1;
		task_rq_unlock(rq, p, &rf);
		goto recheck;
	}

	/*
	 * If setscheduling to SCHED_DEADLINE (or changing the parameters
	 * of a SCHED_DEADLINE task) we need to check if enough bandwidth
	 * is available.
	 */
	if ((dl_policy(policy) || dl_task(p)) && sched_dl_overflow(p, policy, attr)) {
		task_rq_unlock(rq, p, &rf);
		return -EBUSY;
	}

	p->sched_reset_on_fork = reset_on_fork;
	oldprio = p->prio;

	if (pi) {
		/*
		 * Take priority boosted tasks into account. If the new
		 * effective priority is unchanged, we just store the new
		 * normal parameters and do not touch the scheduler class and
		 * the runqueue. This will be done when the task deboost
		 * itself.
		 */
		new_effective_prio = rt_effective_prio(p, newprio);
		if (new_effective_prio == oldprio)
			queue_flags &= ~DEQUEUE_MOVE;
	}

	queued = task_on_rq_queued(p);
	running = task_current(rq, p);
	if (queued)
		dequeue_task(rq, p, queue_flags);
	if (running)
		put_prev_task(rq, p);

	prev_class = p->sched_class;

	__setscheduler(rq, p, attr, pi);
	__setscheduler_uclamp(p, attr);

	if (queued) {
		/*
		 * We enqueue to tail when the priority of a task is
		 * increased (user space view).
		 */
		if (oldprio < p->prio)
			queue_flags |= ENQUEUE_HEAD;

		enqueue_task(rq, p, queue_flags);
	}
	if (running)
		set_curr_task(rq, p);

	check_class_changed(rq, p, prev_class, oldprio);

	/* Avoid rq from going away on us: */
	preempt_disable();
	task_rq_unlock(rq, p, &rf);

	if (pi)
		rt_mutex_adjust_pi(p);

	/* Run balance callbacks after we've adjusted the PI chain: */
	balance_callback(rq);
	preempt_enable();

	return 0;
}

static int _sched_setscheduler(struct task_struct *p, int policy,
			       const struct sched_param *param, bool check)
{
	struct sched_attr attr = {
		.sched_policy   = policy,
		.sched_priority = param->sched_priority,
		.sched_nice	= PRIO_TO_NICE(p->static_prio),
	};

	/* Fixup the legacy SCHED_RESET_ON_FORK hack. */
	if ((policy != SETPARAM_POLICY) && (policy & SCHED_RESET_ON_FORK)) {
		attr.sched_flags |= SCHED_FLAG_RESET_ON_FORK;
		policy &= ~SCHED_RESET_ON_FORK;
		attr.sched_policy = policy;
	}

	return __sched_setscheduler(p, &attr, check, true);
}
/**
 * sched_setscheduler - change the scheduling policy and/or RT priority of a thread.
 * @p: the task in question.
 * @policy: new policy.
 * @param: structure containing the new RT priority.
 *
 * Return: 0 on success. An error code otherwise.
 *
 * NOTE that the task may be already dead.
 */
int sched_setscheduler(struct task_struct *p, int policy,
		       const struct sched_param *param)
{
	return _sched_setscheduler(p, policy, param, true);
}
EXPORT_SYMBOL_GPL(sched_setscheduler);

int sched_setattr(struct task_struct *p, const struct sched_attr *attr)
{
	return __sched_setscheduler(p, attr, true, true);
}
EXPORT_SYMBOL_GPL(sched_setattr);

int sched_setattr_nocheck(struct task_struct *p, const struct sched_attr *attr)
{
	return __sched_setscheduler(p, attr, false, true);
}

/**
 * sched_setscheduler_nocheck - change the scheduling policy and/or RT priority of a thread from kernelspace.
 * @p: the task in question.
 * @policy: new policy.
 * @param: structure containing the new RT priority.
 *
 * Just like sched_setscheduler, only don't bother checking if the
 * current context has permission.  For example, this is needed in
 * stop_machine(): we create temporary high priority worker threads,
 * but our caller might not have that capability.
 *
 * Return: 0 on success. An error code otherwise.
 */
int sched_setscheduler_nocheck(struct task_struct *p, int policy,
			       const struct sched_param *param)
{
	return _sched_setscheduler(p, policy, param, false);
}
EXPORT_SYMBOL_GPL(sched_setscheduler_nocheck);

static int
do_sched_setscheduler(pid_t pid, int policy, struct sched_param __user *param)
{
	struct sched_param lparam;
	struct task_struct *p;
	int retval;

	if (!param || pid < 0)
		return -EINVAL;
	if (copy_from_user(&lparam, param, sizeof(struct sched_param)))
		return -EFAULT;

	rcu_read_lock();
	retval = -ESRCH;
	p = find_process_by_pid(pid);
	if (p != NULL)
		retval = sched_setscheduler(p, policy, &lparam);
	rcu_read_unlock();

	return retval;
}

/*
 * Mimics kernel/events/core.c perf_copy_attr().
 */
static int sched_copy_attr(struct sched_attr __user *uattr, struct sched_attr *attr)
{
	u32 size;
	int ret;

	if (!access_ok(VERIFY_WRITE, uattr, SCHED_ATTR_SIZE_VER0))
		return -EFAULT;

	/* Zero the full structure, so that a short copy will be nice: */
	memset(attr, 0, sizeof(*attr));

	ret = get_user(size, &uattr->size);
	if (ret)
		return ret;

	/* Bail out on silly large: */
	if (size > PAGE_SIZE)
		goto err_size;

	/* ABI compatibility quirk: */
	if (!size)
		size = SCHED_ATTR_SIZE_VER0;

	if (size < SCHED_ATTR_SIZE_VER0)
		goto err_size;

	/*
	 * If we're handed a bigger struct than we know of,
	 * ensure all the unknown bits are 0 - i.e. new
	 * user-space does not rely on any kernel feature
	 * extensions we dont know about yet.
	 */
	if (size > sizeof(*attr)) {
		unsigned char __user *addr;
		unsigned char __user *end;
		unsigned char val;

		addr = (void __user *)uattr + sizeof(*attr);
		end  = (void __user *)uattr + size;

		for (; addr < end; addr++) {
			ret = get_user(val, addr);
			if (ret)
				return ret;
			if (val)
				goto err_size;
		}
		size = sizeof(*attr);
	}

	ret = copy_from_user(attr, uattr, size);
	if (ret)
		return -EFAULT;

	if ((attr->sched_flags & SCHED_FLAG_UTIL_CLAMP) &&
	    size < SCHED_ATTR_SIZE_VER1)
		return -EINVAL;

	/*
	 * XXX: Do we want to be lenient like existing syscalls; or do we want
	 * to be strict and return an error on out-of-bounds values?
	 */
	attr->sched_nice = clamp(attr->sched_nice, MIN_NICE, MAX_NICE);

	return 0;

err_size:
	put_user(sizeof(*attr), &uattr->size);
	return -E2BIG;
}

/**
 * sys_sched_setscheduler - set/change the scheduler policy and RT priority
 * @pid: the pid in question.
 * @policy: new policy.
 * @param: structure containing the new RT priority.
 *
 * Return: 0 on success. An error code otherwise.
 */
SYSCALL_DEFINE3(sched_setscheduler, pid_t, pid, int, policy, struct sched_param __user *, param)
{
	if (policy < 0)
		return -EINVAL;

	return do_sched_setscheduler(pid, policy, param);
}

/**
 * sys_sched_setparam - set/change the RT priority of a thread
 * @pid: the pid in question.
 * @param: structure containing the new RT priority.
 *
 * Return: 0 on success. An error code otherwise.
 */
SYSCALL_DEFINE2(sched_setparam, pid_t, pid, struct sched_param __user *, param)
{
	return do_sched_setscheduler(pid, SETPARAM_POLICY, param);
}

/**
 * sys_sched_setattr - same as above, but with extended sched_attr
 * @pid: the pid in question.
 * @uattr: structure containing the extended parameters.
 * @flags: for future extension.
 */
SYSCALL_DEFINE3(sched_setattr, pid_t, pid, struct sched_attr __user *, uattr,
			       unsigned int, flags)
{
	struct sched_attr attr;
	struct task_struct *p;
	int retval;

	if (!uattr || pid < 0 || flags)
		return -EINVAL;

	retval = sched_copy_attr(uattr, &attr);
	if (retval)
		return retval;

	if ((int)attr.sched_policy < 0)
		return -EINVAL;
	if (attr.sched_flags & SCHED_FLAG_KEEP_POLICY)
		attr.sched_policy = SETPARAM_POLICY;

	rcu_read_lock();
	retval = -ESRCH;
	p = find_process_by_pid(pid);
	if (likely(p))
		get_task_struct(p);
	rcu_read_unlock();

	if (likely(p)) {
		retval = sched_setattr(p, &attr);
		put_task_struct(p);
	}

	return retval;
}

/**
 * sys_sched_getscheduler - get the policy (scheduling class) of a thread
 * @pid: the pid in question.
 *
 * Return: On success, the policy of the thread. Otherwise, a negative error
 * code.
 */
SYSCALL_DEFINE1(sched_getscheduler, pid_t, pid)
{
	struct task_struct *p;
	int retval;

	if (pid < 0)
		return -EINVAL;

	retval = -ESRCH;
	rcu_read_lock();
	p = find_process_by_pid(pid);
	if (p) {
		retval = security_task_getscheduler(p);
		if (!retval)
			retval = p->policy
				| (p->sched_reset_on_fork ? SCHED_RESET_ON_FORK : 0);
	}
	rcu_read_unlock();
	return retval;
}

/**
 * sys_sched_getparam - get the RT priority of a thread
 * @pid: the pid in question.
 * @param: structure containing the RT priority.
 *
 * Return: On success, 0 and the RT priority is in @param. Otherwise, an error
 * code.
 */
SYSCALL_DEFINE2(sched_getparam, pid_t, pid, struct sched_param __user *, param)
{
	struct sched_param lp = { .sched_priority = 0 };
	struct task_struct *p;
	int retval;

	if (!param || pid < 0)
		return -EINVAL;

	rcu_read_lock();
	p = find_process_by_pid(pid);
	retval = -ESRCH;
	if (!p)
		goto out_unlock;

	retval = security_task_getscheduler(p);
	if (retval)
		goto out_unlock;

	if (task_has_rt_policy(p))
		lp.sched_priority = p->rt_priority;
	rcu_read_unlock();

	/*
	 * This one might sleep, we cannot do it with a spinlock held ...
	 */
	retval = copy_to_user(param, &lp, sizeof(*param)) ? -EFAULT : 0;

	return retval;

out_unlock:
	rcu_read_unlock();
	return retval;
}

/*
 * Copy the kernel size attribute structure (which might be larger
 * than what user-space knows about) to user-space.
 *
 * Note that all cases are valid: user-space buffer can be larger or
 * smaller than the kernel-space buffer. The usual case is that both
 * have the same size.
 */
static int
sched_attr_copy_to_user(struct sched_attr __user *uattr,
			struct sched_attr *kattr,
			unsigned int usize)
{
	unsigned int ksize = sizeof(*kattr);

	if (!access_ok(VERIFY_WRITE, uattr, usize))
		return -EFAULT;

	/*
	 * sched_getattr() ABI forwards and backwards compatibility:
	 *
	 * If usize == ksize then we just copy everything to user-space and all is good.
	 *
	 * If usize < ksize then we only copy as much as user-space has space for,
	 * this keeps ABI compatibility as well. We skip the rest.
	 *
	 * If usize > ksize then user-space is using a newer version of the ABI,
	 * which part the kernel doesn't know about. Just ignore it - tooling can
	 * detect the kernel's knowledge of attributes from the attr->size value
	 * which is set to ksize in this case.
	 */
	kattr->size = min(usize, ksize);

	if (copy_to_user(uattr, kattr, kattr->size))
		return -EFAULT;

	return 0;
}

/**
 * sys_sched_getattr - similar to sched_getparam, but with sched_attr
 * @pid: the pid in question.
 * @uattr: structure containing the extended parameters.
 * @usize: sizeof(attr) that user-space knows about, for forwards and backwards compatibility.
 * @flags: for future extension.
 */
SYSCALL_DEFINE4(sched_getattr, pid_t, pid, struct sched_attr __user *, uattr,
		unsigned int, usize, unsigned int, flags)
{
	struct sched_attr kattr = { };
	struct task_struct *p;
	int retval;

	if (!uattr || pid < 0 || usize > PAGE_SIZE ||
	    usize < SCHED_ATTR_SIZE_VER0 || flags)
		return -EINVAL;

	rcu_read_lock();
	p = find_process_by_pid(pid);
	retval = -ESRCH;
	if (!p)
		goto out_unlock;

	retval = security_task_getscheduler(p);
	if (retval)
		goto out_unlock;

	kattr.sched_policy = p->policy;
	if (p->sched_reset_on_fork)
		kattr.sched_flags |= SCHED_FLAG_RESET_ON_FORK;
	if (task_has_dl_policy(p))
		__getparam_dl(p, &kattr);
	else if (task_has_rt_policy(p))
		kattr.sched_priority = p->rt_priority;
	else
		kattr.sched_nice = task_nice(p);

#ifdef CONFIG_UCLAMP_TASK
	kattr.sched_util_min = p->uclamp_req[UCLAMP_MIN].value;
	kattr.sched_util_max = p->uclamp_req[UCLAMP_MAX].value;
#endif

	rcu_read_unlock();

	return sched_attr_copy_to_user(uattr, &kattr, usize);

out_unlock:
	rcu_read_unlock();
	return retval;
}

long sched_setaffinity(pid_t pid, const struct cpumask *in_mask)
{
	cpumask_var_t cpus_allowed, new_mask;
	struct task_struct *p;
	int retval;

	rcu_read_lock();

	p = find_process_by_pid(pid);
	if (!p) {
		rcu_read_unlock();
		return -ESRCH;
	}

	/* Prevent p going away */
	get_task_struct(p);
	rcu_read_unlock();

	if (p->flags & PF_NO_SETAFFINITY) {
		retval = -EINVAL;
		goto out_put_task;
	}
	if (!alloc_cpumask_var(&cpus_allowed, GFP_KERNEL)) {
		retval = -ENOMEM;
		goto out_put_task;
	}
	if (!alloc_cpumask_var(&new_mask, GFP_KERNEL)) {
		retval = -ENOMEM;
		goto out_free_cpus_allowed;
	}
	retval = -EPERM;
	if (!check_same_owner(p)) {
		rcu_read_lock();
		if (!ns_capable(__task_cred(p)->user_ns, CAP_SYS_NICE)) {
			rcu_read_unlock();
			goto out_free_new_mask;
		}
		rcu_read_unlock();
	}

	retval = security_task_setscheduler(p);
	if (retval)
		goto out_free_new_mask;


	cpuset_cpus_allowed(p, cpus_allowed);
	cpumask_and(new_mask, in_mask, cpus_allowed);

	/*
	 * Since bandwidth control happens on root_domain basis,
	 * if admission test is enabled, we only admit -deadline
	 * tasks allowed to run on all the CPUs in the task's
	 * root_domain.
	 */
#ifdef CONFIG_SMP
	if (task_has_dl_policy(p) && dl_bandwidth_enabled()) {
		rcu_read_lock();
		if (!cpumask_subset(task_rq(p)->rd->span, new_mask)) {
			retval = -EBUSY;
			rcu_read_unlock();
			goto out_free_new_mask;
		}
		rcu_read_unlock();
	}
#endif
again:
	retval = __set_cpus_allowed_ptr(p, new_mask, true);

	if (!retval) {
		cpuset_cpus_allowed(p, cpus_allowed);
		if (!cpumask_subset(new_mask, cpus_allowed)) {
			/*
			 * We must have raced with a concurrent cpuset
			 * update. Just reset the cpus_allowed to the
			 * cpuset's cpus_allowed
			 */
			cpumask_copy(new_mask, cpus_allowed);
			goto again;
		}
	}
out_free_new_mask:
	free_cpumask_var(new_mask);
out_free_cpus_allowed:
	free_cpumask_var(cpus_allowed);
out_put_task:
	put_task_struct(p);
	return retval;
}

static int get_user_cpu_mask(unsigned long __user *user_mask_ptr, unsigned len,
			     struct cpumask *new_mask)
{
	if (len < cpumask_size())
		cpumask_clear(new_mask);
	else if (len > cpumask_size())
		len = cpumask_size();

	return copy_from_user(new_mask, user_mask_ptr, len) ? -EFAULT : 0;
}

/**
 * sys_sched_setaffinity - set the CPU affinity of a process
 * @pid: pid of the process
 * @len: length in bytes of the bitmask pointed to by user_mask_ptr
 * @user_mask_ptr: user-space pointer to the new CPU mask
 *
 * Return: 0 on success. An error code otherwise.
 */
SYSCALL_DEFINE3(sched_setaffinity, pid_t, pid, unsigned int, len,
		unsigned long __user *, user_mask_ptr)
{
	cpumask_var_t new_mask;
	int retval;

	if (!alloc_cpumask_var(&new_mask, GFP_KERNEL))
		return -ENOMEM;

	retval = get_user_cpu_mask(user_mask_ptr, len, new_mask);
	if (retval == 0)
		retval = sched_setaffinity(pid, new_mask);
	free_cpumask_var(new_mask);
	return retval;
}

long sched_getaffinity(pid_t pid, struct cpumask *mask)
{
	struct task_struct *p;
	unsigned long flags;
	int retval;

	rcu_read_lock();

	retval = -ESRCH;
	p = find_process_by_pid(pid);
	if (!p)
		goto out_unlock;

	retval = security_task_getscheduler(p);
	if (retval)
		goto out_unlock;

	raw_spin_lock_irqsave(&p->pi_lock, flags);
	cpumask_and(mask, &p->cpus_allowed, cpu_active_mask);
	raw_spin_unlock_irqrestore(&p->pi_lock, flags);

out_unlock:
	rcu_read_unlock();

	return retval;
}

/**
 * sys_sched_getaffinity - get the CPU affinity of a process
 * @pid: pid of the process
 * @len: length in bytes of the bitmask pointed to by user_mask_ptr
 * @user_mask_ptr: user-space pointer to hold the current CPU mask
 *
 * Return: size of CPU mask copied to user_mask_ptr on success. An
 * error code otherwise.
 */
SYSCALL_DEFINE3(sched_getaffinity, pid_t, pid, unsigned int, len,
		unsigned long __user *, user_mask_ptr)
{
	int ret;
	cpumask_var_t mask;

	if ((len * BITS_PER_BYTE) < nr_cpu_ids)
		return -EINVAL;
	if (len & (sizeof(unsigned long)-1))
		return -EINVAL;

	if (!alloc_cpumask_var(&mask, GFP_KERNEL))
		return -ENOMEM;

	ret = sched_getaffinity(pid, mask);
	if (ret == 0) {
		unsigned int retlen = min(len, cpumask_size());

		if (copy_to_user(user_mask_ptr, mask, retlen))
			ret = -EFAULT;
		else
			ret = retlen;
	}
	free_cpumask_var(mask);

	return ret;
}

/**
 * sys_sched_yield - yield the current processor to other threads.
 *
 * This function yields the current CPU to other tasks. If there are no
 * other threads running on this CPU then this function will return.
 *
 * Return: 0.
 */
static void do_sched_yield(void)
{
	struct rq_flags rf;
	struct rq *rq;

	rq = this_rq_lock_irq(&rf);

	schedstat_inc(rq->yld_count);
	current->sched_class->yield_task(rq);

	/*
	 * Since we are going to call schedule() anyway, there's
	 * no need to preempt or enable interrupts:
	 */
	preempt_disable();
	rq_unlock(rq, &rf);
	sched_preempt_enable_no_resched();

	schedule();
}

SYSCALL_DEFINE0(sched_yield)
{
	do_sched_yield();
	return 0;
}

#ifndef CONFIG_PREEMPT
int __sched _cond_resched(void)
{
	if (should_resched(0)) {
		preempt_schedule_common();
		return 1;
	}
	rcu_all_qs();
	return 0;
}
EXPORT_SYMBOL(_cond_resched);
#endif

/*
 * __cond_resched_lock() - if a reschedule is pending, drop the given lock,
 * call schedule, and on return reacquire the lock.
 *
 * This works OK both with and without CONFIG_PREEMPT. We do strange low-level
 * operations here to prevent schedule() from being called twice (once via
 * spin_unlock(), once by hand).
 */
int __cond_resched_lock(spinlock_t *lock)
{
	int resched = should_resched(PREEMPT_LOCK_OFFSET);
	int ret = 0;

	lockdep_assert_held(lock);

	if (spin_needbreak(lock) || resched) {
		spin_unlock(lock);
		if (resched)
			preempt_schedule_common();
		else
			cpu_relax();
		ret = 1;
		spin_lock(lock);
	}
	return ret;
}
EXPORT_SYMBOL(__cond_resched_lock);

/**
 * yield - yield the current processor to other threads.
 *
 * Do not ever use this function, there's a 99% chance you're doing it wrong.
 *
 * The scheduler is at all times free to pick the calling task as the most
 * eligible task to run, if removing the yield() call from your code breaks
 * it, its already broken.
 *
 * Typical broken usage is:
 *
 * while (!event)
 *	yield();
 *
 * where one assumes that yield() will let 'the other' process run that will
 * make event true. If the current task is a SCHED_FIFO task that will never
 * happen. Never use yield() as a progress guarantee!!
 *
 * If you want to use yield() to wait for something, use wait_event().
 * If you want to use yield() to be 'nice' for others, use cond_resched().
 * If you still want to use yield(), do not!
 */
void __sched yield(void)
{
	set_current_state(TASK_RUNNING);
	do_sched_yield();
}
EXPORT_SYMBOL(yield);

/**
 * yield_to - yield the current processor to another thread in
 * your thread group, or accelerate that thread toward the
 * processor it's on.
 * @p: target task
 * @preempt: whether task preemption is allowed or not
 *
 * It's the caller's job to ensure that the target task struct
 * can't go away on us before we can do any checks.
 *
 * Return:
 *	true (>0) if we indeed boosted the target task.
 *	false (0) if we failed to boost the target.
 *	-ESRCH if there's no task to yield to.
 */
int __sched yield_to(struct task_struct *p, bool preempt)
{
	struct task_struct *curr = current;
	struct rq *rq, *p_rq;
	unsigned long flags;
	int yielded = 0;

	local_irq_save(flags);
	rq = this_rq();

again:
	p_rq = task_rq(p);
	/*
	 * If we're the only runnable task on the rq and target rq also
	 * has only one task, there's absolutely no point in yielding.
	 */
	if (rq->nr_running == 1 && p_rq->nr_running == 1) {
		yielded = -ESRCH;
		goto out_irq;
	}

	double_rq_lock(rq, p_rq);
	if (task_rq(p) != p_rq) {
		double_rq_unlock(rq, p_rq);
		goto again;
	}

	if (!curr->sched_class->yield_to_task)
		goto out_unlock;

	if (curr->sched_class != p->sched_class)
		goto out_unlock;

	if (task_running(p_rq, p) || p->state)
		goto out_unlock;

	yielded = curr->sched_class->yield_to_task(rq, p, preempt);
	if (yielded) {
		schedstat_inc(rq->yld_count);
		/*
		 * Make p's CPU reschedule; pick_next_entity takes care of
		 * fairness.
		 */
		if (preempt && rq != p_rq)
			resched_curr(p_rq);
	}

out_unlock:
	double_rq_unlock(rq, p_rq);
out_irq:
	local_irq_restore(flags);

	if (yielded > 0)
		schedule();

	return yielded;
}
EXPORT_SYMBOL_GPL(yield_to);

int io_schedule_prepare(void)
{
	int old_iowait = current->in_iowait;

	current->in_iowait = 1;
	blk_schedule_flush_plug(current);

	return old_iowait;
}

void io_schedule_finish(int token)
{
	current->in_iowait = token;
}

/*
 * This task is about to go to sleep on IO. Increment rq->nr_iowait so
 * that process accounting knows that this is a task in IO wait state.
 */
long __sched io_schedule_timeout(long timeout)
{
	int token;
	long ret;

	token = io_schedule_prepare();
	ret = schedule_timeout(timeout);
	io_schedule_finish(token);

	return ret;
}
EXPORT_SYMBOL(io_schedule_timeout);

void __sched io_schedule(void)
{
	int token;

	token = io_schedule_prepare();
	schedule();
	io_schedule_finish(token);
}
EXPORT_SYMBOL(io_schedule);

/**
 * sys_sched_get_priority_max - return maximum RT priority.
 * @policy: scheduling class.
 *
 * Return: On success, this syscall returns the maximum
 * rt_priority that can be used by a given scheduling class.
 * On failure, a negative error code is returned.
 */
SYSCALL_DEFINE1(sched_get_priority_max, int, policy)
{
	int ret = -EINVAL;

	switch (policy) {
	case SCHED_FIFO:
	case SCHED_RR:
		ret = MAX_USER_RT_PRIO-1;
		break;
	case SCHED_DEADLINE:
	case SCHED_NORMAL:
	case SCHED_BATCH:
	case SCHED_IDLE:
		ret = 0;
		break;
	}
	return ret;
}

/**
 * sys_sched_get_priority_min - return minimum RT priority.
 * @policy: scheduling class.
 *
 * Return: On success, this syscall returns the minimum
 * rt_priority that can be used by a given scheduling class.
 * On failure, a negative error code is returned.
 */
SYSCALL_DEFINE1(sched_get_priority_min, int, policy)
{
	int ret = -EINVAL;

	switch (policy) {
	case SCHED_FIFO:
	case SCHED_RR:
		ret = 1;
		break;
	case SCHED_DEADLINE:
	case SCHED_NORMAL:
	case SCHED_BATCH:
	case SCHED_IDLE:
		ret = 0;
	}
	return ret;
}

static int sched_rr_get_interval(pid_t pid, struct timespec64 *t)
{
	struct task_struct *p;
	unsigned int time_slice;
	struct rq_flags rf;
	struct rq *rq;
	int retval;

	if (pid < 0)
		return -EINVAL;

	retval = -ESRCH;
	rcu_read_lock();
	p = find_process_by_pid(pid);
	if (!p)
		goto out_unlock;

	retval = security_task_getscheduler(p);
	if (retval)
		goto out_unlock;

	rq = task_rq_lock(p, &rf);
	time_slice = 0;
	if (p->sched_class->get_rr_interval)
		time_slice = p->sched_class->get_rr_interval(rq, p);
	task_rq_unlock(rq, p, &rf);

	rcu_read_unlock();
	jiffies_to_timespec64(time_slice, t);
	return 0;

out_unlock:
	rcu_read_unlock();
	return retval;
}

/**
 * sys_sched_rr_get_interval - return the default timeslice of a process.
 * @pid: pid of the process.
 * @interval: userspace pointer to the timeslice value.
 *
 * this syscall writes the default timeslice value of a given process
 * into the user-space timespec buffer. A value of '0' means infinity.
 *
 * Return: On success, 0 and the timeslice is in @interval. Otherwise,
 * an error code.
 */
SYSCALL_DEFINE2(sched_rr_get_interval, pid_t, pid,
		struct timespec __user *, interval)
{
	struct timespec64 t;
	int retval = sched_rr_get_interval(pid, &t);

	if (retval == 0)
		retval = put_timespec64(&t, interval);

	return retval;
}

#ifdef CONFIG_COMPAT
COMPAT_SYSCALL_DEFINE2(sched_rr_get_interval,
		       compat_pid_t, pid,
		       struct compat_timespec __user *, interval)
{
	struct timespec64 t;
	int retval = sched_rr_get_interval(pid, &t);

	if (retval == 0)
		retval = compat_put_timespec64(&t, interval);
	return retval;
}
#endif

void sched_show_task(struct task_struct *p)
{
	unsigned long free = 0;
	int ppid;

	if (!try_get_task_stack(p))
		return;

	printk(KERN_INFO "%-15.15s %c", p->comm, task_state_to_char(p));

	if (p->state == TASK_RUNNING)
		printk(KERN_CONT "  running task    ");
#ifdef CONFIG_DEBUG_STACK_USAGE
	free = stack_not_used(p);
#endif
	ppid = 0;
	rcu_read_lock();
	if (pid_alive(p))
		ppid = task_pid_nr(rcu_dereference(p->real_parent));
	rcu_read_unlock();
	printk(KERN_CONT "%5lu %5d %6d 0x%08lx\n", free,
		task_pid_nr(p), ppid,
		(unsigned long)task_thread_info(p)->flags);

	print_worker_info(KERN_INFO, p);
	secdbg_dtsk_print_info(p, false);
	show_stack(p, NULL);
	put_task_stack(p);
}
EXPORT_SYMBOL_GPL(sched_show_task);

#ifdef CONFIG_SEC_DEBUG_AUTO_COMMENT
void sched_show_task_auto_comment(struct task_struct *p)
{
	unsigned long free = 0;
	int ppid;

	if (!try_get_task_stack(p))
		return;

	pr_auto(ASL1, "%-15.15s %c", p->comm, task_state_to_char(p));

	if (p->state == TASK_RUNNING)
		printk(KERN_CONT "  running task    ");
#ifdef CONFIG_DEBUG_STACK_USAGE
	free = stack_not_used(p);
#endif
	ppid = 0;
	rcu_read_lock();
	if (pid_alive(p))
		ppid = task_pid_nr(rcu_dereference(p->real_parent));
	rcu_read_unlock();
	printk(KERN_CONT "%5lu %5d %6d 0x%08lx\n", free,
		task_pid_nr(p), ppid,
		(unsigned long)task_thread_info(p)->flags);

	print_worker_info(KERN_INFO, p);
	secdbg_dtsk_print_info(p, false);
	show_stack_auto_comment(p, NULL);
	put_task_stack(p);
}
EXPORT_SYMBOL_GPL(sched_show_task_auto_comment);
#endif /* CONFIG_SEC_DEBUG_AUTO_COMMENT */

static inline bool
state_filter_match(unsigned long state_filter, struct task_struct *p)
{
	/* no filter, everything matches */
	if (!state_filter)
		return true;

	/* filter, but doesn't match */
	if (!(p->state & state_filter))
		return false;

	/*
	 * When looking for TASK_UNINTERRUPTIBLE skip TASK_IDLE (allows
	 * TASK_KILLABLE).
	 */
	if (state_filter == TASK_UNINTERRUPTIBLE && p->state == TASK_IDLE)
		return false;

	return true;
}


void show_state_filter(unsigned long state_filter)
{
	struct task_struct *g, *p;

#if BITS_PER_LONG == 32
	printk(KERN_INFO
		"  task                PC stack   pid father\n");
#else
	printk(KERN_INFO
		"  task                        PC stack   pid father\n");
#endif
	rcu_read_lock();
	for_each_process_thread(g, p) {
		/*
		 * reset the NMI-timeout, listing all files on a slow
		 * console might take a lot of time:
		 * Also, reset softlockup watchdogs on all CPUs, because
		 * another CPU might be blocked waiting for us to process
		 * an IPI.
		 */
		touch_nmi_watchdog();
		touch_all_softlockup_watchdogs();
		if (state_filter_match(state_filter, p))
			sched_show_task(p);
	}

#ifdef CONFIG_SCHED_DEBUG
	if (!state_filter)
		sysrq_sched_debug_show();
#endif
	rcu_read_unlock();
	/*
	 * Only show locks if all tasks are dumped:
	 */
	if (!state_filter)
		debug_show_all_locks();
}

/**
 * init_idle - set up an idle thread for a given CPU
 * @idle: task in question
 * @cpu: CPU the idle task belongs to
 *
 * NOTE: this function does not set the idle thread's NEED_RESCHED
 * flag, to make booting more robust.
 */
void init_idle(struct task_struct *idle, int cpu)
{
	struct rq *rq = cpu_rq(cpu);
	unsigned long flags;

	__sched_fork(0, idle);

	raw_spin_lock_irqsave(&idle->pi_lock, flags);
	raw_spin_lock(&rq->lock);

	idle->state = TASK_RUNNING;
	idle->se.exec_start = sched_clock();
	idle->flags |= PF_IDLE;

	scs_task_reset(idle);
	kasan_unpoison_task_stack(idle);

#ifdef CONFIG_SMP
	/*
	 * Its possible that init_idle() gets called multiple times on a task,
	 * in that case do_set_cpus_allowed() will not do the right thing.
	 *
	 * And since this is boot we can forgo the serialization.
	 */
	set_cpus_allowed_common(idle, cpumask_of(cpu));
#endif
	/*
	 * We're having a chicken and egg problem, even though we are
	 * holding rq->lock, the CPU isn't yet set to this CPU so the
	 * lockdep check in task_group() will fail.
	 *
	 * Similar case to sched_fork(). / Alternatively we could
	 * use task_rq_lock() here and obtain the other rq->lock.
	 *
	 * Silence PROVE_RCU
	 */
	rcu_read_lock();
	__set_task_cpu(idle, cpu);
	rcu_read_unlock();

	rq->curr = rq->idle = idle;
	idle->on_rq = TASK_ON_RQ_QUEUED;
#ifdef CONFIG_SMP
	idle->on_cpu = 1;
#endif
	raw_spin_unlock(&rq->lock);
	raw_spin_unlock_irqrestore(&idle->pi_lock, flags);

	/* Set the preempt count _outside_ the spinlocks! */
	init_idle_preempt_count(idle, cpu);

	/*
	 * The idle tasks have their own, simple scheduling class:
	 */
	idle->sched_class = &idle_sched_class;
	ftrace_graph_init_idle_task(idle, cpu);
	vtime_init_idle(idle, cpu);
#ifdef CONFIG_SMP
	sprintf(idle->comm, "%s/%d", INIT_TASK_COMM, cpu);
#endif
}

#ifdef CONFIG_SMP

int cpuset_cpumask_can_shrink(const struct cpumask *cur,
			      const struct cpumask *trial)
{
	int ret = 1;

	if (!cpumask_weight(cur))
		return ret;

	ret = dl_cpuset_cpumask_can_shrink(cur, trial);

	return ret;
}

int task_can_attach(struct task_struct *p,
		    const struct cpumask *cs_cpus_allowed)
{
	int ret = 0;

	/*
	 * Kthreads which disallow setaffinity shouldn't be moved
	 * to a new cpuset; we don't want to change their CPU
	 * affinity and isolating such threads by their set of
	 * allowed nodes is unnecessary.  Thus, cpusets are not
	 * applicable for such threads.  This prevents checking for
	 * success of set_cpus_allowed_ptr() on all attached tasks
	 * before cpus_allowed may be changed.
	 */
	if (p->flags & PF_NO_SETAFFINITY) {
		ret = -EINVAL;
		goto out;
	}

	if (dl_task(p) && !cpumask_intersects(task_rq(p)->rd->span,
					      cs_cpus_allowed))
		ret = dl_task_can_attach(p, cs_cpus_allowed);

out:
	return ret;
}

bool sched_smp_initialized __read_mostly;

#ifdef CONFIG_NUMA_BALANCING
/* Migrate current task p to target_cpu */
int migrate_task_to(struct task_struct *p, int target_cpu)
{
	struct migration_arg arg = { p, target_cpu };
	int curr_cpu = task_cpu(p);

	if (curr_cpu == target_cpu)
		return 0;

	if (!cpumask_test_cpu(target_cpu, &p->cpus_allowed))
		return -EINVAL;

	/* TODO: This is not properly updating schedstats */

	trace_sched_move_numa(p, curr_cpu, target_cpu);
	return stop_one_cpu(curr_cpu, migration_cpu_stop, &arg);
}

/*
 * Requeue a task on a given node and accurately track the number of NUMA
 * tasks on the runqueues
 */
void sched_setnuma(struct task_struct *p, int nid)
{
	bool queued, running;
	struct rq_flags rf;
	struct rq *rq;

	rq = task_rq_lock(p, &rf);
	queued = task_on_rq_queued(p);
	running = task_current(rq, p);

	if (queued)
		dequeue_task(rq, p, DEQUEUE_SAVE);
	if (running)
		put_prev_task(rq, p);

	p->numa_preferred_nid = nid;

	if (queued)
		enqueue_task(rq, p, ENQUEUE_RESTORE | ENQUEUE_NOCLOCK);
	if (running)
		set_curr_task(rq, p);
	task_rq_unlock(rq, p, &rf);
}
#endif /* CONFIG_NUMA_BALANCING */

#ifdef CONFIG_HOTPLUG_CPU
/*
 * Ensure that the idle task is using init_mm right before its CPU goes
 * offline.
 */
void idle_task_exit(void)
{
	struct mm_struct *mm = current->active_mm;

	BUG_ON(cpu_online(smp_processor_id()));

	if (mm != &init_mm) {
		switch_mm(mm, &init_mm, current);
		current->active_mm = &init_mm;
		finish_arch_post_lock_switch();
	}
	mmdrop(mm);
}

/*
 * Since this CPU is going 'away' for a while, fold any nr_active delta
 * we might have. Assumes we're called after migrate_tasks() so that the
 * nr_active count is stable. We need to take the teardown thread which
 * is calling this into account, so we hand in adjust = 1 to the load
 * calculation.
 *
 * Also see the comment "Global load-average calculations".
 */
static void calc_load_migrate(struct rq *rq)
{
	long delta = calc_load_fold_active(rq, 1);
	if (delta)
		atomic_long_add(delta, &calc_load_tasks);
}

static void put_prev_task_fake(struct rq *rq, struct task_struct *prev)
{
}

static const struct sched_class fake_sched_class = {
	.put_prev_task = put_prev_task_fake,
};

static struct task_struct fake_task = {
	/*
	 * Avoid pull_{rt,dl}_task()
	 */
	.prio = MAX_PRIO + 1,
	.sched_class = &fake_sched_class,
};

/*
 * Migrate all tasks from the rq, sleeping tasks will be migrated by
 * try_to_wake_up()->select_task_rq().
 *
 * Called with rq->lock held even though we'er in stop_machine() and
 * there's no concurrency possible, we hold the required locks anyway
 * because of lock validation efforts.
 */
static void migrate_tasks(struct rq *dead_rq, struct rq_flags *rf)
{
	struct rq *rq = dead_rq;
	struct task_struct *next, *stop = rq->stop;
	struct rq_flags orf = *rf;
	int dest_cpu;

	/*
	 * Fudge the rq selection such that the below task selection loop
	 * doesn't get stuck on the currently eligible stop task.
	 *
	 * We're currently inside stop_machine() and the rq is either stuck
	 * in the stop_machine_cpu_stop() loop, or we're executing this code,
	 * either way we should never end up calling schedule() until we're
	 * done here.
	 */
	rq->stop = NULL;

	/*
	 * put_prev_task() and pick_next_task() sched
	 * class method both need to have an up-to-date
	 * value of rq->clock[_task]
	 */
	update_rq_clock(rq);

	for (;;) {
		/*
		 * There's this thread running, bail when that's the only
		 * remaining thread:
		 */
		if (rq->nr_running == 1)
			break;

		/*
		 * pick_next_task() assumes pinned rq->lock:
		 */
		next = pick_next_task(rq, &fake_task, rf);
		BUG_ON(!next);
		put_prev_task(rq, next);

		/*
		 * Rules for changing task_struct::cpus_allowed are holding
		 * both pi_lock and rq->lock, such that holding either
		 * stabilizes the mask.
		 *
		 * Drop rq->lock is not quite as disastrous as it usually is
		 * because !cpu_active at this point, which means load-balance
		 * will not interfere. Also, stop-machine.
		 */
		rq_unlock(rq, rf);
		raw_spin_lock(&next->pi_lock);
		rq_relock(rq, rf);

		/*
		 * Since we're inside stop-machine, _nothing_ should have
		 * changed the task, WARN if weird stuff happened, because in
		 * that case the above rq->lock drop is a fail too.
		 */
		if (WARN_ON(task_rq(next) != rq || !task_on_rq_queued(next))) {
			raw_spin_unlock(&next->pi_lock);
			continue;
		}

		/* Find suitable destination for @next, with force if needed. */
		dest_cpu = select_fallback_rq(dead_rq->cpu, next);
		rq = __migrate_task(rq, rf, next, dest_cpu);
		if (rq != dead_rq) {
			rq_unlock(rq, rf);
			rq = dead_rq;
			*rf = orf;
			rq_relock(rq, rf);
		}
		raw_spin_unlock(&next->pi_lock);
	}

	rq->stop = stop;
}
#endif /* CONFIG_HOTPLUG_CPU */

void set_rq_online(struct rq *rq)
{
	if (!rq->online) {
		const struct sched_class *class;

		cpumask_set_cpu(rq->cpu, rq->rd->online);
		rq->online = 1;

		for_each_class(class) {
			if (class->rq_online)
				class->rq_online(rq);
		}
	}
}

void set_rq_offline(struct rq *rq)
{
	if (rq->online) {
		const struct sched_class *class;

		for_each_class(class) {
			if (class->rq_offline)
				class->rq_offline(rq);
		}

		cpumask_clear_cpu(rq->cpu, rq->rd->online);
		rq->online = 0;
	}
}

/*
 * used to mark begin/end of suspend/resume:
 */
static int num_cpus_frozen;

/*
 * Update cpusets according to cpu_active mask.  If cpusets are
 * disabled, cpuset_update_active_cpus() becomes a simple wrapper
 * around partition_sched_domains().
 *
 * If we come here as part of a suspend/resume, don't touch cpusets because we
 * want to restore it back to its original state upon resume anyway.
 */
static void cpuset_cpu_active(void)
{
	if (cpuhp_tasks_frozen) {
		/*
		 * num_cpus_frozen tracks how many CPUs are involved in suspend
		 * resume sequence. As long as this is not the last online
		 * operation in the resume sequence, just build a single sched
		 * domain, ignoring cpusets.
		 */
		partition_sched_domains(1, NULL, NULL);
		if (--num_cpus_frozen)
			return;
		/*
		 * This is the last CPU online operation. So fall through and
		 * restore the original sched domains by considering the
		 * cpuset configurations.
		 */
		cpuset_force_rebuild();
	}
	cpuset_update_active_cpus();
}

static int cpuset_cpu_inactive(unsigned int cpu)
{
	if (!cpuhp_tasks_frozen) {
		if (dl_cpu_busy(cpu))
			return -EBUSY;
		cpuset_update_active_cpus();
	} else {
		num_cpus_frozen++;
		partition_sched_domains(1, NULL, NULL);
	}
	return 0;
}

int sched_cpu_activate(unsigned int cpu)
{
	struct rq *rq = cpu_rq(cpu);
	struct rq_flags rf;

#ifdef CONFIG_SCHED_SMT
	/*
	 * When going up, increment the number of cores with SMT present.
	 */
	if (cpumask_weight(cpu_smt_mask(cpu)) == 2)
		static_branch_inc_cpuslocked(&sched_smt_present);
#endif
	set_cpu_active(cpu, true);

	if (sched_smp_initialized) {
		sched_domains_numa_masks_set(cpu);
		cpuset_cpu_active();
	}

	/*
	 * Put the rq online, if not already. This happens:
	 *
	 * 1) In the early boot process, because we build the real domains
	 *    after all CPUs have been brought up.
	 *
	 * 2) At runtime, if cpuset_cpu_active() fails to rebuild the
	 *    domains.
	 */
	rq_lock_irqsave(rq, &rf);
	if (rq->rd) {
		BUG_ON(!cpumask_test_cpu(cpu, rq->rd->span));
		set_rq_online(rq);
	}
	rq_unlock_irqrestore(rq, &rf);

	update_max_interval();

	return 0;
}

int sched_cpu_deactivate(unsigned int cpu)
{
	int ret;

	set_cpu_active(cpu, false);
	/*
	 * We've cleared cpu_active_mask, wait for all preempt-disabled and RCU
	 * users of this state to go away such that all new such users will
	 * observe it.
	 *
	 * Do sync before park smpboot threads to take care the rcu boost case.
	 */
	synchronize_rcu_mult(call_rcu, call_rcu_sched);

#ifdef CONFIG_SCHED_SMT
	/*
	 * When going down, decrement the number of cores with SMT present.
	 */
	if (cpumask_weight(cpu_smt_mask(cpu)) == 2)
		static_branch_dec_cpuslocked(&sched_smt_present);
#endif

	if (!sched_smp_initialized)
		return 0;

	ret = cpuset_cpu_inactive(cpu);
	if (ret) {
		set_cpu_active(cpu, true);
		return ret;
	}
	sched_domains_numa_masks_clear(cpu);
	return 0;
}

static void sched_rq_cpu_starting(unsigned int cpu)
{
	struct rq *rq = cpu_rq(cpu);

	rq->calc_load_update = calc_load_update;
	update_max_interval();
}

int sched_cpu_starting(unsigned int cpu)
{
	sched_rq_cpu_starting(cpu);
	sched_tick_start(cpu);
	return 0;
}

#ifdef CONFIG_HOTPLUG_CPU
int sched_cpu_dying(unsigned int cpu)
{
	struct rq *rq = cpu_rq(cpu);
	struct rq_flags rf;

	/* Handle pending wakeups and then migrate everything off */
	sched_ttwu_pending();
	sched_tick_stop(cpu);

	rq_lock_irqsave(rq, &rf);
	if (rq->rd) {
		BUG_ON(!cpumask_test_cpu(cpu, rq->rd->span));
		set_rq_offline(rq);
	}
	migrate_tasks(rq, &rf);
	BUG_ON(rq->nr_running != 1);
	rq_unlock_irqrestore(rq, &rf);

	calc_load_migrate(rq);
	update_max_interval();
	nohz_balance_exit_idle(rq);
	hrtick_clear(rq);
	return 0;
}
#endif

void __init sched_init_smp(void)
{
	sched_init_numa();

	/*
	 * There's no userspace yet to cause hotplug operations; hence all the
	 * CPU masks are stable and all blatant races in the below code cannot
	 * happen. The hotplug lock is nevertheless taken to satisfy lockdep,
	 * but there won't be any contention on it.
	 */
	cpus_read_lock();
	mutex_lock(&sched_domains_mutex);
	sched_init_domains(cpu_active_mask);
	mutex_unlock(&sched_domains_mutex);
	cpus_read_unlock();

	/* Move init over to a non-isolated CPU */
	if (set_cpus_allowed_ptr(current, housekeeping_cpumask(HK_FLAG_DOMAIN)) < 0)
		BUG();
	sched_init_granularity();

	init_sched_rt_class();
	init_sched_dl_class();

	sched_smp_initialized = true;
}

static int __init migration_init(void)
{
	sched_rq_cpu_starting(smp_processor_id());
	return 0;
}
early_initcall(migration_init);

#else
void __init sched_init_smp(void)
{
	sched_init_granularity();
}
#endif /* CONFIG_SMP */

int in_sched_functions(unsigned long addr)
{
	return in_lock_functions(addr) ||
		(addr >= (unsigned long)__sched_text_start
		&& addr < (unsigned long)__sched_text_end);
}

#ifdef CONFIG_CGROUP_SCHED
/*
 * Default task group.
 * Every task in system belongs to this group at bootup.
 */
struct task_group root_task_group;
LIST_HEAD(task_groups);

/* Cacheline aligned slab cache for task_group */
static struct kmem_cache *task_group_cache __read_mostly;
#endif

DECLARE_PER_CPU(cpumask_var_t, load_balance_mask);
DECLARE_PER_CPU(cpumask_var_t, select_idle_mask);

void __init sched_init(void)
{
	int i, j;
	unsigned long alloc_size = 0, ptr;

	wait_bit_init();

#ifdef CONFIG_FAIR_GROUP_SCHED
	alloc_size += 2 * nr_cpu_ids * sizeof(void **);
#endif
#ifdef CONFIG_RT_GROUP_SCHED
	alloc_size += 2 * nr_cpu_ids * sizeof(void **);
#endif
	if (alloc_size) {
		ptr = (unsigned long)kzalloc(alloc_size, GFP_NOWAIT);

#ifdef CONFIG_FAIR_GROUP_SCHED
		root_task_group.se = (struct sched_entity **)ptr;
		ptr += nr_cpu_ids * sizeof(void **);

		root_task_group.cfs_rq = (struct cfs_rq **)ptr;
		ptr += nr_cpu_ids * sizeof(void **);

#endif /* CONFIG_FAIR_GROUP_SCHED */
#ifdef CONFIG_RT_GROUP_SCHED
		root_task_group.rt_se = (struct sched_rt_entity **)ptr;
		ptr += nr_cpu_ids * sizeof(void **);

		root_task_group.rt_rq = (struct rt_rq **)ptr;
		ptr += nr_cpu_ids * sizeof(void **);

#endif /* CONFIG_RT_GROUP_SCHED */
	}
#ifdef CONFIG_CPUMASK_OFFSTACK
	for_each_possible_cpu(i) {
		per_cpu(load_balance_mask, i) = (cpumask_var_t)kzalloc_node(
			cpumask_size(), GFP_KERNEL, cpu_to_node(i));
		per_cpu(select_idle_mask, i) = (cpumask_var_t)kzalloc_node(
			cpumask_size(), GFP_KERNEL, cpu_to_node(i));
	}
#endif /* CONFIG_CPUMASK_OFFSTACK */

	init_rt_bandwidth(&def_rt_bandwidth, global_rt_period(), global_rt_runtime());
	init_dl_bandwidth(&def_dl_bandwidth, global_rt_period(), global_rt_runtime());

#ifdef CONFIG_SMP
	init_defrootdomain();
#endif

#ifdef CONFIG_RT_GROUP_SCHED
	init_rt_bandwidth(&root_task_group.rt_bandwidth,
			global_rt_period(), global_rt_runtime());
#endif /* CONFIG_RT_GROUP_SCHED */

#ifdef CONFIG_CGROUP_SCHED
	task_group_cache = KMEM_CACHE(task_group, 0);

	list_add(&root_task_group.list, &task_groups);
	INIT_LIST_HEAD(&root_task_group.children);
	INIT_LIST_HEAD(&root_task_group.siblings);
	autogroup_init(&init_task);
#endif /* CONFIG_CGROUP_SCHED */

	for_each_possible_cpu(i) {
		struct rq *rq;

		rq = cpu_rq(i);
		raw_spin_lock_init(&rq->lock);
		rq->nr_running = 0;
		rq->calc_load_active = 0;
		rq->calc_load_update = jiffies + LOAD_FREQ;
		init_cfs_rq(&rq->cfs);
		init_rt_rq(&rq->rt);
		init_dl_rq(&rq->dl);
#ifdef CONFIG_FAIR_GROUP_SCHED
		root_task_group.shares = ROOT_TASK_GROUP_LOAD;
		INIT_LIST_HEAD(&rq->leaf_cfs_rq_list);
		rq->tmp_alone_branch = &rq->leaf_cfs_rq_list;
		/*
		 * How much CPU bandwidth does root_task_group get?
		 *
		 * In case of task-groups formed thr' the cgroup filesystem, it
		 * gets 100% of the CPU resources in the system. This overall
		 * system CPU resource is divided among the tasks of
		 * root_task_group and its child task-groups in a fair manner,
		 * based on each entity's (task or task-group's) weight
		 * (se->load.weight).
		 *
		 * In other words, if root_task_group has 10 tasks of weight
		 * 1024) and two child groups A0 and A1 (of weight 1024 each),
		 * then A0's share of the CPU resource is:
		 *
		 *	A0's bandwidth = 1024 / (10*1024 + 1024 + 1024) = 8.33%
		 *
		 * We achieve this by letting root_task_group's tasks sit
		 * directly in rq->cfs (i.e root_task_group->se[] = NULL).
		 */
		init_cfs_bandwidth(&root_task_group.cfs_bandwidth);
		init_tg_cfs_entry(&root_task_group, &rq->cfs, NULL, i, NULL);
#endif /* CONFIG_FAIR_GROUP_SCHED */

		rq->rt.rt_runtime = def_rt_bandwidth.rt_runtime;
#ifdef CONFIG_RT_GROUP_SCHED
		init_tg_rt_entry(&root_task_group, &rq->rt, NULL, i, NULL);
#endif

		for (j = 0; j < CPU_LOAD_IDX_MAX; j++)
			rq->cpu_load[j] = 0;

#ifdef CONFIG_SMP
		rq->sd = NULL;
		rq->rd = NULL;
		rq->cpu_capacity = rq->cpu_capacity_orig = SCHED_CAPACITY_SCALE;
		rq->balance_callback = NULL;
		rq->active_balance = 0;
		rq->next_balance = jiffies;
		rq->push_cpu = 0;
		rq->cpu = i;
		rq->online = 0;
		rq->idle_stamp = 0;
		rq->avg_idle = 2*sysctl_sched_migration_cost;
		rq->max_idle_balance_cost = sysctl_sched_migration_cost;

		INIT_LIST_HEAD(&rq->cfs_tasks);
#ifdef CONFIG_SCHED_EMS
		INIT_LIST_HEAD(&rq->uss_cfs_tasks);
		INIT_LIST_HEAD(&rq->sse_cfs_tasks);
#endif
		rq_attach_root(rq, &def_root_domain);
#ifdef CONFIG_NO_HZ_COMMON
		rq->last_load_update_tick = jiffies;
		rq->last_blocked_load_update_tick = jiffies;
		atomic_set(&rq->nohz_flags, 0);
#endif
#endif /* CONFIG_SMP */
		hrtick_rq_init(rq);
		atomic_set(&rq->nr_iowait, 0);
	}

	set_load_weight(&init_task, false);

	/*
	 * The boot idle thread does lazy MMU switching as well:
	 */
	mmgrab(&init_mm);
	enter_lazy_tlb(&init_mm, current);

	/*
	 * Make us the idle thread. Technically, schedule() should not be
	 * called from this thread, however somewhere below it might be,
	 * but because we are the idle thread, we just pick up running again
	 * when this runqueue becomes "idle".
	 */
	init_idle(current, smp_processor_id());

	calc_load_update = jiffies + LOAD_FREQ;

#ifdef CONFIG_SMP
	idle_thread_set_boot_cpu();
#endif
	init_sched_fair_class();

	init_schedstats();

	psi_init();

<<<<<<< HEAD
	init_ems();
=======
	init_uclamp();
>>>>>>> 1b44c9bd

	scheduler_running = 1;
}

#ifdef CONFIG_DEBUG_ATOMIC_SLEEP
static inline int preempt_count_equals(int preempt_offset)
{
	int nested = preempt_count() + rcu_preempt_depth();

	return (nested == preempt_offset);
}

void __might_sleep(const char *file, int line, int preempt_offset)
{
	/*
	 * Blocking primitives will set (and therefore destroy) current->state,
	 * since we will exit with TASK_RUNNING make sure we enter with it,
	 * otherwise we will destroy state.
	 */
	WARN_ONCE(current->state != TASK_RUNNING && current->task_state_change,
			"do not call blocking ops when !TASK_RUNNING; "
			"state=%lx set at [<%p>] %pS\n",
			current->state,
			(void *)current->task_state_change,
			(void *)current->task_state_change);

	___might_sleep(file, line, preempt_offset);
}
EXPORT_SYMBOL(__might_sleep);

void ___might_sleep(const char *file, int line, int preempt_offset)
{
	/* Ratelimiting timestamp: */
	static unsigned long prev_jiffy;

	unsigned long preempt_disable_ip;

	/* WARN_ON_ONCE() by default, no rate limit required: */
	rcu_sleep_check();

	if ((preempt_count_equals(preempt_offset) && !irqs_disabled() &&
	     !is_idle_task(current)) ||
	    system_state == SYSTEM_BOOTING || system_state > SYSTEM_RUNNING ||
	    oops_in_progress)
		return;

	if (time_before(jiffies, prev_jiffy + HZ) && prev_jiffy)
		return;
	prev_jiffy = jiffies;

	/* Save this before calling printk(), since that will clobber it: */
	preempt_disable_ip = get_preempt_disable_ip(current);

	pr_auto(ASL6,
		"BUG: sleeping function called from invalid context at %s:%d\n",
			file, line);
	printk(KERN_ERR
		"in_atomic(): %d, irqs_disabled(): %d, pid: %d, name: %s\n",
			in_atomic(), irqs_disabled(),
			current->pid, current->comm);

	if (task_stack_end_corrupted(current))
		printk(KERN_EMERG "Thread overran stack, or stack corrupted\n");

	debug_show_held_locks(current);
	if (irqs_disabled())
		print_irqtrace_events(current);
	if (IS_ENABLED(CONFIG_DEBUG_PREEMPT)
	    && !preempt_count_equals(preempt_offset)) {
		pr_err("Preemption disabled at:");
		print_ip_sym(preempt_disable_ip);
		pr_cont("\n");
	}
	dump_stack();
#ifdef CONFIG_SEC_DEBUG_ATOMIC_SLEEP_PANIC
	BUG();
#endif
	add_taint(TAINT_WARN, LOCKDEP_STILL_OK);
}
EXPORT_SYMBOL(___might_sleep);
#endif

#ifdef CONFIG_MAGIC_SYSRQ
void normalize_rt_tasks(void)
{
	struct task_struct *g, *p;
	struct sched_attr attr = {
		.sched_policy = SCHED_NORMAL,
	};

	read_lock(&tasklist_lock);
	for_each_process_thread(g, p) {
		/*
		 * Only normalize user tasks:
		 */
		if (p->flags & PF_KTHREAD)
			continue;

		p->se.exec_start = 0;
		schedstat_set(p->se.statistics.wait_start,  0);
		schedstat_set(p->se.statistics.sleep_start, 0);
		schedstat_set(p->se.statistics.block_start, 0);

		if (!dl_task(p) && !rt_task(p)) {
			/*
			 * Renice negative nice level userspace
			 * tasks back to 0:
			 */
			if (task_nice(p) < 0)
				set_user_nice(p, 0);
			continue;
		}

		__sched_setscheduler(p, &attr, false, false);
	}
	read_unlock(&tasklist_lock);
}

#endif /* CONFIG_MAGIC_SYSRQ */

#if defined(CONFIG_IA64) || defined(CONFIG_KGDB_KDB)
/*
 * These functions are only useful for the IA64 MCA handling, or kdb.
 *
 * They can only be called when the whole system has been
 * stopped - every CPU needs to be quiescent, and no scheduling
 * activity can take place. Using them for anything else would
 * be a serious bug, and as a result, they aren't even visible
 * under any other configuration.
 */

/**
 * curr_task - return the current task for a given CPU.
 * @cpu: the processor in question.
 *
 * ONLY VALID WHEN THE WHOLE SYSTEM IS STOPPED!
 *
 * Return: The current task for @cpu.
 */
struct task_struct *curr_task(int cpu)
{
	return cpu_curr(cpu);
}

#endif /* defined(CONFIG_IA64) || defined(CONFIG_KGDB_KDB) */

#ifdef CONFIG_IA64
/**
 * set_curr_task - set the current task for a given CPU.
 * @cpu: the processor in question.
 * @p: the task pointer to set.
 *
 * Description: This function must only be used when non-maskable interrupts
 * are serviced on a separate stack. It allows the architecture to switch the
 * notion of the current task on a CPU in a non-blocking manner. This function
 * must be called with all CPU's synchronized, and interrupts disabled, the
 * and caller must save the original value of the current task (see
 * curr_task() above) and restore that value before reenabling interrupts and
 * re-starting the system.
 *
 * ONLY VALID WHEN THE WHOLE SYSTEM IS STOPPED!
 */
void ia64_set_curr_task(int cpu, struct task_struct *p)
{
	cpu_curr(cpu) = p;
}

#endif

#ifdef CONFIG_CGROUP_SCHED
/* task_group_lock serializes the addition/removal of task groups */
static DEFINE_SPINLOCK(task_group_lock);

static inline void alloc_uclamp_sched_group(struct task_group *tg,
					    struct task_group *parent)
{
#ifdef CONFIG_UCLAMP_TASK_GROUP
	enum uclamp_id clamp_id;

	for_each_clamp_id(clamp_id) {
		uclamp_se_set(&tg->uclamp_req[clamp_id],
			      uclamp_none(clamp_id), false);
		tg->uclamp[clamp_id] = parent->uclamp[clamp_id];
	}
#endif
}

static void sched_free_group(struct task_group *tg)
{
	free_fair_sched_group(tg);
	free_rt_sched_group(tg);
	autogroup_free(tg);
	kmem_cache_free(task_group_cache, tg);
}

/* allocate runqueue etc for a new task group */
struct task_group *sched_create_group(struct task_group *parent)
{
	struct task_group *tg;

	tg = kmem_cache_alloc(task_group_cache, GFP_KERNEL | __GFP_ZERO);
	if (!tg)
		return ERR_PTR(-ENOMEM);

	if (!alloc_fair_sched_group(tg, parent))
		goto err;

	if (!alloc_rt_sched_group(tg, parent))
		goto err;

	alloc_uclamp_sched_group(tg, parent);

	return tg;

err:
	sched_free_group(tg);
	return ERR_PTR(-ENOMEM);
}

void sched_online_group(struct task_group *tg, struct task_group *parent)
{
	unsigned long flags;

	spin_lock_irqsave(&task_group_lock, flags);
	list_add_rcu(&tg->list, &task_groups);

	/* Root should already exist: */
	WARN_ON(!parent);

	tg->parent = parent;
	INIT_LIST_HEAD(&tg->children);
	list_add_rcu(&tg->siblings, &parent->children);
	spin_unlock_irqrestore(&task_group_lock, flags);

	online_fair_sched_group(tg);
}

/* rcu callback to free various structures associated with a task group */
static void sched_free_group_rcu(struct rcu_head *rhp)
{
	/* Now it should be safe to free those cfs_rqs: */
	sched_free_group(container_of(rhp, struct task_group, rcu));
}

void sched_destroy_group(struct task_group *tg)
{
	/* Wait for possible concurrent references to cfs_rqs complete: */
	call_rcu(&tg->rcu, sched_free_group_rcu);
}

void sched_offline_group(struct task_group *tg)
{
	unsigned long flags;

	/* End participation in shares distribution: */
	unregister_fair_sched_group(tg);

	spin_lock_irqsave(&task_group_lock, flags);
	list_del_rcu(&tg->list);
	list_del_rcu(&tg->siblings);
	spin_unlock_irqrestore(&task_group_lock, flags);
}

static void sched_change_group(struct task_struct *tsk, int type)
{
	struct task_group *tg;

	/*
	 * All callers are synchronized by task_rq_lock(); we do not use RCU
	 * which is pointless here. Thus, we pass "true" to task_css_check()
	 * to prevent lockdep warnings.
	 */
	tg = container_of(task_css_check(tsk, cpu_cgrp_id, true),
			  struct task_group, css);
	tg = autogroup_task_group(tsk, tg);
	tsk->sched_task_group = tg;

#ifdef CONFIG_FAIR_GROUP_SCHED
	if (tsk->sched_class->task_change_group)
		tsk->sched_class->task_change_group(tsk, type);
	else
#endif
		set_task_rq(tsk, task_cpu(tsk));
}

/*
 * Change task's runqueue when it moves between groups.
 *
 * The caller of this function should have put the task in its new group by
 * now. This function just updates tsk->se.cfs_rq and tsk->se.parent to reflect
 * its new group.
 */
void sched_move_task(struct task_struct *tsk)
{
	int queued, running, queue_flags =
		DEQUEUE_SAVE | DEQUEUE_MOVE | DEQUEUE_NOCLOCK;
	struct rq_flags rf;
	struct rq *rq;

	rq = task_rq_lock(tsk, &rf);
	update_rq_clock(rq);

	running = task_current(rq, tsk);
	queued = task_on_rq_queued(tsk);

	if (queued)
		dequeue_task(rq, tsk, queue_flags);
	if (running)
		put_prev_task(rq, tsk);

	sched_change_group(tsk, TASK_MOVE_GROUP);

	if (queued)
		enqueue_task(rq, tsk, queue_flags);
	if (running)
		set_curr_task(rq, tsk);

	task_rq_unlock(rq, tsk, &rf);
}

static inline struct task_group *css_tg(struct cgroup_subsys_state *css)
{
	return css ? container_of(css, struct task_group, css) : NULL;
}

static struct cgroup_subsys_state *
cpu_cgroup_css_alloc(struct cgroup_subsys_state *parent_css)
{
	struct task_group *parent = css_tg(parent_css);
	struct task_group *tg;

	if (!parent) {
		/* This is early initialization for the top cgroup */
		return &root_task_group.css;
	}

	tg = sched_create_group(parent);
	if (IS_ERR(tg))
		return ERR_PTR(-ENOMEM);

	return &tg->css;
}

/* Expose task group only after completing cgroup initialization */
static int cpu_cgroup_css_online(struct cgroup_subsys_state *css)
{
	struct task_group *tg = css_tg(css);
	struct task_group *parent = css_tg(css->parent);

	if (parent)
		sched_online_group(tg, parent);

#ifdef CONFIG_UCLAMP_TASK_GROUP
	/* Propagate the effective uclamp value for the new group */
	cpu_util_update_eff(css);
#endif

	return 0;
}

static void cpu_cgroup_css_released(struct cgroup_subsys_state *css)
{
	struct task_group *tg = css_tg(css);

	sched_offline_group(tg);
}

static void cpu_cgroup_css_free(struct cgroup_subsys_state *css)
{
	struct task_group *tg = css_tg(css);

	/*
	 * Relies on the RCU grace period between css_released() and this.
	 */
	sched_free_group(tg);
}

/*
 * This is called before wake_up_new_task(), therefore we really only
 * have to set its group bits, all the other stuff does not apply.
 */
static void cpu_cgroup_fork(struct task_struct *task)
{
	struct rq_flags rf;
	struct rq *rq;

	rq = task_rq_lock(task, &rf);

	update_rq_clock(rq);
	sched_change_group(task, TASK_SET_GROUP);

	task_rq_unlock(rq, task, &rf);
}

static int cpu_cgroup_can_attach(struct cgroup_taskset *tset)
{
	struct task_struct *task;
	struct cgroup_subsys_state *css;
	int ret = 0;

	cgroup_taskset_for_each(task, css, tset) {
#ifdef CONFIG_RT_GROUP_SCHED
		if (!sched_rt_can_attach(css_tg(css), task))
			return -EINVAL;
#endif
		/*
		 * Serialize against wake_up_new_task() such that if its
		 * running, we're sure to observe its full state.
		 */
		raw_spin_lock_irq(&task->pi_lock);
		/*
		 * Avoid calling sched_move_task() before wake_up_new_task()
		 * has happened. This would lead to problems with PELT, due to
		 * move wanting to detach+attach while we're not attached yet.
		 */
		if (task->state == TASK_NEW)
			ret = -EINVAL;
		raw_spin_unlock_irq(&task->pi_lock);

		if (ret)
			break;
	}
	return ret;
}

static void cpu_cgroup_attach(struct cgroup_taskset *tset)
{
	struct task_struct *task;
	struct cgroup_subsys_state *css;

	cgroup_taskset_for_each(task, css, tset)
		sched_move_task(task);
}

#ifdef CONFIG_UCLAMP_TASK_GROUP
static void cpu_util_update_eff(struct cgroup_subsys_state *css)
{
	struct cgroup_subsys_state *top_css = css;
	struct uclamp_se *uc_parent = NULL;
	struct uclamp_se *uc_se = NULL;
	unsigned int eff[UCLAMP_CNT];
	enum uclamp_id clamp_id;
	unsigned int clamps;

	css_for_each_descendant_pre(css, top_css) {
		uc_parent = css_tg(css)->parent
			? css_tg(css)->parent->uclamp : NULL;

		for_each_clamp_id(clamp_id) {
			/* Assume effective clamps matches requested clamps */
			eff[clamp_id] = css_tg(css)->uclamp_req[clamp_id].value;
			/* Cap effective clamps with parent's effective clamps */
			if (uc_parent &&
			    eff[clamp_id] > uc_parent[clamp_id].value) {
				eff[clamp_id] = uc_parent[clamp_id].value;
			}
		}
		/* Ensure protection is always capped by limit */
		eff[UCLAMP_MIN] = min(eff[UCLAMP_MIN], eff[UCLAMP_MAX]);

		/* Propagate most restrictive effective clamps */
		clamps = 0x0;
		uc_se = css_tg(css)->uclamp;
		for_each_clamp_id(clamp_id) {
			if (eff[clamp_id] == uc_se[clamp_id].value)
				continue;
			uc_se[clamp_id].value = eff[clamp_id];
			uc_se[clamp_id].bucket_id = uclamp_bucket_id(eff[clamp_id]);
			clamps |= (0x1 << clamp_id);
		}
		if (!clamps) {
			css = css_rightmost_descendant(css);
			continue;
		}

		/* Immediately update descendants RUNNABLE tasks */
		uclamp_update_active_tasks(css, clamps);
	}
}

/*
 * Integer 10^N with a given N exponent by casting to integer the literal "1eN"
 * C expression. Since there is no way to convert a macro argument (N) into a
 * character constant, use two levels of macros.
 */
#define _POW10(exp) ((unsigned int)1e##exp)
#define POW10(exp) _POW10(exp)

struct uclamp_request {
#define UCLAMP_PERCENT_SHIFT	2
#define UCLAMP_PERCENT_SCALE	(100 * POW10(UCLAMP_PERCENT_SHIFT))
	s64 percent;
	u64 util;
	int ret;
};

static inline struct uclamp_request
capacity_from_percent(char *buf)
{
	struct uclamp_request req = {
		.percent = UCLAMP_PERCENT_SCALE,
		.util = SCHED_CAPACITY_SCALE,
		.ret = 0,
	};

	buf = strim(buf);
	if (strcmp(buf, "max")) {
		req.ret = cgroup_parse_float(buf, UCLAMP_PERCENT_SHIFT,
					     &req.percent);
		if (req.ret)
			return req;
		if (req.percent > UCLAMP_PERCENT_SCALE) {
			req.ret = -ERANGE;
			return req;
		}

		req.util = req.percent << SCHED_CAPACITY_SHIFT;
		req.util = DIV_ROUND_CLOSEST_ULL(req.util, UCLAMP_PERCENT_SCALE);
	}

	return req;
}

static ssize_t cpu_uclamp_write(struct kernfs_open_file *of, char *buf,
				size_t nbytes, loff_t off,
				enum uclamp_id clamp_id)
{
	struct uclamp_request req;
	struct task_group *tg;

	req = capacity_from_percent(buf);
	if (req.ret)
		return req.ret;

	mutex_lock(&uclamp_mutex);
	rcu_read_lock();

	tg = css_tg(of_css(of));
	if (tg->uclamp_req[clamp_id].value != req.util)
		uclamp_se_set(&tg->uclamp_req[clamp_id], req.util, false);

	/*
	 * Because of not recoverable conversion rounding we keep track of the
	 * exact requested value
	 */
	tg->uclamp_pct[clamp_id] = req.percent;

	/* Update effective clamps to track the most restrictive value */
	cpu_util_update_eff(of_css(of));

	rcu_read_unlock();
	mutex_unlock(&uclamp_mutex);

	return nbytes;
}

static ssize_t cpu_uclamp_min_write(struct kernfs_open_file *of,
				    char *buf, size_t nbytes,
				    loff_t off)
{
	return cpu_uclamp_write(of, buf, nbytes, off, UCLAMP_MIN);
}

static ssize_t cpu_uclamp_max_write(struct kernfs_open_file *of,
				    char *buf, size_t nbytes,
				    loff_t off)
{
	return cpu_uclamp_write(of, buf, nbytes, off, UCLAMP_MAX);
}

static inline void cpu_uclamp_print(struct seq_file *sf,
				    enum uclamp_id clamp_id)
{
	struct task_group *tg;
	u64 util_clamp;
	u64 percent;
	u32 rem;

	rcu_read_lock();
	tg = css_tg(seq_css(sf));
	util_clamp = tg->uclamp_req[clamp_id].value;
	rcu_read_unlock();

	if (util_clamp == SCHED_CAPACITY_SCALE) {
		seq_puts(sf, "max\n");
		return;
	}

	percent = tg->uclamp_pct[clamp_id];
	percent = div_u64_rem(percent, POW10(UCLAMP_PERCENT_SHIFT), &rem);
	seq_printf(sf, "%llu.%0*u\n", percent, UCLAMP_PERCENT_SHIFT, rem);
}

static int cpu_uclamp_min_show(struct seq_file *sf, void *v)
{
	cpu_uclamp_print(sf, UCLAMP_MIN);
	return 0;
}

static int cpu_uclamp_max_show(struct seq_file *sf, void *v)
{
	cpu_uclamp_print(sf, UCLAMP_MAX);
	return 0;
}

static int cpu_uclamp_ls_write_u64(struct cgroup_subsys_state *css,
				   struct cftype *cftype, u64 ls)
{
	struct task_group *tg;

	if (ls > 1)
		return -EINVAL;
	tg = css_tg(css);
	tg->latency_sensitive = (unsigned int) ls;

	return 0;
}

static u64 cpu_uclamp_ls_read_u64(struct cgroup_subsys_state *css,
				  struct cftype *cft)
{
	struct task_group *tg = css_tg(css);

	return (u64) tg->latency_sensitive;
}
#endif /* CONFIG_UCLAMP_TASK_GROUP */

#ifdef CONFIG_FAIR_GROUP_SCHED
static int cpu_shares_write_u64(struct cgroup_subsys_state *css,
				struct cftype *cftype, u64 shareval)
{
	if (shareval > scale_load_down(ULONG_MAX))
		shareval = MAX_SHARES;
	return sched_group_set_shares(css_tg(css), scale_load(shareval));
}

static u64 cpu_shares_read_u64(struct cgroup_subsys_state *css,
			       struct cftype *cft)
{
	struct task_group *tg = css_tg(css);

	return (u64) scale_load_down(tg->shares);
}

#ifdef CONFIG_CFS_BANDWIDTH
static DEFINE_MUTEX(cfs_constraints_mutex);

const u64 max_cfs_quota_period = 1 * NSEC_PER_SEC; /* 1s */
const u64 min_cfs_quota_period = 1 * NSEC_PER_MSEC; /* 1ms */

static int __cfs_schedulable(struct task_group *tg, u64 period, u64 runtime);

static int tg_set_cfs_bandwidth(struct task_group *tg, u64 period, u64 quota)
{
	int i, ret = 0, runtime_enabled, runtime_was_enabled;
	struct cfs_bandwidth *cfs_b = &tg->cfs_bandwidth;

	if (tg == &root_task_group)
		return -EINVAL;

	/*
	 * Ensure we have at some amount of bandwidth every period.  This is
	 * to prevent reaching a state of large arrears when throttled via
	 * entity_tick() resulting in prolonged exit starvation.
	 */
	if (quota < min_cfs_quota_period || period < min_cfs_quota_period)
		return -EINVAL;

	/*
	 * Likewise, bound things on the otherside by preventing insane quota
	 * periods.  This also allows us to normalize in computing quota
	 * feasibility.
	 */
	if (period > max_cfs_quota_period)
		return -EINVAL;

	/*
	 * Prevent race between setting of cfs_rq->runtime_enabled and
	 * unthrottle_offline_cfs_rqs().
	 */
	get_online_cpus();
	mutex_lock(&cfs_constraints_mutex);
	ret = __cfs_schedulable(tg, period, quota);
	if (ret)
		goto out_unlock;

	runtime_enabled = quota != RUNTIME_INF;
	runtime_was_enabled = cfs_b->quota != RUNTIME_INF;
	/*
	 * If we need to toggle cfs_bandwidth_used, off->on must occur
	 * before making related changes, and on->off must occur afterwards
	 */
	if (runtime_enabled && !runtime_was_enabled)
		cfs_bandwidth_usage_inc();
	raw_spin_lock_irq(&cfs_b->lock);
	cfs_b->period = ns_to_ktime(period);
	cfs_b->quota = quota;

	__refill_cfs_bandwidth_runtime(cfs_b);

	/* Restart the period timer (if active) to handle new period expiry: */
	if (runtime_enabled)
		start_cfs_bandwidth(cfs_b);

	raw_spin_unlock_irq(&cfs_b->lock);

	for_each_online_cpu(i) {
		struct cfs_rq *cfs_rq = tg->cfs_rq[i];
		struct rq *rq = cfs_rq->rq;
		struct rq_flags rf;

		rq_lock_irq(rq, &rf);
		cfs_rq->runtime_enabled = runtime_enabled;
		cfs_rq->runtime_remaining = 0;

		if (cfs_rq->throttled)
			unthrottle_cfs_rq(cfs_rq);
		rq_unlock_irq(rq, &rf);
	}
	if (runtime_was_enabled && !runtime_enabled)
		cfs_bandwidth_usage_dec();
out_unlock:
	mutex_unlock(&cfs_constraints_mutex);
	put_online_cpus();

	return ret;
}

int tg_set_cfs_quota(struct task_group *tg, long cfs_quota_us)
{
	u64 quota, period;

	period = ktime_to_ns(tg->cfs_bandwidth.period);
	if (cfs_quota_us < 0)
		quota = RUNTIME_INF;
	else if ((u64)cfs_quota_us <= U64_MAX / NSEC_PER_USEC)
		quota = (u64)cfs_quota_us * NSEC_PER_USEC;
	else
		return -EINVAL;

	return tg_set_cfs_bandwidth(tg, period, quota);
}

long tg_get_cfs_quota(struct task_group *tg)
{
	u64 quota_us;

	if (tg->cfs_bandwidth.quota == RUNTIME_INF)
		return -1;

	quota_us = tg->cfs_bandwidth.quota;
	do_div(quota_us, NSEC_PER_USEC);

	return quota_us;
}

int tg_set_cfs_period(struct task_group *tg, long cfs_period_us)
{
	u64 quota, period;

	if ((u64)cfs_period_us > U64_MAX / NSEC_PER_USEC)
		return -EINVAL;

	period = (u64)cfs_period_us * NSEC_PER_USEC;
	quota = tg->cfs_bandwidth.quota;

	return tg_set_cfs_bandwidth(tg, period, quota);
}

long tg_get_cfs_period(struct task_group *tg)
{
	u64 cfs_period_us;

	cfs_period_us = ktime_to_ns(tg->cfs_bandwidth.period);
	do_div(cfs_period_us, NSEC_PER_USEC);

	return cfs_period_us;
}

static s64 cpu_cfs_quota_read_s64(struct cgroup_subsys_state *css,
				  struct cftype *cft)
{
	return tg_get_cfs_quota(css_tg(css));
}

static int cpu_cfs_quota_write_s64(struct cgroup_subsys_state *css,
				   struct cftype *cftype, s64 cfs_quota_us)
{
	return tg_set_cfs_quota(css_tg(css), cfs_quota_us);
}

static u64 cpu_cfs_period_read_u64(struct cgroup_subsys_state *css,
				   struct cftype *cft)
{
	return tg_get_cfs_period(css_tg(css));
}

static int cpu_cfs_period_write_u64(struct cgroup_subsys_state *css,
				    struct cftype *cftype, u64 cfs_period_us)
{
	return tg_set_cfs_period(css_tg(css), cfs_period_us);
}

struct cfs_schedulable_data {
	struct task_group *tg;
	u64 period, quota;
};

/*
 * normalize group quota/period to be quota/max_period
 * note: units are usecs
 */
static u64 normalize_cfs_quota(struct task_group *tg,
			       struct cfs_schedulable_data *d)
{
	u64 quota, period;

	if (tg == d->tg) {
		period = d->period;
		quota = d->quota;
	} else {
		period = tg_get_cfs_period(tg);
		quota = tg_get_cfs_quota(tg);
	}

	/* note: these should typically be equivalent */
	if (quota == RUNTIME_INF || quota == -1)
		return RUNTIME_INF;

	return to_ratio(period, quota);
}

static int tg_cfs_schedulable_down(struct task_group *tg, void *data)
{
	struct cfs_schedulable_data *d = data;
	struct cfs_bandwidth *cfs_b = &tg->cfs_bandwidth;
	s64 quota = 0, parent_quota = -1;

	if (!tg->parent) {
		quota = RUNTIME_INF;
	} else {
		struct cfs_bandwidth *parent_b = &tg->parent->cfs_bandwidth;

		quota = normalize_cfs_quota(tg, d);
		parent_quota = parent_b->hierarchical_quota;

		/*
		 * Ensure max(child_quota) <= parent_quota.  On cgroup2,
		 * always take the min.  On cgroup1, only inherit when no
		 * limit is set:
		 */
		if (cgroup_subsys_on_dfl(cpu_cgrp_subsys)) {
			quota = min(quota, parent_quota);
		} else {
			if (quota == RUNTIME_INF)
				quota = parent_quota;
			else if (parent_quota != RUNTIME_INF && quota > parent_quota)
				return -EINVAL;
		}
	}
	cfs_b->hierarchical_quota = quota;

	return 0;
}

static int __cfs_schedulable(struct task_group *tg, u64 period, u64 quota)
{
	int ret;
	struct cfs_schedulable_data data = {
		.tg = tg,
		.period = period,
		.quota = quota,
	};

	if (quota != RUNTIME_INF) {
		do_div(data.period, NSEC_PER_USEC);
		do_div(data.quota, NSEC_PER_USEC);
	}

	rcu_read_lock();
	ret = walk_tg_tree(tg_cfs_schedulable_down, tg_nop, &data);
	rcu_read_unlock();

	return ret;
}

static int cpu_cfs_stat_show(struct seq_file *sf, void *v)
{
	struct task_group *tg = css_tg(seq_css(sf));
	struct cfs_bandwidth *cfs_b = &tg->cfs_bandwidth;

	seq_printf(sf, "nr_periods %d\n", cfs_b->nr_periods);
	seq_printf(sf, "nr_throttled %d\n", cfs_b->nr_throttled);
	seq_printf(sf, "throttled_time %llu\n", cfs_b->throttled_time);

	if (schedstat_enabled() && tg != &root_task_group) {
		u64 ws = 0;
		int i;

		for_each_possible_cpu(i)
			ws += schedstat_val(tg->se[i]->statistics.wait_sum);

		seq_printf(sf, "wait_sum %llu\n", ws);
	}

	return 0;
}
#endif /* CONFIG_CFS_BANDWIDTH */
#endif /* CONFIG_FAIR_GROUP_SCHED */

#ifdef CONFIG_RT_GROUP_SCHED
static int cpu_rt_runtime_write(struct cgroup_subsys_state *css,
				struct cftype *cft, s64 val)
{
	return sched_group_set_rt_runtime(css_tg(css), val);
}

static s64 cpu_rt_runtime_read(struct cgroup_subsys_state *css,
			       struct cftype *cft)
{
	return sched_group_rt_runtime(css_tg(css));
}

static int cpu_rt_period_write_uint(struct cgroup_subsys_state *css,
				    struct cftype *cftype, u64 rt_period_us)
{
	return sched_group_set_rt_period(css_tg(css), rt_period_us);
}

static u64 cpu_rt_period_read_uint(struct cgroup_subsys_state *css,
				   struct cftype *cft)
{
	return sched_group_rt_period(css_tg(css));
}
#endif /* CONFIG_RT_GROUP_SCHED */

static struct cftype cpu_legacy_files[] = {
#ifdef CONFIG_FAIR_GROUP_SCHED
	{
		.name = "shares",
		.read_u64 = cpu_shares_read_u64,
		.write_u64 = cpu_shares_write_u64,
	},
#endif
#ifdef CONFIG_CFS_BANDWIDTH
	{
		.name = "cfs_quota_us",
		.read_s64 = cpu_cfs_quota_read_s64,
		.write_s64 = cpu_cfs_quota_write_s64,
	},
	{
		.name = "cfs_period_us",
		.read_u64 = cpu_cfs_period_read_u64,
		.write_u64 = cpu_cfs_period_write_u64,
	},
	{
		.name = "stat",
		.seq_show = cpu_cfs_stat_show,
	},
#endif
#ifdef CONFIG_RT_GROUP_SCHED
	{
		.name = "rt_runtime_us",
		.read_s64 = cpu_rt_runtime_read,
		.write_s64 = cpu_rt_runtime_write,
	},
	{
		.name = "rt_period_us",
		.read_u64 = cpu_rt_period_read_uint,
		.write_u64 = cpu_rt_period_write_uint,
	},
#endif
#ifdef CONFIG_UCLAMP_TASK_GROUP
	{
		.name = "uclamp.min",
		.flags = CFTYPE_NOT_ON_ROOT,
		.seq_show = cpu_uclamp_min_show,
		.write = cpu_uclamp_min_write,
	},
	{
		.name = "uclamp.max",
		.flags = CFTYPE_NOT_ON_ROOT,
		.seq_show = cpu_uclamp_max_show,
		.write = cpu_uclamp_max_write,
	},
	{
		.name = "uclamp.latency_sensitive",
		.flags = CFTYPE_NOT_ON_ROOT,
		.read_u64 = cpu_uclamp_ls_read_u64,
		.write_u64 = cpu_uclamp_ls_write_u64,
	},
#endif
	{ }	/* Terminate */
};

static int cpu_extra_stat_show(struct seq_file *sf,
			       struct cgroup_subsys_state *css)
{
#ifdef CONFIG_CFS_BANDWIDTH
	{
		struct task_group *tg = css_tg(css);
		struct cfs_bandwidth *cfs_b = &tg->cfs_bandwidth;
		u64 throttled_usec;

		throttled_usec = cfs_b->throttled_time;
		do_div(throttled_usec, NSEC_PER_USEC);

		seq_printf(sf, "nr_periods %d\n"
			   "nr_throttled %d\n"
			   "throttled_usec %llu\n",
			   cfs_b->nr_periods, cfs_b->nr_throttled,
			   throttled_usec);
	}
#endif
	return 0;
}

#ifdef CONFIG_FAIR_GROUP_SCHED
static u64 cpu_weight_read_u64(struct cgroup_subsys_state *css,
			       struct cftype *cft)
{
	struct task_group *tg = css_tg(css);
	u64 weight = scale_load_down(tg->shares);

	return DIV_ROUND_CLOSEST_ULL(weight * CGROUP_WEIGHT_DFL, 1024);
}

static int cpu_weight_write_u64(struct cgroup_subsys_state *css,
				struct cftype *cft, u64 weight)
{
	/*
	 * cgroup weight knobs should use the common MIN, DFL and MAX
	 * values which are 1, 100 and 10000 respectively.  While it loses
	 * a bit of range on both ends, it maps pretty well onto the shares
	 * value used by scheduler and the round-trip conversions preserve
	 * the original value over the entire range.
	 */
	if (weight < CGROUP_WEIGHT_MIN || weight > CGROUP_WEIGHT_MAX)
		return -ERANGE;

	weight = DIV_ROUND_CLOSEST_ULL(weight * 1024, CGROUP_WEIGHT_DFL);

	return sched_group_set_shares(css_tg(css), scale_load(weight));
}

static s64 cpu_weight_nice_read_s64(struct cgroup_subsys_state *css,
				    struct cftype *cft)
{
	unsigned long weight = scale_load_down(css_tg(css)->shares);
	int last_delta = INT_MAX;
	int prio, delta;

	/* find the closest nice value to the current weight */
	for (prio = 0; prio < ARRAY_SIZE(sched_prio_to_weight); prio++) {
		delta = abs(sched_prio_to_weight[prio] - weight);
		if (delta >= last_delta)
			break;
		last_delta = delta;
	}

	return PRIO_TO_NICE(prio - 1 + MAX_RT_PRIO);
}

static int cpu_weight_nice_write_s64(struct cgroup_subsys_state *css,
				     struct cftype *cft, s64 nice)
{
	unsigned long weight;
	int idx;

	if (nice < MIN_NICE || nice > MAX_NICE)
		return -ERANGE;

	idx = NICE_TO_PRIO(nice) - MAX_RT_PRIO;
	idx = array_index_nospec(idx, 40);
	weight = sched_prio_to_weight[idx];

	return sched_group_set_shares(css_tg(css), scale_load(weight));
}
#endif

static void __maybe_unused cpu_period_quota_print(struct seq_file *sf,
						  long period, long quota)
{
	if (quota < 0)
		seq_puts(sf, "max");
	else
		seq_printf(sf, "%ld", quota);

	seq_printf(sf, " %ld\n", period);
}

/* caller should put the current value in *@periodp before calling */
static int __maybe_unused cpu_period_quota_parse(char *buf,
						 u64 *periodp, u64 *quotap)
{
	char tok[21];	/* U64_MAX */

	if (sscanf(buf, "%20s %llu", tok, periodp) < 1)
		return -EINVAL;

	*periodp *= NSEC_PER_USEC;

	if (sscanf(tok, "%llu", quotap))
		*quotap *= NSEC_PER_USEC;
	else if (!strcmp(tok, "max"))
		*quotap = RUNTIME_INF;
	else
		return -EINVAL;

	return 0;
}

#ifdef CONFIG_CFS_BANDWIDTH
static int cpu_max_show(struct seq_file *sf, void *v)
{
	struct task_group *tg = css_tg(seq_css(sf));

	cpu_period_quota_print(sf, tg_get_cfs_period(tg), tg_get_cfs_quota(tg));
	return 0;
}

static ssize_t cpu_max_write(struct kernfs_open_file *of,
			     char *buf, size_t nbytes, loff_t off)
{
	struct task_group *tg = css_tg(of_css(of));
	u64 period = tg_get_cfs_period(tg);
	u64 quota;
	int ret;

	ret = cpu_period_quota_parse(buf, &period, &quota);
	if (!ret)
		ret = tg_set_cfs_bandwidth(tg, period, quota);
	return ret ?: nbytes;
}
#endif

static struct cftype cpu_files[] = {
#ifdef CONFIG_FAIR_GROUP_SCHED
	{
		.name = "weight",
		.flags = CFTYPE_NOT_ON_ROOT,
		.read_u64 = cpu_weight_read_u64,
		.write_u64 = cpu_weight_write_u64,
	},
	{
		.name = "weight.nice",
		.flags = CFTYPE_NOT_ON_ROOT,
		.read_s64 = cpu_weight_nice_read_s64,
		.write_s64 = cpu_weight_nice_write_s64,
	},
#endif
#ifdef CONFIG_CFS_BANDWIDTH
	{
		.name = "max",
		.flags = CFTYPE_NOT_ON_ROOT,
		.seq_show = cpu_max_show,
		.write = cpu_max_write,
	},
#endif
#ifdef CONFIG_UCLAMP_TASK_GROUP
	{
		.name = "uclamp.min",
		.flags = CFTYPE_NOT_ON_ROOT,
		.seq_show = cpu_uclamp_min_show,
		.write = cpu_uclamp_min_write,
	},
	{
		.name = "uclamp.max",
		.flags = CFTYPE_NOT_ON_ROOT,
		.seq_show = cpu_uclamp_max_show,
		.write = cpu_uclamp_max_write,
	},
	{
		.name = "uclamp.latency_sensitive",
		.flags = CFTYPE_NOT_ON_ROOT,
		.read_u64 = cpu_uclamp_ls_read_u64,
		.write_u64 = cpu_uclamp_ls_write_u64,
	},
#endif
	{ }	/* terminate */
};

struct cgroup_subsys cpu_cgrp_subsys = {
	.css_alloc	= cpu_cgroup_css_alloc,
	.css_online	= cpu_cgroup_css_online,
	.css_released	= cpu_cgroup_css_released,
	.css_free	= cpu_cgroup_css_free,
	.css_extra_stat_show = cpu_extra_stat_show,
	.fork		= cpu_cgroup_fork,
	.can_attach	= cpu_cgroup_can_attach,
	.attach		= cpu_cgroup_attach,
	.legacy_cftypes	= cpu_legacy_files,
	.dfl_cftypes	= cpu_files,
	.early_init	= true,
	.threaded	= true,
};

#endif	/* CONFIG_CGROUP_SCHED */

void dump_cpu_task(int cpu)
{
	pr_info("Task dump for CPU %d:\n", cpu);
	sched_show_task(cpu_curr(cpu));
}

/*
 * Nice levels are multiplicative, with a gentle 10% change for every
 * nice level changed. I.e. when a CPU-bound task goes from nice 0 to
 * nice 1, it will get ~10% less CPU time than another CPU-bound task
 * that remained on nice 0.
 *
 * The "10% effect" is relative and cumulative: from _any_ nice level,
 * if you go up 1 level, it's -10% CPU usage, if you go down 1 level
 * it's +10% CPU usage. (to achieve that we use a multiplier of 1.25.
 * If a task goes up by ~10% and another task goes down by ~10% then
 * the relative distance between them is ~25%.)
 */
const int sched_prio_to_weight[40] = {
 /* -20 */     88761,     71755,     56483,     46273,     36291,
 /* -15 */     29154,     23254,     18705,     14949,     11916,
 /* -10 */      9548,      7620,      6100,      4904,      3906,
 /*  -5 */      3121,      2501,      1991,      1586,      1277,
 /*   0 */      1024,       820,       655,       526,       423,
 /*   5 */       335,       272,       215,       172,       137,
 /*  10 */       110,        87,        70,        56,        45,
 /*  15 */        36,        29,        23,        18,        15,
};

/*
 * Inverse (2^32/x) values of the sched_prio_to_weight[] array, precalculated.
 *
 * In cases where the weight does not change often, we can use the
 * precalculated inverse to speed up arithmetics by turning divisions
 * into multiplications:
 */
const u32 sched_prio_to_wmult[40] = {
 /* -20 */     48388,     59856,     76040,     92818,    118348,
 /* -15 */    147320,    184698,    229616,    287308,    360437,
 /* -10 */    449829,    563644,    704093,    875809,   1099582,
 /*  -5 */   1376151,   1717300,   2157191,   2708050,   3363326,
 /*   0 */   4194304,   5237765,   6557202,   8165337,  10153587,
 /*   5 */  12820798,  15790321,  19976592,  24970740,  31350126,
 /*  10 */  39045157,  49367440,  61356676,  76695844,  95443717,
 /*  15 */ 119304647, 148102320, 186737708, 238609294, 286331153,
};

#ifdef CONFIG_SCHED_USE_FLUID_RT
/*
 * RT Extension for 'prio_to_weight'
 */
const int rtprio_to_weight[51] = {
 /* 0 */     17222521, 15500269, 13950242, 12555218, 11299696,
 /* 10 */    10169726,  9152754,  8237478,  7413730,  6672357,
 /* 20 */     6005122,  5404609,  4864149,  4377734,  3939960,
 /* 30 */     3545964,  3191368,  2872231,  2585008,  2326507,
 /* 40 */     2093856,  1884471,  1696024,  1526421,  1373779,
 /* 50 */     1236401,  1112761,  1001485,   901337,   811203,
 /* 60 */      730083,   657074,   591367,   532230,   479007,
 /* 70 */      431106,   387996,   349196,   314277,   282849,
 /* 80 */      254564,   229108,   206197,   185577,   167019,
 /* 90 */      150318,   135286,   121757,   109581,    98623,
 /* 100 for Fair class */				88761,
};
#endif
#undef CREATE_TRACE_POINTS<|MERGE_RESOLUTION|>--- conflicted
+++ resolved
@@ -1332,12 +1332,9 @@
 		psi_enqueue(p, flags & ENQUEUE_WAKEUP);
 	}
 
-<<<<<<< HEAD
 	update_cpu_active_ratio(rq, p, EMS_PART_ENQUEUE);
 
-=======
 	uclamp_rq_inc(rq, p);
->>>>>>> 1b44c9bd
 	p->sched_class->enqueue_task(rq, p, flags);
 }
 
@@ -1351,12 +1348,9 @@
 		psi_dequeue(p, flags & DEQUEUE_SLEEP);
 	}
 
-<<<<<<< HEAD
 	update_cpu_active_ratio(rq, p, EMS_PART_DEQUEUE);
 
-=======
 	uclamp_rq_dec(rq, p);
->>>>>>> 1b44c9bd
 	p->sched_class->dequeue_task(rq, p, flags);
 }
 
@@ -6836,11 +6830,9 @@
 
 	psi_init();
 
-<<<<<<< HEAD
 	init_ems();
-=======
+
 	init_uclamp();
->>>>>>> 1b44c9bd
 
 	scheduler_running = 1;
 }
