// SPDX-License-Identifier: GPL-2.0
/*
 * Real-Time Scheduling Class (mapped to the SCHED_FIFO and SCHED_RR
 * policies)
 */
#include "sched.h"

#include "pelt.h"

/*
 * Optional action to be done while updating the load average
 */
#define UPDATE_TG	0x1
#define SKIP_AGE_LOAD	0x2
#define DO_ATTACH	0x4

int sched_rr_timeslice = RR_TIMESLICE;
int sysctl_sched_rr_timeslice = (MSEC_PER_SEC / HZ) * RR_TIMESLICE;

static int do_sched_rt_period_timer(struct rt_bandwidth *rt_b, int overrun);

struct rt_bandwidth def_rt_bandwidth;

static enum hrtimer_restart sched_rt_period_timer(struct hrtimer *timer)
{
	struct rt_bandwidth *rt_b =
		container_of(timer, struct rt_bandwidth, rt_period_timer);
	int idle = 0;
	int overrun;

	raw_spin_lock(&rt_b->rt_runtime_lock);
	for (;;) {
		overrun = hrtimer_forward_now(timer, rt_b->rt_period);
		if (!overrun)
			break;

		raw_spin_unlock(&rt_b->rt_runtime_lock);
		idle = do_sched_rt_period_timer(rt_b, overrun);
		raw_spin_lock(&rt_b->rt_runtime_lock);
	}
	if (idle)
		rt_b->rt_period_active = 0;
	raw_spin_unlock(&rt_b->rt_runtime_lock);

	return idle ? HRTIMER_NORESTART : HRTIMER_RESTART;
}

void init_rt_bandwidth(struct rt_bandwidth *rt_b, u64 period, u64 runtime)
{
	rt_b->rt_period = ns_to_ktime(period);
	rt_b->rt_runtime = runtime;

	raw_spin_lock_init(&rt_b->rt_runtime_lock);

	hrtimer_init(&rt_b->rt_period_timer,
			CLOCK_MONOTONIC, HRTIMER_MODE_REL);
	rt_b->rt_period_timer.function = sched_rt_period_timer;
}

static void start_rt_bandwidth(struct rt_bandwidth *rt_b)
{
	if (!rt_bandwidth_enabled() || rt_b->rt_runtime == RUNTIME_INF)
		return;

	raw_spin_lock(&rt_b->rt_runtime_lock);
	if (!rt_b->rt_period_active) {
		rt_b->rt_period_active = 1;
		/*
		 * SCHED_DEADLINE updates the bandwidth, as a run away
		 * RT task with a DL task could hog a CPU. But DL does
		 * not reset the period. If a deadline task was running
		 * without an RT task running, it can cause RT tasks to
		 * throttle when they start up. Kick the timer right away
		 * to update the period.
		 */
		hrtimer_forward_now(&rt_b->rt_period_timer, ns_to_ktime(0));
		hrtimer_start_expires(&rt_b->rt_period_timer, HRTIMER_MODE_ABS_PINNED);
	}
	raw_spin_unlock(&rt_b->rt_runtime_lock);
}

void init_rt_rq(struct rt_rq *rt_rq)
{
	struct rt_prio_array *array;
	int i;

	array = &rt_rq->active;
	for (i = 0; i < MAX_RT_PRIO; i++) {
		INIT_LIST_HEAD(array->queue + i);
		__clear_bit(i, array->bitmap);
	}
	/* delimiter for bitsearch: */
	__set_bit(MAX_RT_PRIO, array->bitmap);

#if defined CONFIG_SMP
	rt_rq->highest_prio.curr = MAX_RT_PRIO;
	rt_rq->highest_prio.next = MAX_RT_PRIO;
	rt_rq->rt_nr_migratory = 0;
	rt_rq->overloaded = 0;
	plist_head_init(&rt_rq->pushable_tasks);
	frt_init_rt_rq_load(rt_rq);
#endif /* CONFIG_SMP */
	/* We start is dequeued state, because no RT tasks are queued */
	rt_rq->rt_queued = 0;

	rt_rq->rt_time = 0;
	rt_rq->rt_throttled = 0;
	rt_rq->rt_runtime = 0;
	raw_spin_lock_init(&rt_rq->rt_runtime_lock);
}

#ifdef CONFIG_RT_GROUP_SCHED
static void destroy_rt_bandwidth(struct rt_bandwidth *rt_b)
{
	hrtimer_cancel(&rt_b->rt_period_timer);
}

#define rt_entity_is_task(rt_se) (!(rt_se)->my_q)

static inline struct task_struct *rt_task_of(struct sched_rt_entity *rt_se)
{
#ifdef CONFIG_SCHED_DEBUG
	WARN_ON_ONCE(!rt_entity_is_task(rt_se));
#endif
	return container_of(rt_se, struct task_struct, rt);
}

static inline struct rq *rq_of_rt_rq(struct rt_rq *rt_rq)
{
	return rt_rq->rq;
}

static inline struct rt_rq *rt_rq_of_se(struct sched_rt_entity *rt_se)
{
	return rt_se->rt_rq;
}

static inline struct rq *rq_of_rt_se(struct sched_rt_entity *rt_se)
{
	struct rt_rq *rt_rq = rt_se->rt_rq;

	return rt_rq->rq;
}

void free_rt_sched_group(struct task_group *tg)
{
	int i;

	if (tg->rt_se)
		destroy_rt_bandwidth(&tg->rt_bandwidth);

	for_each_possible_cpu(i) {
		if (tg->rt_rq)
			kfree(tg->rt_rq[i]);
		if (tg->rt_se)
			kfree(tg->rt_se[i]);
	}

	kfree(tg->rt_rq);
	kfree(tg->rt_se);
}

void init_tg_rt_entry(struct task_group *tg, struct rt_rq *rt_rq,
		struct sched_rt_entity *rt_se, int cpu,
		struct sched_rt_entity *parent)
{
	struct rq *rq = cpu_rq(cpu);

	rt_rq->highest_prio.curr = MAX_RT_PRIO;
	rt_rq->rt_nr_boosted = 0;
	rt_rq->rq = rq;
	rt_rq->tg = tg;

	tg->rt_rq[cpu] = rt_rq;
	tg->rt_se[cpu] = rt_se;

	if (!rt_se)
		return;

	if (!parent)
		rt_se->rt_rq = &rq->rt;
	else
		rt_se->rt_rq = parent->my_q;

	rt_se->my_q = rt_rq;
	rt_se->parent = parent;
	INIT_LIST_HEAD(&rt_se->run_list);
}

int alloc_rt_sched_group(struct task_group *tg, struct task_group *parent)
{
	struct rt_rq *rt_rq;
	struct sched_rt_entity *rt_se;
	int i;

	tg->rt_rq = kcalloc(nr_cpu_ids, sizeof(rt_rq), GFP_KERNEL);
	if (!tg->rt_rq)
		goto err;
	tg->rt_se = kcalloc(nr_cpu_ids, sizeof(rt_se), GFP_KERNEL);
	if (!tg->rt_se)
		goto err;

	init_rt_bandwidth(&tg->rt_bandwidth,
			ktime_to_ns(def_rt_bandwidth.rt_period), 0);

	for_each_possible_cpu(i) {
		rt_rq = kzalloc_node(sizeof(struct rt_rq),
				     GFP_KERNEL, cpu_to_node(i));
		if (!rt_rq)
			goto err;

		rt_se = kzalloc_node(sizeof(struct sched_rt_entity),
				     GFP_KERNEL, cpu_to_node(i));
		if (!rt_se)
			goto err_free_rq;

		init_rt_rq(rt_rq);
		rt_rq->rt_runtime = tg->rt_bandwidth.rt_runtime;
		init_tg_rt_entry(tg, rt_rq, rt_se, i, parent->rt_se[i]);
		frt_init_entity_runnable_average(rt_se);
	}

	return 1;

err_free_rq:
	kfree(rt_rq);
err:
	return 0;
}

#else /* CONFIG_RT_GROUP_SCHED */

#define rt_entity_is_task(rt_se) (1)

static inline struct task_struct *rt_task_of(struct sched_rt_entity *rt_se)
{
	return container_of(rt_se, struct task_struct, rt);
}

static inline struct rq *rq_of_rt_rq(struct rt_rq *rt_rq)
{
	return container_of(rt_rq, struct rq, rt);
}

static inline struct rq *rq_of_rt_se(struct sched_rt_entity *rt_se)
{
	struct task_struct *p = rt_task_of(rt_se);

	return task_rq(p);
}

static inline struct rt_rq *rt_rq_of_se(struct sched_rt_entity *rt_se)
{
	struct rq *rq = rq_of_rt_se(rt_se);

	return &rq->rt;
}

void free_rt_sched_group(struct task_group *tg) { }

int alloc_rt_sched_group(struct task_group *tg, struct task_group *parent)
{
	return 1;
}
#endif /* CONFIG_RT_GROUP_SCHED */

#ifdef CONFIG_SMP

static void pull_rt_task(struct rq *this_rq);

static inline bool need_pull_rt_task(struct rq *rq, struct task_struct *prev)
{
	/* Try to pull RT tasks here if we lower this rq's prio */
	return rq->rt.highest_prio.curr > prev->prio;
}

static inline int rt_overloaded(struct rq *rq)
{
	return atomic_read(&rq->rd->rto_count);
}

static inline void rt_set_overload(struct rq *rq)
{
	if (!rq->online)
		return;

	cpumask_set_cpu(rq->cpu, rq->rd->rto_mask);
	/*
	 * Make sure the mask is visible before we set
	 * the overload count. That is checked to determine
	 * if we should look at the mask. It would be a shame
	 * if we looked at the mask, but the mask was not
	 * updated yet.
	 *
	 * Matched by the barrier in pull_rt_task().
	 */
	smp_wmb();
	atomic_inc(&rq->rd->rto_count);
}

static inline void rt_clear_overload(struct rq *rq)
{
	if (!rq->online)
		return;

	/* the order here really doesn't matter */
	atomic_dec(&rq->rd->rto_count);
	cpumask_clear_cpu(rq->cpu, rq->rd->rto_mask);
}

static void update_rt_migration(struct rt_rq *rt_rq)
{
	if (rt_rq->rt_nr_migratory && rt_rq->rt_nr_total > 1) {
		if (!rt_rq->overloaded) {
			rt_set_overload(rq_of_rt_rq(rt_rq));
			rt_rq->overloaded = 1;
		}
	} else if (rt_rq->overloaded) {
		rt_clear_overload(rq_of_rt_rq(rt_rq));
		rt_rq->overloaded = 0;
	}
}

static void inc_rt_migration(struct sched_rt_entity *rt_se, struct rt_rq *rt_rq)
{
	struct task_struct *p;

	if (!rt_entity_is_task(rt_se))
		return;

	p = rt_task_of(rt_se);
	rt_rq = &rq_of_rt_rq(rt_rq)->rt;

	rt_rq->rt_nr_total++;
	if (p->nr_cpus_allowed > 1)
		rt_rq->rt_nr_migratory++;

	update_rt_migration(rt_rq);
}

static void dec_rt_migration(struct sched_rt_entity *rt_se, struct rt_rq *rt_rq)
{
	struct task_struct *p;

	if (!rt_entity_is_task(rt_se))
		return;

	p = rt_task_of(rt_se);
	rt_rq = &rq_of_rt_rq(rt_rq)->rt;

	rt_rq->rt_nr_total--;
	if (p->nr_cpus_allowed > 1)
		rt_rq->rt_nr_migratory--;

	update_rt_migration(rt_rq);
}

static inline int has_pushable_tasks(struct rq *rq)
{
	return !plist_head_empty(&rq->rt.pushable_tasks);
}

static DEFINE_PER_CPU(struct callback_head, rt_push_head);
static DEFINE_PER_CPU(struct callback_head, rt_pull_head);

static void push_rt_tasks(struct rq *);
static void pull_rt_task(struct rq *);

static inline void rt_queue_push_tasks(struct rq *rq)
{
	if (!has_pushable_tasks(rq))
		return;

	queue_balance_callback(rq, &per_cpu(rt_push_head, rq->cpu), push_rt_tasks);
}

static inline void rt_queue_pull_task(struct rq *rq)
{
	queue_balance_callback(rq, &per_cpu(rt_pull_head, rq->cpu), pull_rt_task);
}

static void enqueue_pushable_task(struct rq *rq, struct task_struct *p)
{
	plist_del(&p->pushable_tasks, &rq->rt.pushable_tasks);
	plist_node_init(&p->pushable_tasks, p->prio);
	plist_add(&p->pushable_tasks, &rq->rt.pushable_tasks);

	/* Update the highest prio pushable task */
	if (p->prio < rq->rt.highest_prio.next)
		rq->rt.highest_prio.next = p->prio;
}

static void dequeue_pushable_task(struct rq *rq, struct task_struct *p)
{
	plist_del(&p->pushable_tasks, &rq->rt.pushable_tasks);

	/* Update the new highest prio pushable task */
	if (has_pushable_tasks(rq)) {
		p = plist_first_entry(&rq->rt.pushable_tasks,
				      struct task_struct, pushable_tasks);
		rq->rt.highest_prio.next = p->prio;
	} else
		rq->rt.highest_prio.next = MAX_RT_PRIO;
}

#else

static inline void enqueue_pushable_task(struct rq *rq, struct task_struct *p)
{
}

static inline void dequeue_pushable_task(struct rq *rq, struct task_struct *p)
{
}

static inline
void inc_rt_migration(struct sched_rt_entity *rt_se, struct rt_rq *rt_rq)
{
}

static inline
void dec_rt_migration(struct sched_rt_entity *rt_se, struct rt_rq *rt_rq)
{
}

static inline bool need_pull_rt_task(struct rq *rq, struct task_struct *prev)
{
	return false;
}

static inline void pull_rt_task(struct rq *this_rq)
{
}

static inline void rt_queue_push_tasks(struct rq *rq)
{
}
#endif /* CONFIG_SMP */

static void enqueue_top_rt_rq(struct rt_rq *rt_rq);
static void dequeue_top_rt_rq(struct rt_rq *rt_rq);

static inline int on_rt_rq(struct sched_rt_entity *rt_se)
{
	return rt_se->on_rq;
}

#ifdef CONFIG_UCLAMP_TASK
/*
 * Verify the fitness of task @p to run on @cpu taking into account the uclamp
 * settings.
 *
 * This check is only important for heterogeneous systems where uclamp_min value
 * is higher than the capacity of a @cpu. For non-heterogeneous system this
 * function will always return true.
 *
 * The function will return true if the capacity of the @cpu is >= the
 * uclamp_min and false otherwise.
 *
 * Note that uclamp_min will be clamped to uclamp_max if uclamp_min
 * > uclamp_max.
 */
static inline bool rt_task_fits_capacity(struct task_struct *p, int cpu)
{
	unsigned int min_cap;
	unsigned int max_cap;
	unsigned int cpu_cap;

	/* Only heterogeneous systems can benefit from this check */
	if (!static_branch_unlikely(&sched_asym_cpucapacity))
		return true;

	min_cap = uclamp_eff_value(p, UCLAMP_MIN);
	max_cap = uclamp_eff_value(p, UCLAMP_MAX);

	cpu_cap = capacity_orig_of(cpu);

	return cpu_cap >= min(min_cap, max_cap);
}
#else
static inline bool rt_task_fits_capacity(struct task_struct *p, int cpu)
{
	return true;
}
#endif

#ifdef CONFIG_RT_GROUP_SCHED

static inline u64 sched_rt_runtime(struct rt_rq *rt_rq)
{
	if (!rt_rq->tg)
		return RUNTIME_INF;

	return rt_rq->rt_runtime;
}

static inline u64 sched_rt_period(struct rt_rq *rt_rq)
{
	return ktime_to_ns(rt_rq->tg->rt_bandwidth.rt_period);
}

typedef struct task_group *rt_rq_iter_t;

static inline struct task_group *next_task_group(struct task_group *tg)
{
	do {
		tg = list_entry_rcu(tg->list.next,
			typeof(struct task_group), list);
	} while (&tg->list != &task_groups && task_group_is_autogroup(tg));

	if (&tg->list == &task_groups)
		tg = NULL;

	return tg;
}

#define for_each_rt_rq(rt_rq, iter, rq)					\
	for (iter = container_of(&task_groups, typeof(*iter), list);	\
		(iter = next_task_group(iter)) &&			\
		(rt_rq = iter->rt_rq[cpu_of(rq)]);)

#define for_each_sched_rt_entity(rt_se) \
	for (; rt_se; rt_se = rt_se->parent)

static inline struct rt_rq *group_rt_rq(struct sched_rt_entity *rt_se)
{
	return rt_se->my_q;
}

static void enqueue_rt_entity(struct sched_rt_entity *rt_se, unsigned int flags);
static void dequeue_rt_entity(struct sched_rt_entity *rt_se, unsigned int flags);

static void sched_rt_rq_enqueue(struct rt_rq *rt_rq)
{
	struct task_struct *curr = rq_of_rt_rq(rt_rq)->curr;
	struct rq *rq = rq_of_rt_rq(rt_rq);
	struct sched_rt_entity *rt_se;

	int cpu = cpu_of(rq);

	rt_se = rt_rq->tg->rt_se[cpu];

	if (rt_rq->rt_nr_running) {
		if (!rt_se)
			enqueue_top_rt_rq(rt_rq);
		else if (!on_rt_rq(rt_se))
			enqueue_rt_entity(rt_se, 0);

		if (rt_rq->highest_prio.curr < curr->prio)
			resched_curr(rq);
	}
}

static void sched_rt_rq_dequeue(struct rt_rq *rt_rq)
{
	struct sched_rt_entity *rt_se;
	int cpu = cpu_of(rq_of_rt_rq(rt_rq));

	rt_se = rt_rq->tg->rt_se[cpu];

	if (!rt_se) {
		dequeue_top_rt_rq(rt_rq);
		/* Kick cpufreq (see the comment in kernel/sched/sched.h). */
		cpufreq_update_util(rq_of_rt_rq(rt_rq), 0);
	}
	else if (on_rt_rq(rt_se))
		dequeue_rt_entity(rt_se, 0);
}

static inline int rt_rq_throttled(struct rt_rq *rt_rq)
{
	return rt_rq->rt_throttled && !rt_rq->rt_nr_boosted;
}

static int rt_se_boosted(struct sched_rt_entity *rt_se)
{
	struct rt_rq *rt_rq = group_rt_rq(rt_se);
	struct task_struct *p;

	if (rt_rq)
		return !!rt_rq->rt_nr_boosted;

	p = rt_task_of(rt_se);
	return p->prio != p->normal_prio;
}

#ifdef CONFIG_SMP
static inline const struct cpumask *sched_rt_period_mask(void)
{
	return this_rq()->rd->span;
}
#else
static inline const struct cpumask *sched_rt_period_mask(void)
{
	return cpu_online_mask;
}
#endif

static inline
struct rt_rq *sched_rt_period_rt_rq(struct rt_bandwidth *rt_b, int cpu)
{
	return container_of(rt_b, struct task_group, rt_bandwidth)->rt_rq[cpu];
}

static inline struct rt_bandwidth *sched_rt_bandwidth(struct rt_rq *rt_rq)
{
	return &rt_rq->tg->rt_bandwidth;
}

#else /* !CONFIG_RT_GROUP_SCHED */

static inline u64 sched_rt_runtime(struct rt_rq *rt_rq)
{
	return rt_rq->rt_runtime;
}

static inline u64 sched_rt_period(struct rt_rq *rt_rq)
{
	return ktime_to_ns(def_rt_bandwidth.rt_period);
}

typedef struct rt_rq *rt_rq_iter_t;

#define for_each_rt_rq(rt_rq, iter, rq) \
	for ((void) iter, rt_rq = &rq->rt; rt_rq; rt_rq = NULL)

#define for_each_sched_rt_entity(rt_se) \
	for (; rt_se; rt_se = NULL)

static inline struct rt_rq *group_rt_rq(struct sched_rt_entity *rt_se)
{
	return NULL;
}

static inline void sched_rt_rq_enqueue(struct rt_rq *rt_rq)
{
	struct rq *rq = rq_of_rt_rq(rt_rq);

	if (!rt_rq->rt_nr_running)
		return;

	enqueue_top_rt_rq(rt_rq);
	resched_curr(rq);
}

static inline void sched_rt_rq_dequeue(struct rt_rq *rt_rq)
{
	dequeue_top_rt_rq(rt_rq);
}

static inline int rt_rq_throttled(struct rt_rq *rt_rq)
{
	return rt_rq->rt_throttled;
}

static inline const struct cpumask *sched_rt_period_mask(void)
{
	return cpu_online_mask;
}

static inline
struct rt_rq *sched_rt_period_rt_rq(struct rt_bandwidth *rt_b, int cpu)
{
	return &cpu_rq(cpu)->rt;
}

static inline struct rt_bandwidth *sched_rt_bandwidth(struct rt_rq *rt_rq)
{
	return &def_rt_bandwidth;
}

#endif /* CONFIG_RT_GROUP_SCHED */

bool sched_rt_bandwidth_account(struct rt_rq *rt_rq)
{
	struct rt_bandwidth *rt_b = sched_rt_bandwidth(rt_rq);

	return (hrtimer_active(&rt_b->rt_period_timer) ||
		rt_rq->rt_time < rt_b->rt_runtime);
}

#ifdef CONFIG_SMP
/*
 * We ran out of runtime, see if we can borrow some from our neighbours.
 */
static void do_balance_runtime(struct rt_rq *rt_rq)
{
	struct rt_bandwidth *rt_b = sched_rt_bandwidth(rt_rq);
	struct root_domain *rd = rq_of_rt_rq(rt_rq)->rd;
	int i, weight;
	u64 rt_period;

	weight = cpumask_weight(rd->span);

	raw_spin_lock(&rt_b->rt_runtime_lock);
	rt_period = ktime_to_ns(rt_b->rt_period);
	for_each_cpu(i, rd->span) {
		struct rt_rq *iter = sched_rt_period_rt_rq(rt_b, i);
		s64 diff;

		if (iter == rt_rq)
			continue;

		raw_spin_lock(&iter->rt_runtime_lock);
		/*
		 * Either all rqs have inf runtime and there's nothing to steal
		 * or __disable_runtime() below sets a specific rq to inf to
		 * indicate its been disabled and disalow stealing.
		 */
		if (iter->rt_runtime == RUNTIME_INF)
			goto next;

		/*
		 * From runqueues with spare time, take 1/n part of their
		 * spare time, but no more than our period.
		 */
		diff = iter->rt_runtime - iter->rt_time;
		if (diff > 0) {
			diff = div_u64((u64)diff, weight);
			if (rt_rq->rt_runtime + diff > rt_period)
				diff = rt_period - rt_rq->rt_runtime;
			iter->rt_runtime -= diff;
			rt_rq->rt_runtime += diff;
			if (rt_rq->rt_runtime == rt_period) {
				raw_spin_unlock(&iter->rt_runtime_lock);
				break;
			}
		}
next:
		raw_spin_unlock(&iter->rt_runtime_lock);
	}
	raw_spin_unlock(&rt_b->rt_runtime_lock);
}

/*
 * Ensure this RQ takes back all the runtime it lend to its neighbours.
 */
static void __disable_runtime(struct rq *rq)
{
	struct root_domain *rd = rq->rd;
	rt_rq_iter_t iter;
	struct rt_rq *rt_rq;

	if (unlikely(!scheduler_running))
		return;

	for_each_rt_rq(rt_rq, iter, rq) {
		struct rt_bandwidth *rt_b = sched_rt_bandwidth(rt_rq);
		s64 want;
		int i;

		raw_spin_lock(&rt_b->rt_runtime_lock);
		raw_spin_lock(&rt_rq->rt_runtime_lock);
		/*
		 * Either we're all inf and nobody needs to borrow, or we're
		 * already disabled and thus have nothing to do, or we have
		 * exactly the right amount of runtime to take out.
		 */
		if (rt_rq->rt_runtime == RUNTIME_INF ||
				rt_rq->rt_runtime == rt_b->rt_runtime)
			goto balanced;
		raw_spin_unlock(&rt_rq->rt_runtime_lock);

		/*
		 * Calculate the difference between what we started out with
		 * and what we current have, that's the amount of runtime
		 * we lend and now have to reclaim.
		 */
		want = rt_b->rt_runtime - rt_rq->rt_runtime;

		/*
		 * Greedy reclaim, take back as much as we can.
		 */
		for_each_cpu(i, rd->span) {
			struct rt_rq *iter = sched_rt_period_rt_rq(rt_b, i);
			s64 diff;

			/*
			 * Can't reclaim from ourselves or disabled runqueues.
			 */
			if (iter == rt_rq || iter->rt_runtime == RUNTIME_INF)
				continue;

			raw_spin_lock(&iter->rt_runtime_lock);
			if (want > 0) {
				diff = min_t(s64, iter->rt_runtime, want);
				iter->rt_runtime -= diff;
				want -= diff;
			} else {
				iter->rt_runtime -= want;
				want -= want;
			}
			raw_spin_unlock(&iter->rt_runtime_lock);

			if (!want)
				break;
		}

		raw_spin_lock(&rt_rq->rt_runtime_lock);
		/*
		 * We cannot be left wanting - that would mean some runtime
		 * leaked out of the system.
		 */
		BUG_ON(want);
balanced:
		/*
		 * Disable all the borrow logic by pretending we have inf
		 * runtime - in which case borrowing doesn't make sense.
		 */
		rt_rq->rt_runtime = RUNTIME_INF;
		rt_rq->rt_throttled = 0;
		raw_spin_unlock(&rt_rq->rt_runtime_lock);
		raw_spin_unlock(&rt_b->rt_runtime_lock);

		/* Make rt_rq available for pick_next_task() */
		sched_rt_rq_enqueue(rt_rq);
	}
}

static void __enable_runtime(struct rq *rq)
{
	rt_rq_iter_t iter;
	struct rt_rq *rt_rq;

	if (unlikely(!scheduler_running))
		return;

	/*
	 * Reset each runqueue's bandwidth settings
	 */
	for_each_rt_rq(rt_rq, iter, rq) {
		struct rt_bandwidth *rt_b = sched_rt_bandwidth(rt_rq);

		raw_spin_lock(&rt_b->rt_runtime_lock);
		raw_spin_lock(&rt_rq->rt_runtime_lock);
		rt_rq->rt_runtime = rt_b->rt_runtime;
		rt_rq->rt_time = 0;
		rt_rq->rt_throttled = 0;
		raw_spin_unlock(&rt_rq->rt_runtime_lock);
		raw_spin_unlock(&rt_b->rt_runtime_lock);
	}
}

static void balance_runtime(struct rt_rq *rt_rq)
{
	if (!sched_feat(RT_RUNTIME_SHARE))
		return;

	if (rt_rq->rt_time > rt_rq->rt_runtime) {
		raw_spin_unlock(&rt_rq->rt_runtime_lock);
		do_balance_runtime(rt_rq);
		raw_spin_lock(&rt_rq->rt_runtime_lock);
	}
}
#else /* !CONFIG_SMP */
static inline void balance_runtime(struct rt_rq *rt_rq) {}
#endif /* CONFIG_SMP */

static int do_sched_rt_period_timer(struct rt_bandwidth *rt_b, int overrun)
{
	int i, idle = 1, throttled = 0;
	const struct cpumask *span;

	span = sched_rt_period_mask();
#ifdef CONFIG_RT_GROUP_SCHED
	/*
	 * FIXME: isolated CPUs should really leave the root task group,
	 * whether they are isolcpus or were isolated via cpusets, lest
	 * the timer run on a CPU which does not service all runqueues,
	 * potentially leaving other CPUs indefinitely throttled.  If
	 * isolation is really required, the user will turn the throttle
	 * off to kill the perturbations it causes anyway.  Meanwhile,
	 * this maintains functionality for boot and/or troubleshooting.
	 */
	if (rt_b == &root_task_group.rt_bandwidth)
		span = cpu_online_mask;
#endif
	for_each_cpu(i, span) {
		int enqueue = 0;
		struct rt_rq *rt_rq = sched_rt_period_rt_rq(rt_b, i);
		struct rq *rq = rq_of_rt_rq(rt_rq);
		int skip;

		/*
		 * When span == cpu_online_mask, taking each rq->lock
		 * can be time-consuming. Try to avoid it when possible.
		 */
		raw_spin_lock(&rt_rq->rt_runtime_lock);
		if (!sched_feat(RT_RUNTIME_SHARE) && rt_rq->rt_runtime != RUNTIME_INF)
			rt_rq->rt_runtime = rt_b->rt_runtime;
		skip = !rt_rq->rt_time && !rt_rq->rt_nr_running;
		raw_spin_unlock(&rt_rq->rt_runtime_lock);
		if (skip)
			continue;

		raw_spin_lock(&rq->lock);
		update_rq_clock(rq);

		if (rt_rq->rt_time) {
			u64 runtime;

			raw_spin_lock(&rt_rq->rt_runtime_lock);
			if (rt_rq->rt_throttled)
				balance_runtime(rt_rq);
			runtime = rt_rq->rt_runtime;
			rt_rq->rt_time -= min(rt_rq->rt_time, overrun*runtime);
			if (rt_rq->rt_throttled && rt_rq->rt_time < runtime) {
				rt_rq->rt_throttled = 0;
				enqueue = 1;

				/*
				 * When we're idle and a woken (rt) task is
				 * throttled check_preempt_curr() will set
				 * skip_update and the time between the wakeup
				 * and this unthrottle will get accounted as
				 * 'runtime'.
				 */
				if (rt_rq->rt_nr_running && rq->curr == rq->idle)
					rq_clock_cancel_skipupdate(rq);
			}
			if (rt_rq->rt_time || rt_rq->rt_nr_running)
				idle = 0;
			raw_spin_unlock(&rt_rq->rt_runtime_lock);
		} else if (rt_rq->rt_nr_running) {
			idle = 0;
			if (!rt_rq_throttled(rt_rq))
				enqueue = 1;
		}
		if (rt_rq->rt_throttled)
			throttled = 1;

		if (enqueue)
			sched_rt_rq_enqueue(rt_rq);
		raw_spin_unlock(&rq->lock);
	}

	if (!throttled && (!rt_bandwidth_enabled() || rt_b->rt_runtime == RUNTIME_INF))
		return 1;

	return idle;
}

static inline int rt_se_prio(struct sched_rt_entity *rt_se)
{
#ifdef CONFIG_RT_GROUP_SCHED
	struct rt_rq *rt_rq = group_rt_rq(rt_se);

	if (rt_rq)
		return rt_rq->highest_prio.curr;
#endif

	return rt_task_of(rt_se)->prio;
}

static int sched_rt_runtime_exceeded(struct rt_rq *rt_rq)
{
	u64 runtime = sched_rt_runtime(rt_rq);

	if (rt_rq->rt_throttled)
		return rt_rq_throttled(rt_rq);

	if (runtime >= sched_rt_period(rt_rq))
		return 0;

	balance_runtime(rt_rq);
	runtime = sched_rt_runtime(rt_rq);
	if (runtime == RUNTIME_INF)
		return 0;

	if (rt_rq->rt_time > runtime) {
		struct rt_bandwidth *rt_b = sched_rt_bandwidth(rt_rq);

		/*
		 * Don't actually throttle groups that have no runtime assigned
		 * but accrue some time due to boosting.
		 */
		if (likely(rt_b->rt_runtime)) {
			rt_rq->rt_throttled = 1;
			printk_deferred_once("sched: RT throttling activated\n");
		} else {
			/*
			 * In case we did anyway, make it go away,
			 * replenishment is a joke, since it will replenish us
			 * with exactly 0 ns.
			 */
			rt_rq->rt_time = 0;
		}

		if (rt_rq_throttled(rt_rq)) {
			sched_rt_rq_dequeue(rt_rq);
			return 1;
		}
	}

	return 0;
}

/*
 * Update the current task's runtime statistics. Skip current tasks that
 * are not in our scheduling class.
 */
static void update_curr_rt(struct rq *rq)
{
	struct task_struct *curr = rq->curr;
	struct sched_rt_entity *rt_se = &curr->rt;
	u64 delta_exec;
	u64 now;

	if (curr->sched_class != &rt_sched_class)
		return;

	now = rq_clock_task(rq);
	delta_exec = now - curr->se.exec_start;
	if (unlikely((s64)delta_exec <= 0))
		return;

	schedstat_set(curr->se.statistics.exec_max,
		      max(curr->se.statistics.exec_max, delta_exec));

	curr->se.sum_exec_runtime += delta_exec;
	account_group_exec_runtime(curr, delta_exec);

	curr->se.exec_start = now;
	cgroup_account_cputime(curr, delta_exec);

	if (!rt_bandwidth_enabled())
		return;

	for_each_sched_rt_entity(rt_se) {
		struct rt_rq *rt_rq = rt_rq_of_se(rt_se);

		if (sched_rt_runtime(rt_rq) != RUNTIME_INF) {
			raw_spin_lock(&rt_rq->rt_runtime_lock);
			rt_rq->rt_time += delta_exec;
			if (sched_rt_runtime_exceeded(rt_rq))
				resched_curr(rq);
			raw_spin_unlock(&rt_rq->rt_runtime_lock);
		}
	}
}

static void
dequeue_top_rt_rq(struct rt_rq *rt_rq)
{
	struct rq *rq = rq_of_rt_rq(rt_rq);

	BUG_ON(&rq->rt != rt_rq);

	if (!rt_rq->rt_queued)
		return;

	BUG_ON(!rq->nr_running);

	sub_nr_running(rq, rt_rq->rt_nr_running);
	rt_rq->rt_queued = 0;

}

static void
enqueue_top_rt_rq(struct rt_rq *rt_rq)
{
	struct rq *rq = rq_of_rt_rq(rt_rq);

	BUG_ON(&rq->rt != rt_rq);

	if (rt_rq->rt_queued)
		return;

	if (rt_rq_throttled(rt_rq))
		return;

	if (rt_rq->rt_nr_running) {
		add_nr_running(rq, rt_rq->rt_nr_running);
		rt_rq->rt_queued = 1;
	}

	/* Kick cpufreq (see the comment in kernel/sched/sched.h). */
	cpufreq_update_util(rq, 0);
}

#if defined CONFIG_SMP

static void
inc_rt_prio_smp(struct rt_rq *rt_rq, int prio, int prev_prio)
{
	struct rq *rq = rq_of_rt_rq(rt_rq);

#ifdef CONFIG_RT_GROUP_SCHED
	/*
	 * Change rq's cpupri only if rt_rq is the top queue.
	 */
	if (&rq->rt != rt_rq)
		return;
#endif
	if (rq->online && prio < prev_prio)
		cpupri_set(&rq->rd->cpupri, rq->cpu, prio);
}

static void
dec_rt_prio_smp(struct rt_rq *rt_rq, int prio, int prev_prio)
{
	struct rq *rq = rq_of_rt_rq(rt_rq);

#ifdef CONFIG_RT_GROUP_SCHED
	/*
	 * Change rq's cpupri only if rt_rq is the top queue.
	 */
	if (&rq->rt != rt_rq)
		return;
#endif
	if (rq->online && rt_rq->highest_prio.curr != prev_prio)
		cpupri_set(&rq->rd->cpupri, rq->cpu, rt_rq->highest_prio.curr);
}

#else /* CONFIG_SMP */

static inline
void inc_rt_prio_smp(struct rt_rq *rt_rq, int prio, int prev_prio) {}
static inline
void dec_rt_prio_smp(struct rt_rq *rt_rq, int prio, int prev_prio) {}

#endif /* CONFIG_SMP */

#if defined CONFIG_SMP || defined CONFIG_RT_GROUP_SCHED
static void
inc_rt_prio(struct rt_rq *rt_rq, int prio)
{
	int prev_prio = rt_rq->highest_prio.curr;

	if (prio < prev_prio)
		rt_rq->highest_prio.curr = prio;

	inc_rt_prio_smp(rt_rq, prio, prev_prio);
}

static void
dec_rt_prio(struct rt_rq *rt_rq, int prio)
{
	int prev_prio = rt_rq->highest_prio.curr;

	if (rt_rq->rt_nr_running) {

		WARN_ON(prio < prev_prio);

		/*
		 * This may have been our highest task, and therefore
		 * we may have some recomputation to do
		 */
		if (prio == prev_prio) {
			struct rt_prio_array *array = &rt_rq->active;

			rt_rq->highest_prio.curr =
				sched_find_first_bit(array->bitmap);
		}

	} else
		rt_rq->highest_prio.curr = MAX_RT_PRIO;

	dec_rt_prio_smp(rt_rq, prio, prev_prio);
}

#else

static inline void inc_rt_prio(struct rt_rq *rt_rq, int prio) {}
static inline void dec_rt_prio(struct rt_rq *rt_rq, int prio) {}

#endif /* CONFIG_SMP || CONFIG_RT_GROUP_SCHED */

#ifdef CONFIG_RT_GROUP_SCHED

static void
inc_rt_group(struct sched_rt_entity *rt_se, struct rt_rq *rt_rq)
{
	if (rt_se_boosted(rt_se))
		rt_rq->rt_nr_boosted++;

	if (rt_rq->tg)
		start_rt_bandwidth(&rt_rq->tg->rt_bandwidth);
}

static void
dec_rt_group(struct sched_rt_entity *rt_se, struct rt_rq *rt_rq)
{
	if (rt_se_boosted(rt_se))
		rt_rq->rt_nr_boosted--;

	WARN_ON(!rt_rq->rt_nr_running && rt_rq->rt_nr_boosted);
}

#else /* CONFIG_RT_GROUP_SCHED */

static void
inc_rt_group(struct sched_rt_entity *rt_se, struct rt_rq *rt_rq)
{
	start_rt_bandwidth(&def_rt_bandwidth);
}

static inline
void dec_rt_group(struct sched_rt_entity *rt_se, struct rt_rq *rt_rq) {}

#endif /* CONFIG_RT_GROUP_SCHED */

static inline
unsigned int rt_se_nr_running(struct sched_rt_entity *rt_se)
{
	struct rt_rq *group_rq = group_rt_rq(rt_se);

	if (group_rq)
		return group_rq->rt_nr_running;
	else
		return 1;
}

static inline
unsigned int rt_se_rr_nr_running(struct sched_rt_entity *rt_se)
{
	struct rt_rq *group_rq = group_rt_rq(rt_se);
	struct task_struct *tsk;

	if (group_rq)
		return group_rq->rr_nr_running;

	tsk = rt_task_of(rt_se);

	return (tsk->policy == SCHED_RR) ? 1 : 0;
}

static inline
void inc_rt_tasks(struct sched_rt_entity *rt_se, struct rt_rq *rt_rq)
{
	int prio = rt_se_prio(rt_se);

	WARN_ON(!rt_prio(prio));
	rt_rq->rt_nr_running += rt_se_nr_running(rt_se);
	rt_rq->rr_nr_running += rt_se_rr_nr_running(rt_se);

	inc_rt_prio(rt_rq, prio);
	inc_rt_migration(rt_se, rt_rq);
	inc_rt_group(rt_se, rt_rq);
}

static inline
void dec_rt_tasks(struct sched_rt_entity *rt_se, struct rt_rq *rt_rq)
{
	WARN_ON(!rt_prio(rt_se_prio(rt_se)));
	WARN_ON(!rt_rq->rt_nr_running);
	rt_rq->rt_nr_running -= rt_se_nr_running(rt_se);
	rt_rq->rr_nr_running -= rt_se_rr_nr_running(rt_se);

	dec_rt_prio(rt_rq, rt_se_prio(rt_se));
	dec_rt_migration(rt_se, rt_rq);
	dec_rt_group(rt_se, rt_rq);
}

/*
 * Change rt_se->run_list location unless SAVE && !MOVE
 *
 * assumes ENQUEUE/DEQUEUE flags match
 */
static inline bool move_entity(unsigned int flags)
{
	if ((flags & (DEQUEUE_SAVE | DEQUEUE_MOVE)) == DEQUEUE_SAVE)
		return false;

	return true;
}

static void __delist_rt_entity(struct sched_rt_entity *rt_se, struct rt_prio_array *array)
{
	list_del_init(&rt_se->run_list);

	if (list_empty(array->queue + rt_se_prio(rt_se)))
		__clear_bit(rt_se_prio(rt_se), array->bitmap);

	rt_se->on_list = 0;
}

static void __enqueue_rt_entity(struct sched_rt_entity *rt_se, unsigned int flags)
{
	struct rt_rq *rt_rq = rt_rq_of_se(rt_se);
	struct rt_prio_array *array = &rt_rq->active;
	struct rt_rq *group_rq = group_rt_rq(rt_se);
	struct list_head *queue = array->queue + rt_se_prio(rt_se);

	/*
	 * Don't enqueue the group if its throttled, or when empty.
	 * The latter is a consequence of the former when a child group
	 * get throttled and the current group doesn't have any other
	 * active members.
	 */
	if (group_rq && (rt_rq_throttled(group_rq) || !group_rq->rt_nr_running)) {
		if (rt_se->on_list)
			__delist_rt_entity(rt_se, array);
		return;
	}

	if (move_entity(flags)) {
		WARN_ON_ONCE(rt_se->on_list);
		if (flags & ENQUEUE_HEAD)
			list_add(&rt_se->run_list, queue);
		else
			list_add_tail(&rt_se->run_list, queue);

		__set_bit(rt_se_prio(rt_se), array->bitmap);
		rt_se->on_list = 1;
	}
	frt_update_load_avg(rt_rq, rt_se, UPDATE_TG | DO_ATTACH);

	rt_se->on_rq = 1;

	inc_rt_tasks(rt_se, rt_rq);
}

static void __dequeue_rt_entity(struct sched_rt_entity *rt_se, unsigned int flags)
{
	struct rt_rq *rt_rq = rt_rq_of_se(rt_se);
	struct rt_prio_array *array = &rt_rq->active;

	if (move_entity(flags)) {
		WARN_ON_ONCE(!rt_se->on_list);
		__delist_rt_entity(rt_se, array);
	}

	frt_update_load_avg(rt_rq, rt_se, UPDATE_TG);

	rt_se->on_rq = 0;

	dec_rt_tasks(rt_se, rt_rq);
}

/*
 * Because the prio of an upper entry depends on the lower
 * entries, we must remove entries top - down.
 */
static void dequeue_rt_stack(struct sched_rt_entity *rt_se, unsigned int flags)
{
	struct sched_rt_entity *back = NULL;

	for_each_sched_rt_entity(rt_se) {
		rt_se->back = back;
		back = rt_se;
	}

	dequeue_top_rt_rq(rt_rq_of_se(back));

	for (rt_se = back; rt_se; rt_se = rt_se->back) {
		if (on_rt_rq(rt_se))
			__dequeue_rt_entity(rt_se, flags);
	}
}

static void enqueue_rt_entity(struct sched_rt_entity *rt_se, unsigned int flags)
{
	struct rq *rq = rq_of_rt_se(rt_se);

	dequeue_rt_stack(rt_se, flags);
	for_each_sched_rt_entity(rt_se)
		__enqueue_rt_entity(rt_se, flags);
	enqueue_top_rt_rq(&rq->rt);
}

static void dequeue_rt_entity(struct sched_rt_entity *rt_se, unsigned int flags)
{
	struct rq *rq = rq_of_rt_se(rt_se);

	dequeue_rt_stack(rt_se, flags);

	for_each_sched_rt_entity(rt_se) {
		struct rt_rq *rt_rq = group_rt_rq(rt_se);

		if (rt_rq && rt_rq->rt_nr_running)
			__enqueue_rt_entity(rt_se, flags);
	}
	enqueue_top_rt_rq(&rq->rt);
}

/*
 * Adding/removing a task to/from a priority array:
 */
static void
enqueue_task_rt(struct rq *rq, struct task_struct *p, int flags)
{
	struct sched_rt_entity *rt_se = &p->rt;

	schedtune_enqueue_task(p, cpu_of(rq));

	if (flags & ENQUEUE_WAKEUP)
		rt_se->timeout = 0;

	enqueue_rt_entity(rt_se, flags);

	if (!task_current(rq, p) && p->nr_cpus_allowed > 1)
		enqueue_pushable_task(rq, p);
}

static void dequeue_task_rt(struct rq *rq, struct task_struct *p, int flags)
{
	struct sched_rt_entity *rt_se = &p->rt;

	schedtune_dequeue_task(p, cpu_of(rq));

	update_curr_rt(rq);
	dequeue_rt_entity(rt_se, flags);

	dequeue_pushable_task(rq, p);
}

/*
 * Put task to the head or the end of the run list without the overhead of
 * dequeue followed by enqueue.
 */
static void
requeue_rt_entity(struct rt_rq *rt_rq, struct sched_rt_entity *rt_se, int head)
{
	if (on_rt_rq(rt_se)) {
		struct rt_prio_array *array = &rt_rq->active;
		struct list_head *queue = array->queue + rt_se_prio(rt_se);

		if (head)
			list_move(&rt_se->run_list, queue);
		else
			list_move_tail(&rt_se->run_list, queue);
	}
}

static void requeue_task_rt(struct rq *rq, struct task_struct *p, int head)
{
	struct sched_rt_entity *rt_se = &p->rt;
	struct rt_rq *rt_rq;

	for_each_sched_rt_entity(rt_se) {
		rt_rq = rt_rq_of_se(rt_se);
		requeue_rt_entity(rt_rq, rt_se, head);
	}
}

static void yield_task_rt(struct rq *rq)
{
	requeue_task_rt(rq, rq->curr, 0);
}

#ifdef CONFIG_SMP
static int find_lowest_rq(struct task_struct *task);

static int
select_task_rq_rt(struct task_struct *p, int cpu, int sd_flag, int flags,
		  int sibling_count_hint)
{
	struct task_struct *curr;
	struct rq *rq;
	bool test;

	/* For anything but wake ups, just return the task_cpu */
	if (sd_flag != SD_BALANCE_WAKE && sd_flag != SD_BALANCE_FORK)
		goto out;

	rq = cpu_rq(cpu);

	rcu_read_lock();
	curr = READ_ONCE(rq->curr); /* unlocked access */

#ifdef CONFIG_SCHED_USE_FLUID_RT
	if (curr) {
		/*
		 * Even though the destination CPU is running
		 * a higher priority task, FluidRT can bother moving it
		 * when its utilization is very small, and the other CPU is too busy
		 * to accomodate the p in the point of priority and utilization.
		 *
		 * BTW, if the curr has higher priority than p, FluidRT tries to find
		 * the other CPUs first. In the worst case, curr can be victim, if it
		 * has very small utilization.
		 */
		int target = find_lowest_rq(p);

		if (likely(target != -1))
			cpu = target;

		rcu_read_unlock();
		return cpu;
	}
#endif
	/*
	 * If the current task on @p's runqueue is an RT task, then
	 * try to see if we can wake this RT task up on another
	 * runqueue. Otherwise simply start this RT task
	 * on its current runqueue.
	 *
	 * We want to avoid overloading runqueues. If the woken
	 * task is a higher priority, then it will stay on this CPU
	 * and the lower prio task should be moved to another CPU.
	 * Even though this will probably make the lower prio task
	 * lose its cache, we do not want to bounce a higher task
	 * around just because it gave up its CPU, perhaps for a
	 * lock?
	 *
	 * For equal prio tasks, we just let the scheduler sort it out.
	 *
	 * Otherwise, just let it ride on the affined RQ and the
	 * post-schedule router will push the preempted task away
	 *
	 * This test is optimistic, if we get it wrong the load-balancer
	 * will have to sort it out.
	 *
	 * We take into account the capacity of the CPU to ensure it fits the
	 * requirement of the task - which is only important on heterogeneous
	 * systems like big.LITTLE.
	 */
	test = curr &&
	       unlikely(rt_task(curr)) &&
	       (curr->nr_cpus_allowed < 2 || curr->prio <= p->prio);

	if (test || !rt_task_fits_capacity(p, cpu)) {
		int target = find_lowest_rq(p);

		/*
		 * Don't bother moving it if the destination CPU is
		 * not running a lower priority task.
		 */
		if (target != -1 &&
		    p->prio < cpu_rq(target)->rt.highest_prio.curr)
			cpu = target;
	}
	rcu_read_unlock();

out:
	return cpu;
}

static void check_preempt_equal_prio(struct rq *rq, struct task_struct *p)
{
	/*
	 * Current can't be migrated, useless to reschedule,
	 * let's hope p can move out.
	 */
	if (rq->curr->nr_cpus_allowed == 1 ||
	    !cpupri_find(&rq->rd->cpupri, rq->curr, NULL, NULL))
		return;

	/*
	 * p is migratable, so let's not schedule it and
	 * see if it is pushed or pulled somewhere else.
	 */
	if (p->nr_cpus_allowed != 1 &&
	    cpupri_find(&rq->rd->cpupri, p, NULL, NULL))
		return;

	/*
	 * There appear to be other CPUs that can accept
	 * the current task but none can run 'p', so lets reschedule
	 * to try and push the current task away:
	 */
	requeue_task_rt(rq, p, 1);
	resched_curr(rq);
}

#endif /* CONFIG_SMP */

/*
 * Preempt the current task with a newly woken task if needed:
 */
static void check_preempt_curr_rt(struct rq *rq, struct task_struct *p, int flags)
{
	if (p->prio < rq->curr->prio) {
		resched_curr(rq);
		return;
	}

	if (frt_test_victim_flag(p)) {
		requeue_task_rt(rq, p, 1);
		resched_curr(rq);
		return;
	}
#ifdef CONFIG_SMP
	/*
	 * If:
	 *
	 * - the newly woken task is of equal priority to the current task
	 * - the newly woken task is non-migratable while current is migratable
	 * - current will be preempted on the next reschedule
	 *
	 * we should check to see if current can readily move to a different
	 * cpu.  If so, we will reschedule to allow the push logic to try
	 * to move current somewhere else, making room for our non-migratable
	 * task.
	 */
	if (p->prio == rq->curr->prio && !test_tsk_need_resched(rq->curr))
		check_preempt_equal_prio(rq, p);
#endif
}

static struct sched_rt_entity *pick_next_rt_entity(struct rq *rq,
						   struct rt_rq *rt_rq)
{
	struct rt_prio_array *array = &rt_rq->active;
	struct sched_rt_entity *next = NULL;
	struct list_head *queue;
	int idx;

	idx = sched_find_first_bit(array->bitmap);
	BUG_ON(idx >= MAX_RT_PRIO);

	queue = array->queue + idx;
	next = list_entry(queue->next, struct sched_rt_entity, run_list);

	return next;
}

static struct task_struct *_pick_next_task_rt(struct rq *rq)
{
	struct sched_rt_entity *rt_se;
	struct task_struct *p;
	struct rt_rq *rt_rq  = &rq->rt;

	do {
		rt_se = pick_next_rt_entity(rq, rt_rq);
		BUG_ON(!rt_se);
		if (rt_se->on_rq)
			frt_update_load_avg(rt_rq, rt_se, 0);
#if defined CONFIG_SMP || defined CONFIG_RT_GROUP_SCHED
		rt_rq->curr = rt_se;
#endif
		rt_rq = group_rt_rq(rt_se);
	} while (rt_rq);

	p = rt_task_of(rt_se);
	p->se.exec_start = rq_clock_task(rq);

	return p;
}

static struct task_struct *
pick_next_task_rt(struct rq *rq, struct task_struct *prev, struct rq_flags *rf)
{
	struct task_struct *p;
	struct rt_rq *rt_rq = &rq->rt;

	if (need_pull_rt_task(rq, prev)) {
		/*
		 * This is OK, because current is on_cpu, which avoids it being
		 * picked for load-balance and preemption/IRQs are still
		 * disabled avoiding further scheduler activity on it and we're
		 * being very careful to re-start the picking loop.
		 */
		rq_unpin_lock(rq, rf);
		pull_rt_task(rq);
		rq_repin_lock(rq, rf);
		/*
		 * pull_rt_task() can drop (and re-acquire) rq->lock; this
		 * means a dl or stop task can slip in, in which case we need
		 * to re-start task selection.
		 */
		if (unlikely((rq->stop && task_on_rq_queued(rq->stop)) ||
			     rq->dl.dl_nr_running))
			return RETRY_TASK;
	}

	/*
	 * We may dequeue prev's rt_rq in put_prev_task().
	 * So, we update time before rt_nr_running check.
	 */
	if (prev->sched_class == &rt_sched_class)
		update_curr_rt(rq);

	if (!rt_rq->rt_queued)
		return NULL;

	put_prev_task(rq, prev);

	p = _pick_next_task_rt(rq);

	/* The running task is never eligible for pushing */
	dequeue_pushable_task(rq, p);

	rt_queue_push_tasks(rq);

	/*
	 * If prev task was rt, put_prev_task() has already updated the
	 * utilization. We only care of the case where we start to schedule a
	 * rt task
	 */
	if (rq->curr->sched_class != &rt_sched_class)
		update_rt_rq_load_avg(rq_clock_pelt(rq), rq, 0);

	frt_clear_victim_flag(p);

	return p;
}

static void put_prev_task_rt(struct rq *rq, struct task_struct *p)
{
	struct sched_rt_entity *rt_se = &p->rt;

	update_curr_rt(rq);

	update_rt_rq_load_avg(rq_clock_pelt(rq), rq, 1);

	/*
	 * The previous task needs to be made eligible for pushing
	 * if it is still active
	 */
	if (on_rt_rq(&p->rt) && p->nr_cpus_allowed > 1)
		enqueue_pushable_task(rq, p);

	for_each_sched_rt_entity(rt_se) {
		struct rt_rq *rt_rq = rt_rq_of_se(rt_se);
		if (rt_se->on_rq)
			frt_update_load_avg(rt_rq, rt_se, 0);
#if defined CONFIG_SMP || defined CONFIG_RT_GROUP_SCHED
		rt_rq->curr = NULL;
#endif
	}
}

#ifdef CONFIG_SMP

/* Only try algorithms three times */
#define RT_MAX_TRIES 3

static int pick_rt_task(struct rq *rq, struct task_struct *p, int cpu)
{
	if (!task_running(rq, p) &&
	    cpumask_test_cpu(cpu, &p->cpus_allowed) &&
	    rt_task_fits_capacity(p, cpu))
		return 1;

	return 0;
}

/*
 * Return the highest pushable rq's task, which is suitable to be executed
 * on the CPU, NULL otherwise
 */
static struct task_struct *pick_highest_pushable_task(struct rq *rq, int cpu)
{
	struct plist_head *head = &rq->rt.pushable_tasks;
	struct task_struct *p;

	if (!has_pushable_tasks(rq))
		return NULL;

	plist_for_each_entry(p, head, pushable_tasks) {
		if (pick_rt_task(rq, p, cpu))
			return p;
	}

	return NULL;
}

DEFINE_PER_CPU(cpumask_var_t, local_cpu_mask);

static int find_lowest_rq(struct task_struct *task)
{
	struct sched_domain *sd;
	struct cpumask *lowest_mask = this_cpu_cpumask_var_ptr(local_cpu_mask);
	int this_cpu = smp_processor_id();
	int cpu      = task_cpu(task);

	if (sched_feat(EXYNOS_FRT))
		return frt_find_lowest_rq(task);

	/* Make sure the mask is initialized first */
	if (unlikely(!lowest_mask))
		return -1;

	if (task->nr_cpus_allowed == 1)
		return -1; /* No other targets possible */

	if (!cpupri_find(&task_rq(task)->rd->cpupri, task, lowest_mask,
			 rt_task_fits_capacity))
		return -1; /* No targets found */

	/*
	 * At this point we have built a mask of CPUs representing the
	 * lowest priority tasks in the system.  Now we want to elect
	 * the best one based on our affinity and topology.
	 *
	 * We prioritize the last CPU that the task executed on since
	 * it is most likely cache-hot in that location.
	 */
	if (cpumask_test_cpu(cpu, lowest_mask))
		return cpu;

	/*
	 * Otherwise, we consult the sched_domains span maps to figure
	 * out which CPU is logically closest to our hot cache data.
	 */
	if (!cpumask_test_cpu(this_cpu, lowest_mask))
		this_cpu = -1; /* Skip this_cpu opt if not among lowest */

	rcu_read_lock();
	for_each_domain(cpu, sd) {
		if (sd->flags & SD_WAKE_AFFINE) {
			int best_cpu;

			/*
			 * "this_cpu" is cheaper to preempt than a
			 * remote processor.
			 */
			if (this_cpu != -1 &&
			    cpumask_test_cpu(this_cpu, sched_domain_span(sd))) {
				rcu_read_unlock();
				return this_cpu;
			}

			best_cpu = cpumask_first_and(lowest_mask,
						     sched_domain_span(sd));
			if (best_cpu < nr_cpu_ids) {
				rcu_read_unlock();
				return best_cpu;
			}
		}
	}
	rcu_read_unlock();

	/*
	 * And finally, if there were no matches within the domains
	 * just give the caller *something* to work with from the compatible
	 * locations.
	 */
	if (this_cpu != -1)
		return this_cpu;

	cpu = cpumask_any(lowest_mask);
	if (cpu < nr_cpu_ids)
		return cpu;

	return -1;
}

/* Will lock the rq it finds */
static struct rq *find_lock_lowest_rq(struct task_struct *task, struct rq *rq)
{
	struct rq *lowest_rq = NULL;
	int tries;
	int cpu;

	for (tries = 0; tries < RT_MAX_TRIES; tries++) {
		cpu = find_lowest_rq(task);

		if ((cpu == -1) || (cpu == rq->cpu))
			break;

		lowest_rq = cpu_rq(cpu);

		if (lowest_rq->rt.highest_prio.curr <= task->prio) {
			/*
			 * Target rq has tasks of equal or higher priority,
			 * retrying does not release any lock and is unlikely
			 * to yield a different result.
			 */
			lowest_rq = NULL;
			break;
		}

		/* if the prio of this runqueue changed, try again */
		if (double_lock_balance(rq, lowest_rq)) {
			/*
			 * We had to unlock the run queue. In
			 * the mean time, task could have
			 * migrated already or had its affinity changed.
			 * Also make sure that it wasn't scheduled on its rq.
			 */
			if (unlikely(task_rq(task) != rq ||
				     !cpumask_test_cpu(lowest_rq->cpu, &task->cpus_allowed) ||
				     task_running(rq, task) ||
				     !rt_task(task) ||
				     !task_on_rq_queued(task))) {

				double_unlock_balance(rq, lowest_rq);
				lowest_rq = NULL;
				break;
			}
		}

		/* If this rq is still suitable use it. */
		if (lowest_rq->rt.highest_prio.curr > task->prio)
			break;

		/* try again */
		double_unlock_balance(rq, lowest_rq);
		lowest_rq = NULL;
	}

	return lowest_rq;
}

static struct task_struct *pick_next_pushable_task(struct rq *rq)
{
	struct task_struct *p;

	if (!has_pushable_tasks(rq))
		return NULL;

	p = plist_first_entry(&rq->rt.pushable_tasks,
			      struct task_struct, pushable_tasks);

	BUG_ON(rq->cpu != task_cpu(p));
	BUG_ON(task_current(rq, p));
	BUG_ON(p->nr_cpus_allowed <= 1);

	BUG_ON(!task_on_rq_queued(p));
	BUG_ON(!rt_task(p));

	return p;
}

/*
 * If the current CPU has more than one RT task, see if the non
 * running task can migrate over to a CPU that is running a task
 * of lesser priority.
 */
static int push_rt_task(struct rq *rq)
{
	struct task_struct *next_task;
	struct rq *lowest_rq;
	int ret = 0;

	if (!rq->rt.overloaded)
		return 0;

	next_task = pick_next_pushable_task(rq);
	if (!next_task)
		return 0;

retry:
	if (unlikely(next_task == rq->curr)) {
		WARN_ON(1);
		return 0;
	}

	/*
	 * It's possible that the next_task slipped in of
	 * higher priority than current. If that's the case
	 * just reschedule current.
	 */
	if (unlikely(next_task->prio < rq->curr->prio)) {
		resched_curr(rq);
		return 0;
	}

	/* We might release rq lock */
	get_task_struct(next_task);

	/* find_lock_lowest_rq locks the rq if found */
	lowest_rq = find_lock_lowest_rq(next_task, rq);
	if (!lowest_rq) {
		struct task_struct *task;
		/*
		 * find_lock_lowest_rq releases rq->lock
		 * so it is possible that next_task has migrated.
		 *
		 * We need to make sure that the task is still on the same
		 * run-queue and is also still the next task eligible for
		 * pushing.
		 */
		task = pick_next_pushable_task(rq);
		if (task == next_task) {
			/*
			 * The task hasn't migrated, and is still the next
			 * eligible task, but we failed to find a run-queue
			 * to push it to.  Do not retry in this case, since
			 * other CPUs will pull from us when ready.
			 */
			goto out;
		}

		if (!task)
			/* No more tasks, just exit */
			goto out;

		/*
		 * Something has shifted, try again.
		 */
		put_task_struct(next_task);
		next_task = task;
		goto retry;
	}

	deactivate_task(rq, next_task, 0);
	set_task_cpu(next_task, lowest_rq->cpu);
	activate_task(lowest_rq, next_task, 0);
	ret = 1;

	resched_curr(lowest_rq);

	double_unlock_balance(rq, lowest_rq);

out:
	put_task_struct(next_task);

	return ret;
}

static void push_rt_tasks(struct rq *rq)
{
	/* push_rt_task will return true if it moved an RT */
	while (push_rt_task(rq))
		;
}

#ifdef HAVE_RT_PUSH_IPI

/*
 * When a high priority task schedules out from a CPU and a lower priority
 * task is scheduled in, a check is made to see if there's any RT tasks
 * on other CPUs that are waiting to run because a higher priority RT task
 * is currently running on its CPU. In this case, the CPU with multiple RT
 * tasks queued on it (overloaded) needs to be notified that a CPU has opened
 * up that may be able to run one of its non-running queued RT tasks.
 *
 * All CPUs with overloaded RT tasks need to be notified as there is currently
 * no way to know which of these CPUs have the highest priority task waiting
 * to run. Instead of trying to take a spinlock on each of these CPUs,
 * which has shown to cause large latency when done on machines with many
 * CPUs, sending an IPI to the CPUs to have them push off the overloaded
 * RT tasks waiting to run.
 *
 * Just sending an IPI to each of the CPUs is also an issue, as on large
 * count CPU machines, this can cause an IPI storm on a CPU, especially
 * if its the only CPU with multiple RT tasks queued, and a large number
 * of CPUs scheduling a lower priority task at the same time.
 *
 * Each root domain has its own irq work function that can iterate over
 * all CPUs with RT overloaded tasks. Since all CPUs with overloaded RT
 * tassk must be checked if there's one or many CPUs that are lowering
 * their priority, there's a single irq work iterator that will try to
 * push off RT tasks that are waiting to run.
 *
 * When a CPU schedules a lower priority task, it will kick off the
 * irq work iterator that will jump to each CPU with overloaded RT tasks.
 * As it only takes the first CPU that schedules a lower priority task
 * to start the process, the rto_start variable is incremented and if
 * the atomic result is one, then that CPU will try to take the rto_lock.
 * This prevents high contention on the lock as the process handles all
 * CPUs scheduling lower priority tasks.
 *
 * All CPUs that are scheduling a lower priority task will increment the
 * rt_loop_next variable. This will make sure that the irq work iterator
 * checks all RT overloaded CPUs whenever a CPU schedules a new lower
 * priority task, even if the iterator is in the middle of a scan. Incrementing
 * the rt_loop_next will cause the iterator to perform another scan.
 *
 */
static int rto_next_cpu(struct root_domain *rd)
{
	int next;
	int cpu;

	/*
	 * When starting the IPI RT pushing, the rto_cpu is set to -1,
	 * rt_next_cpu() will simply return the first CPU found in
	 * the rto_mask.
	 *
	 * If rto_next_cpu() is called with rto_cpu is a valid CPU, it
	 * will return the next CPU found in the rto_mask.
	 *
	 * If there are no more CPUs left in the rto_mask, then a check is made
	 * against rto_loop and rto_loop_next. rto_loop is only updated with
	 * the rto_lock held, but any CPU may increment the rto_loop_next
	 * without any locking.
	 */
	for (;;) {

		/* When rto_cpu is -1 this acts like cpumask_first() */
		cpu = cpumask_next(rd->rto_cpu, rd->rto_mask);

		rd->rto_cpu = cpu;

		if (cpu < nr_cpu_ids)
			return cpu;

		rd->rto_cpu = -1;

		/*
		 * ACQUIRE ensures we see the @rto_mask changes
		 * made prior to the @next value observed.
		 *
		 * Matches WMB in rt_set_overload().
		 */
		next = atomic_read_acquire(&rd->rto_loop_next);

		if (rd->rto_loop == next)
			break;

		rd->rto_loop = next;
	}

	return -1;
}

static inline bool rto_start_trylock(atomic_t *v)
{
	return !atomic_cmpxchg_acquire(v, 0, 1);
}

static inline void rto_start_unlock(atomic_t *v)
{
	atomic_set_release(v, 0);
}

static void tell_cpu_to_push(struct rq *rq)
{
	int cpu = -1;

	/* Keep the loop going if the IPI is currently active */
	atomic_inc(&rq->rd->rto_loop_next);

	/* Only one CPU can initiate a loop at a time */
	if (!rto_start_trylock(&rq->rd->rto_loop_start))
		return;

	raw_spin_lock(&rq->rd->rto_lock);

	/*
	 * The rto_cpu is updated under the lock, if it has a valid CPU
	 * then the IPI is still running and will continue due to the
	 * update to loop_next, and nothing needs to be done here.
	 * Otherwise it is finishing up and an ipi needs to be sent.
	 */
	if (rq->rd->rto_cpu < 0)
		cpu = rto_next_cpu(rq->rd);

	raw_spin_unlock(&rq->rd->rto_lock);

	rto_start_unlock(&rq->rd->rto_loop_start);

	if (cpu >= 0) {
		/* Make sure the rd does not get freed while pushing */
		sched_get_rd(rq->rd);
		irq_work_queue_on(&rq->rd->rto_push_work, cpu);
	}
}

/* Called from hardirq context */
void rto_push_irq_work_func(struct irq_work *work)
{
	struct root_domain *rd =
		container_of(work, struct root_domain, rto_push_work);
	struct rq *rq;
	int cpu;

	rq = this_rq();

	/*
	 * We do not need to grab the lock to check for has_pushable_tasks.
	 * When it gets updated, a check is made if a push is possible.
	 */
	if (has_pushable_tasks(rq)) {
		raw_spin_lock(&rq->lock);
		push_rt_tasks(rq);
		raw_spin_unlock(&rq->lock);
	}

	raw_spin_lock(&rd->rto_lock);

	/* Pass the IPI to the next rt overloaded queue */
	cpu = rto_next_cpu(rd);

	raw_spin_unlock(&rd->rto_lock);

	if (cpu < 0) {
		sched_put_rd(rd);
		return;
	}

	/* Try the next RT overloaded CPU */
	irq_work_queue_on(&rd->rto_push_work, cpu);
}
#endif /* HAVE_RT_PUSH_IPI */

static void pull_rt_task(struct rq *this_rq)
{
	int this_cpu = this_rq->cpu, cpu;
	bool resched = false;
	struct task_struct *p;
	struct rq *src_rq;
	int rt_overload_count = rt_overloaded(this_rq);

	if (likely(!rt_overload_count))
		return;

	/*
	 * Match the barrier from rt_set_overloaded; this guarantees that if we
	 * see overloaded we must also see the rto_mask bit.
	 */
	smp_rmb();

	/* If we are the only overloaded CPU do nothing */
	if (rt_overload_count == 1 &&
	    cpumask_test_cpu(this_rq->cpu, this_rq->rd->rto_mask))
		return;

#ifdef HAVE_RT_PUSH_IPI
	if (sched_feat(RT_PUSH_IPI)) {
		tell_cpu_to_push(this_rq);
		return;
	}
#endif

	for_each_cpu(cpu, this_rq->rd->rto_mask) {
		if (this_cpu == cpu)
			continue;

		src_rq = cpu_rq(cpu);

		/*
		 * Don't bother taking the src_rq->lock if the next highest
		 * task is known to be lower-priority than our current task.
		 * This may look racy, but if this value is about to go
		 * logically higher, the src_rq will push this task away.
		 * And if its going logically lower, we do not care
		 */
		if (src_rq->rt.highest_prio.next >=
		    this_rq->rt.highest_prio.curr)
			continue;

		/*
		 * We can potentially drop this_rq's lock in
		 * double_lock_balance, and another CPU could
		 * alter this_rq
		 */
		double_lock_balance(this_rq, src_rq);

		/*
		 * We can pull only a task, which is pushable
		 * on its rq, and no others.
		 */
		p = pick_highest_pushable_task(src_rq, this_cpu);

		/*
		 * Do we have an RT task that preempts
		 * the to-be-scheduled task?
		 */
		if (p && (p->prio < this_rq->rt.highest_prio.curr)) {
			WARN_ON(p == src_rq->curr);
			WARN_ON(!task_on_rq_queued(p));

			/*
			 * There's a chance that p is higher in priority
			 * than what's currently running on its CPU.
			 * This is just that p is wakeing up and hasn't
			 * had a chance to schedule. We only pull
			 * p if it is lower in priority than the
			 * current task on the run queue
			 */
			if (p->prio < src_rq->curr->prio)
				goto skip;

			resched = true;

			deactivate_task(src_rq, p, 0);
			set_task_cpu(p, this_cpu);
			activate_task(this_rq, p, 0);
			/*
			 * We continue with the search, just in
			 * case there's an even higher prio task
			 * in another runqueue. (low likelihood
			 * but possible)
			 */
		}
skip:
		double_unlock_balance(this_rq, src_rq);
	}

	if (resched)
		resched_curr(this_rq);
}

/*
 * If we are not running and we are not going to reschedule soon, we should
 * try to push tasks away now
 */
static void task_woken_rt(struct rq *rq, struct task_struct *p)
{
	bool need_to_push = !task_running(rq, p) &&
			    !test_tsk_need_resched(rq->curr) &&
			    p->nr_cpus_allowed > 1 &&
			    (dl_task(rq->curr) || rt_task(rq->curr)) &&
			    (rq->curr->nr_cpus_allowed < 2 ||
			     rq->curr->prio <= p->prio);

	if (need_to_push || !rt_task_fits_capacity(p, cpu_of(rq)))
		push_rt_tasks(rq);
}

/* Assumes rq->lock is held */
static void rq_online_rt(struct rq *rq)
{
	if (rq->rt.overloaded)
		rt_set_overload(rq);

	__enable_runtime(rq);

	cpupri_set(&rq->rd->cpupri, rq->cpu, rq->rt.highest_prio.curr);
}

/* Assumes rq->lock is held */
static void rq_offline_rt(struct rq *rq)
{
	if (rq->rt.overloaded)
		rt_clear_overload(rq);

	__disable_runtime(rq);

	cpupri_set(&rq->rd->cpupri, rq->cpu, CPUPRI_INVALID);
}

/*
 * When switch from the rt queue, we bring ourselves to a position
 * that we might want to pull RT tasks from other runqueues.
 */
static void switched_from_rt(struct rq *rq, struct task_struct *p)
{
	frt_detach_task_rt_rq(p);
	frt_store_sched_avg(p, &p->rt.avg);

	/*
	 * If there are other RT tasks then we will reschedule
	 * and the scheduling of the other RT tasks will handle
	 * the balancing. But if we are the last RT task
	 * we may need to handle the pulling of RT tasks
	 * now.
	 */
	if (!task_on_rq_queued(p) || rq->rt.rt_nr_running)
		return;

	rt_queue_pull_task(rq);

}

void __init init_sched_rt_class(void)
{
	unsigned int i;

	for_each_possible_cpu(i) {
		zalloc_cpumask_var_node(&per_cpu(local_cpu_mask, i),
					GFP_KERNEL, cpu_to_node(i));
	}
}
#endif /* CONFIG_SMP */

/*
 * When switching a task to RT, we may overload the runqueue
 * with RT tasks. In this case we try to push them off to
 * other runqueues.
 */
static void switched_to_rt(struct rq *rq, struct task_struct *p)
{
#ifdef CONFIG_SMP
	frt_sync_sched_avg(p, &p->rt.avg);
#endif
	frt_attach_task_rt_rq(p);

	/*
	 * If we are already running, then there's nothing
	 * that needs to be done. But if we are not running
	 * we may need to preempt the current running task.
	 * If that current running task is also an RT task
	 * then see if we can move to another run queue.
	 */
	if (task_on_rq_queued(p) && rq->curr != p) {
#ifdef CONFIG_SMP
		bool need_to_push = rq->rt.overloaded ||
				    !rt_task_fits_capacity(p, cpu_of(rq));

		if (p->nr_cpus_allowed > 1 && need_to_push)
			rt_queue_push_tasks(rq);
#endif /* CONFIG_SMP */
		if (p->prio < rq->curr->prio && cpu_online(cpu_of(rq)))
			resched_curr(rq);
	}
}

/*
 * Priority of the task has changed. This may cause
 * us to initiate a push or pull.
 */
static void
prio_changed_rt(struct rq *rq, struct task_struct *p, int oldprio)
{
	if (!task_on_rq_queued(p))
		return;

	if (rq->curr == p) {
#ifdef CONFIG_SMP
		/*
		 * If our priority decreases while running, we
		 * may need to pull tasks to this runqueue.
		 */
		if (oldprio < p->prio)
			rt_queue_pull_task(rq);

		/*
		 * If there's a higher priority task waiting to run
		 * then reschedule.
		 */
		if (p->prio > rq->rt.highest_prio.curr)
			resched_curr(rq);
#else
		/* For UP simply resched on drop of prio */
		if (oldprio < p->prio)
			resched_curr(rq);
#endif /* CONFIG_SMP */
	} else {
		/*
		 * This task is not running, but if it is
		 * greater than the current running task
		 * then reschedule.
		 */
		if (p->prio < rq->curr->prio)
			resched_curr(rq);
	}
}

#ifdef CONFIG_POSIX_TIMERS
static void watchdog(struct rq *rq, struct task_struct *p)
{
	unsigned long soft, hard;

	/* max may change after cur was read, this will be fixed next tick */
	soft = task_rlimit(p, RLIMIT_RTTIME);
	hard = task_rlimit_max(p, RLIMIT_RTTIME);

	if (soft != RLIM_INFINITY) {
		unsigned long next;

		if (p->rt.watchdog_stamp != jiffies) {
			p->rt.timeout++;
			p->rt.watchdog_stamp = jiffies;
		}

		next = DIV_ROUND_UP(min(soft, hard), USEC_PER_SEC/HZ);
		if (p->rt.timeout > next)
			p->cputime_expires.sched_exp = p->se.sum_exec_runtime;
	}
}
#else
static inline void watchdog(struct rq *rq, struct task_struct *p) { }
#endif

/*
 * scheduler tick hitting a task of our scheduling class.
 *
 * NOTE: This function can be called remotely by the tick offload that
 * goes along full dynticks. Therefore no local assumption can be made
 * and everything must be accessed through the @rq and @curr passed in
 * parameters.
 */
static void task_tick_rt(struct rq *rq, struct task_struct *p, int queued)
{
	struct sched_rt_entity *rt_se = &p->rt;

	update_curr_rt(rq);

	for_each_sched_rt_entity(rt_se) {
		struct rt_rq *rt_rq = rt_rq_of_se(rt_se);
		frt_update_load_avg(rt_rq, rt_se, 0);
	}

	update_rt_rq_load_avg(rq_clock_pelt(rq), rq, 1);

	watchdog(rq, p);

	/*
	 * RR tasks need a special form of timeslice management.
	 * FIFO tasks have no timeslices.
	 */
	if (p->policy != SCHED_RR)
		return;

	if (--p->rt.time_slice)
		return;

	p->rt.time_slice = sched_rr_timeslice;

	/*
	 * Requeue to the end of queue if we (and all of our ancestors) are not
	 * the only element on the queue
	 */
	for_each_sched_rt_entity(rt_se) {
		if (rt_se->run_list.prev != rt_se->run_list.next) {
			requeue_task_rt(rq, p, 0);
			resched_curr(rq);
			return;
		}
	}
}

static void set_curr_task_rt(struct rq *rq)
{
	struct task_struct *p = rq->curr;

	p->se.exec_start = rq_clock_task(rq);

	/* The running task is never eligible for pushing */
	dequeue_pushable_task(rq, p);
}

static unsigned int get_rr_interval_rt(struct rq *rq, struct task_struct *task)
{
	/*
	 * Time slice is 0 for SCHED_FIFO tasks
	 */
	if (task->policy == SCHED_RR)
		return sched_rr_timeslice;
	else
		return 0;
}

const struct sched_class rt_sched_class = {
	.next			= &fair_sched_class,
	.enqueue_task		= enqueue_task_rt,
	.dequeue_task		= dequeue_task_rt,
	.yield_task		= yield_task_rt,

	.check_preempt_curr	= check_preempt_curr_rt,

	.pick_next_task		= pick_next_task_rt,
	.put_prev_task		= put_prev_task_rt,

#ifdef CONFIG_SMP
	.select_task_rq		= select_task_rq_rt,
	.migrate_task_rq	= frt_migrate_task_rq_rt,
	.task_dead		= frt_task_dead_rt,

	.set_cpus_allowed       = set_cpus_allowed_common,
	.rq_online              = rq_online_rt,
	.rq_offline             = rq_offline_rt,
	.task_woken		= task_woken_rt,
	.switched_from		= switched_from_rt,
#endif

	.set_curr_task          = set_curr_task_rt,
	.task_tick		= task_tick_rt,

	.get_rr_interval	= get_rr_interval_rt,

	.prio_changed		= prio_changed_rt,
	.switched_to		= switched_to_rt,

	.update_curr		= update_curr_rt,

<<<<<<< HEAD
#ifdef CONFIG_RT_GROUP_SCHED
	.task_change_group	= frt_task_change_group_rt,
=======
#ifdef CONFIG_UCLAMP_TASK
	.uclamp_enabled		= 1,
>>>>>>> 1b44c9bd
#endif
};

#ifdef CONFIG_RT_GROUP_SCHED
/*
 * Ensure that the real time constraints are schedulable.
 */
static DEFINE_MUTEX(rt_constraints_mutex);

/* Must be called with tasklist_lock held */
static inline int tg_has_rt_tasks(struct task_group *tg)
{
	struct task_struct *g, *p;

	/*
	 * Autogroups do not have RT tasks; see autogroup_create().
	 */
	if (task_group_is_autogroup(tg))
		return 0;

	for_each_process_thread(g, p) {
		if (rt_task(p) && task_group(p) == tg)
			return 1;
	}

	return 0;
}

struct rt_schedulable_data {
	struct task_group *tg;
	u64 rt_period;
	u64 rt_runtime;
};

static int tg_rt_schedulable(struct task_group *tg, void *data)
{
	struct rt_schedulable_data *d = data;
	struct task_group *child;
	unsigned long total, sum = 0;
	u64 period, runtime;

	period = ktime_to_ns(tg->rt_bandwidth.rt_period);
	runtime = tg->rt_bandwidth.rt_runtime;

	if (tg == d->tg) {
		period = d->rt_period;
		runtime = d->rt_runtime;
	}

	/*
	 * Cannot have more runtime than the period.
	 */
	if (runtime > period && runtime != RUNTIME_INF)
		return -EINVAL;

	/*
	 * Ensure we don't starve existing RT tasks.
	 */
	if (rt_bandwidth_enabled() && !runtime && tg_has_rt_tasks(tg))
		return -EBUSY;

	total = to_ratio(period, runtime);

	/*
	 * Nobody can have more than the global setting allows.
	 */
	if (total > to_ratio(global_rt_period(), global_rt_runtime()))
		return -EINVAL;

	/*
	 * The sum of our children's runtime should not exceed our own.
	 */
	list_for_each_entry_rcu(child, &tg->children, siblings) {
		period = ktime_to_ns(child->rt_bandwidth.rt_period);
		runtime = child->rt_bandwidth.rt_runtime;

		if (child == d->tg) {
			period = d->rt_period;
			runtime = d->rt_runtime;
		}

		sum += to_ratio(period, runtime);
	}

	if (sum > total)
		return -EINVAL;

	return 0;
}

static int __rt_schedulable(struct task_group *tg, u64 period, u64 runtime)
{
	int ret;

	struct rt_schedulable_data data = {
		.tg = tg,
		.rt_period = period,
		.rt_runtime = runtime,
	};

	rcu_read_lock();
	ret = walk_tg_tree(tg_rt_schedulable, tg_nop, &data);
	rcu_read_unlock();

	return ret;
}

static int tg_set_rt_bandwidth(struct task_group *tg,
		u64 rt_period, u64 rt_runtime)
{
	int i, err = 0;

	/*
	 * Disallowing the root group RT runtime is BAD, it would disallow the
	 * kernel creating (and or operating) RT threads.
	 */
	if (tg == &root_task_group && rt_runtime == 0)
		return -EINVAL;

	/* No period doesn't make any sense. */
	if (rt_period == 0)
		return -EINVAL;

	mutex_lock(&rt_constraints_mutex);
	read_lock(&tasklist_lock);
	err = __rt_schedulable(tg, rt_period, rt_runtime);
	if (err)
		goto unlock;

	raw_spin_lock_irq(&tg->rt_bandwidth.rt_runtime_lock);
	tg->rt_bandwidth.rt_period = ns_to_ktime(rt_period);
	tg->rt_bandwidth.rt_runtime = rt_runtime;

	for_each_possible_cpu(i) {
		struct rt_rq *rt_rq = tg->rt_rq[i];

		raw_spin_lock(&rt_rq->rt_runtime_lock);
		rt_rq->rt_runtime = rt_runtime;
		raw_spin_unlock(&rt_rq->rt_runtime_lock);
	}
	raw_spin_unlock_irq(&tg->rt_bandwidth.rt_runtime_lock);
unlock:
	read_unlock(&tasklist_lock);
	mutex_unlock(&rt_constraints_mutex);

	return err;
}

int sched_group_set_rt_runtime(struct task_group *tg, long rt_runtime_us)
{
	u64 rt_runtime, rt_period;

	rt_period = ktime_to_ns(tg->rt_bandwidth.rt_period);
	rt_runtime = (u64)rt_runtime_us * NSEC_PER_USEC;
	if (rt_runtime_us < 0)
		rt_runtime = RUNTIME_INF;
	else if ((u64)rt_runtime_us > U64_MAX / NSEC_PER_USEC)
		return -EINVAL;

	return tg_set_rt_bandwidth(tg, rt_period, rt_runtime);
}

long sched_group_rt_runtime(struct task_group *tg)
{
	u64 rt_runtime_us;

	if (tg->rt_bandwidth.rt_runtime == RUNTIME_INF)
		return -1;

	rt_runtime_us = tg->rt_bandwidth.rt_runtime;
	do_div(rt_runtime_us, NSEC_PER_USEC);
	return rt_runtime_us;
}

int sched_group_set_rt_period(struct task_group *tg, u64 rt_period_us)
{
	u64 rt_runtime, rt_period;

	if (rt_period_us > U64_MAX / NSEC_PER_USEC)
		return -EINVAL;

	rt_period = rt_period_us * NSEC_PER_USEC;
	rt_runtime = tg->rt_bandwidth.rt_runtime;

	return tg_set_rt_bandwidth(tg, rt_period, rt_runtime);
}

long sched_group_rt_period(struct task_group *tg)
{
	u64 rt_period_us;

	rt_period_us = ktime_to_ns(tg->rt_bandwidth.rt_period);
	do_div(rt_period_us, NSEC_PER_USEC);
	return rt_period_us;
}

static int sched_rt_global_constraints(void)
{
	int ret = 0;

	mutex_lock(&rt_constraints_mutex);
	read_lock(&tasklist_lock);
	ret = __rt_schedulable(NULL, 0, 0);
	read_unlock(&tasklist_lock);
	mutex_unlock(&rt_constraints_mutex);

	return ret;
}

int sched_rt_can_attach(struct task_group *tg, struct task_struct *tsk)
{
	/* Don't accept realtime tasks when there is no way for them to run */
	if (rt_task(tsk) && tg->rt_bandwidth.rt_runtime == 0)
		return 0;

	return 1;
}

#else /* !CONFIG_RT_GROUP_SCHED */
static int sched_rt_global_constraints(void)
{
	unsigned long flags;
	int i;

	raw_spin_lock_irqsave(&def_rt_bandwidth.rt_runtime_lock, flags);
	for_each_possible_cpu(i) {
		struct rt_rq *rt_rq = &cpu_rq(i)->rt;

		raw_spin_lock(&rt_rq->rt_runtime_lock);
		rt_rq->rt_runtime = global_rt_runtime();
		raw_spin_unlock(&rt_rq->rt_runtime_lock);
	}
	raw_spin_unlock_irqrestore(&def_rt_bandwidth.rt_runtime_lock, flags);

	return 0;
}
#endif /* CONFIG_RT_GROUP_SCHED */

static int sched_rt_global_validate(void)
{
	if (sysctl_sched_rt_period <= 0)
		return -EINVAL;

	if ((sysctl_sched_rt_runtime != RUNTIME_INF) &&
		(sysctl_sched_rt_runtime > sysctl_sched_rt_period))
		return -EINVAL;

	return 0;
}

static void sched_rt_do_global(void)
{
	def_rt_bandwidth.rt_runtime = global_rt_runtime();
	def_rt_bandwidth.rt_period = ns_to_ktime(global_rt_period());
}

int sched_rt_handler(struct ctl_table *table, int write,
		void __user *buffer, size_t *lenp,
		loff_t *ppos)
{
	int old_period, old_runtime;
	static DEFINE_MUTEX(mutex);
	int ret;

	mutex_lock(&mutex);
	old_period = sysctl_sched_rt_period;
	old_runtime = sysctl_sched_rt_runtime;

	ret = proc_dointvec(table, write, buffer, lenp, ppos);

	if (!ret && write) {
		ret = sched_rt_global_validate();
		if (ret)
			goto undo;

		ret = sched_dl_global_validate();
		if (ret)
			goto undo;

		ret = sched_rt_global_constraints();
		if (ret)
			goto undo;

		sched_rt_do_global();
		sched_dl_do_global();
	}
	if (0) {
undo:
		sysctl_sched_rt_period = old_period;
		sysctl_sched_rt_runtime = old_runtime;
	}
	mutex_unlock(&mutex);

	return ret;
}

int sched_rr_handler(struct ctl_table *table, int write,
		void __user *buffer, size_t *lenp,
		loff_t *ppos)
{
	int ret;
	static DEFINE_MUTEX(mutex);

	mutex_lock(&mutex);
	ret = proc_dointvec(table, write, buffer, lenp, ppos);
	/*
	 * Make sure that internally we keep jiffies.
	 * Also, writing zero resets the timeslice to default:
	 */
	if (!ret && write) {
		sched_rr_timeslice =
			sysctl_sched_rr_timeslice <= 0 ? RR_TIMESLICE :
			msecs_to_jiffies(sysctl_sched_rr_timeslice);
	}
	mutex_unlock(&mutex);

	return ret;
}

#ifdef CONFIG_SCHED_DEBUG
void print_rt_stats(struct seq_file *m, int cpu)
{
	rt_rq_iter_t iter;
	struct rt_rq *rt_rq;

	rcu_read_lock();
	for_each_rt_rq(rt_rq, iter, cpu_rq(cpu))
		print_rt_rq(m, cpu, rt_rq);
	rcu_read_unlock();
}
#endif /* CONFIG_SCHED_DEBUG */<|MERGE_RESOLUTION|>--- conflicted
+++ resolved
@@ -2541,13 +2541,12 @@
 
 	.update_curr		= update_curr_rt,
 
-<<<<<<< HEAD
 #ifdef CONFIG_RT_GROUP_SCHED
 	.task_change_group	= frt_task_change_group_rt,
-=======
+#endif
+
 #ifdef CONFIG_UCLAMP_TASK
 	.uclamp_enabled		= 1,
->>>>>>> 1b44c9bd
 #endif
 };
 
