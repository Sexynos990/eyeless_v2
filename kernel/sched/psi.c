--- conflicted
+++ resolved
@@ -1293,11 +1293,7 @@
 	if (!nbytes)
 		return -EINVAL;
 
-<<<<<<< HEAD
-	buf_size = min(nbytes, (sizeof(buf) - 1));
-=======
 	buf_size = min(nbytes, sizeof(buf));
->>>>>>> 7cd2c86c
 	if (copy_from_user(buf, user_buf, buf_size))
 		return -EFAULT;
 
