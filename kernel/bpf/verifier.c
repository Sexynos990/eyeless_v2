/* Copyright (c) 2011-2014 PLUMgrid, http://plumgrid.com
 * Copyright (c) 2016 Facebook
 *
 * This program is free software; you can redistribute it and/or
 * modify it under the terms of version 2 of the GNU General Public
 * License as published by the Free Software Foundation.
 *
 * This program is distributed in the hope that it will be useful, but
 * WITHOUT ANY WARRANTY; without even the implied warranty of
 * MERCHANTABILITY or FITNESS FOR A PARTICULAR PURPOSE. See the GNU
 * General Public License for more details.
 */
#include <linux/kernel.h>
#include <linux/types.h>
#include <linux/slab.h>
#include <linux/bpf.h>
#include <linux/bpf_verifier.h>
#include <linux/filter.h>
#include <net/netlink.h>
#include <linux/file.h>
#include <linux/vmalloc.h>
#include <linux/stringify.h>
#include <linux/bsearch.h>
#include <linux/sort.h>
#include <linux/perf_event.h>

#include "disasm.h"

static const struct bpf_verifier_ops * const bpf_verifier_ops[] = {
#define BPF_PROG_TYPE(_id, _name) \
	[_id] = & _name ## _verifier_ops,
#define BPF_MAP_TYPE(_id, _ops)
#include <linux/bpf_types.h>
#undef BPF_PROG_TYPE
#undef BPF_MAP_TYPE
};

/* bpf_check() is a static code analyzer that walks eBPF program
 * instruction by instruction and updates register/stack state.
 * All paths of conditional branches are analyzed until 'bpf_exit' insn.
 *
 * The first pass is depth-first-search to check that the program is a DAG.
 * It rejects the following programs:
 * - larger than BPF_MAXINSNS insns
 * - if loop is present (detected via back-edge)
 * - unreachable insns exist (shouldn't be a forest. program = one function)
 * - out of bounds or malformed jumps
 * The second pass is all possible path descent from the 1st insn.
 * Since it's analyzing all pathes through the program, the length of the
 * analysis is limited to 64k insn, which may be hit even if total number of
 * insn is less then 4K, but there are too many branches that change stack/regs.
 * Number of 'branches to be analyzed' is limited to 1k
 *
 * On entry to each instruction, each register has a type, and the instruction
 * changes the types of the registers depending on instruction semantics.
 * If instruction is BPF_MOV64_REG(BPF_REG_1, BPF_REG_5), then type of R5 is
 * copied to R1.
 *
 * All registers are 64-bit.
 * R0 - return register
 * R1-R5 argument passing registers
 * R6-R9 callee saved registers
 * R10 - frame pointer read-only
 *
 * At the start of BPF program the register R1 contains a pointer to bpf_context
 * and has type PTR_TO_CTX.
 *
 * Verifier tracks arithmetic operations on pointers in case:
 *    BPF_MOV64_REG(BPF_REG_1, BPF_REG_10),
 *    BPF_ALU64_IMM(BPF_ADD, BPF_REG_1, -20),
 * 1st insn copies R10 (which has FRAME_PTR) type into R1
 * and 2nd arithmetic instruction is pattern matched to recognize
 * that it wants to construct a pointer to some element within stack.
 * So after 2nd insn, the register R1 has type PTR_TO_STACK
 * (and -20 constant is saved for further stack bounds checking).
 * Meaning that this reg is a pointer to stack plus known immediate constant.
 *
 * Most of the time the registers have SCALAR_VALUE type, which
 * means the register has some value, but it's not a valid pointer.
 * (like pointer plus pointer becomes SCALAR_VALUE type)
 *
 * When verifier sees load or store instructions the type of base register
 * can be: PTR_TO_MAP_VALUE, PTR_TO_CTX, PTR_TO_STACK. These are three pointer
 * types recognized by check_mem_access() function.
 *
 * PTR_TO_MAP_VALUE means that this register is pointing to 'map element value'
 * and the range of [ptr, ptr + map's value_size) is accessible.
 *
 * registers used to pass values to function calls are checked against
 * function argument constraints.
 *
 * ARG_PTR_TO_MAP_KEY is one of such argument constraints.
 * It means that the register type passed to this function must be
 * PTR_TO_STACK and it will be used inside the function as
 * 'pointer to map element key'
 *
 * For example the argument constraints for bpf_map_lookup_elem():
 *   .ret_type = RET_PTR_TO_MAP_VALUE_OR_NULL,
 *   .arg1_type = ARG_CONST_MAP_PTR,
 *   .arg2_type = ARG_PTR_TO_MAP_KEY,
 *
 * ret_type says that this function returns 'pointer to map elem value or null'
 * function expects 1st argument to be a const pointer to 'struct bpf_map' and
 * 2nd argument should be a pointer to stack, which will be used inside
 * the helper function as a pointer to map element key.
 *
 * On the kernel side the helper function looks like:
 * u64 bpf_map_lookup_elem(u64 r1, u64 r2, u64 r3, u64 r4, u64 r5)
 * {
 *    struct bpf_map *map = (struct bpf_map *) (unsigned long) r1;
 *    void *key = (void *) (unsigned long) r2;
 *    void *value;
 *
 *    here kernel can access 'key' and 'map' pointers safely, knowing that
 *    [key, key + map->key_size) bytes are valid and were initialized on
 *    the stack of eBPF program.
 * }
 *
 * Corresponding eBPF program may look like:
 *    BPF_MOV64_REG(BPF_REG_2, BPF_REG_10),  // after this insn R2 type is FRAME_PTR
 *    BPF_ALU64_IMM(BPF_ADD, BPF_REG_2, -4), // after this insn R2 type is PTR_TO_STACK
 *    BPF_LD_MAP_FD(BPF_REG_1, map_fd),      // after this insn R1 type is CONST_PTR_TO_MAP
 *    BPF_RAW_INSN(BPF_JMP | BPF_CALL, 0, 0, 0, BPF_FUNC_map_lookup_elem),
 * here verifier looks at prototype of map_lookup_elem() and sees:
 * .arg1_type == ARG_CONST_MAP_PTR and R1->type == CONST_PTR_TO_MAP, which is ok,
 * Now verifier knows that this map has key of R1->map_ptr->key_size bytes
 *
 * Then .arg2_type == ARG_PTR_TO_MAP_KEY and R2->type == PTR_TO_STACK, ok so far,
 * Now verifier checks that [R2, R2 + map's key_size) are within stack limits
 * and were initialized prior to this call.
 * If it's ok, then verifier allows this BPF_CALL insn and looks at
 * .ret_type which is RET_PTR_TO_MAP_VALUE_OR_NULL, so it sets
 * R0->type = PTR_TO_MAP_VALUE_OR_NULL which means bpf_map_lookup_elem() function
 * returns ether pointer to map value or NULL.
 *
 * When type PTR_TO_MAP_VALUE_OR_NULL passes through 'if (reg != 0) goto +off'
 * insn, the register holding that pointer in the true branch changes state to
 * PTR_TO_MAP_VALUE and the same register changes state to CONST_IMM in the false
 * branch. See check_cond_jmp_op().
 *
 * After the call R0 is set to return type of the function and registers R1-R5
 * are set to NOT_INIT to indicate that they are no longer readable.
 */

/* verifier_state + insn_idx are pushed to stack when branch is encountered */
struct bpf_verifier_stack_elem {
	/* verifer state is 'st'
	 * before processing instruction 'insn_idx'
	 * and after processing instruction 'prev_insn_idx'
	 */
	struct bpf_verifier_state st;
	int insn_idx;
	int prev_insn_idx;
	struct bpf_verifier_stack_elem *next;
};

#define BPF_COMPLEXITY_LIMIT_INSNS	131072
#define BPF_COMPLEXITY_LIMIT_STACK	1024
#define BPF_COMPLEXITY_LIMIT_STATES	64

#define BPF_MAP_PTR_UNPRIV	1UL
#define BPF_MAP_PTR_POISON	((void *)((0xeB9FUL << 1) +	\
					  POISON_POINTER_DELTA))
#define BPF_MAP_PTR(X)		((struct bpf_map *)((X) & ~BPF_MAP_PTR_UNPRIV))

static bool bpf_map_ptr_poisoned(const struct bpf_insn_aux_data *aux)
{
	return BPF_MAP_PTR(aux->map_state) == BPF_MAP_PTR_POISON;
}

static bool bpf_map_ptr_unpriv(const struct bpf_insn_aux_data *aux)
{
	return aux->map_state & BPF_MAP_PTR_UNPRIV;
}

static void bpf_map_ptr_store(struct bpf_insn_aux_data *aux,
			      const struct bpf_map *map, bool unpriv)
{
	BUILD_BUG_ON((unsigned long)BPF_MAP_PTR_POISON & BPF_MAP_PTR_UNPRIV);
	unpriv |= bpf_map_ptr_unpriv(aux);
	aux->map_state = (unsigned long)map |
			 (unpriv ? BPF_MAP_PTR_UNPRIV : 0UL);
}

struct bpf_call_arg_meta {
	struct bpf_map *map_ptr;
	bool raw_mode;
	bool pkt_access;
	int regno;
	int access_size;
	s64 msize_smax_value;
	u64 msize_umax_value;
};

static DEFINE_MUTEX(bpf_verifier_lock);

void bpf_verifier_vlog(struct bpf_verifier_log *log, const char *fmt,
		       va_list args)
{
	unsigned int n;

	n = vscnprintf(log->kbuf, BPF_VERIFIER_TMP_LOG_SIZE, fmt, args);

	WARN_ONCE(n >= BPF_VERIFIER_TMP_LOG_SIZE - 1,
		  "verifier log line truncated - local buffer too short\n");

	n = min(log->len_total - log->len_used - 1, n);
	log->kbuf[n] = '\0';

	if (!copy_to_user(log->ubuf + log->len_used, log->kbuf, n + 1))
		log->len_used += n;
	else
		log->ubuf = NULL;
}

/* log_level controls verbosity level of eBPF verifier.
 * bpf_verifier_log_write() is used to dump the verification trace to the log,
 * so the user can figure out what's wrong with the program
 */
__printf(2, 3) void bpf_verifier_log_write(struct bpf_verifier_env *env,
					   const char *fmt, ...)
{
	va_list args;

	if (!bpf_verifier_log_needed(&env->log))
		return;

	va_start(args, fmt);
	bpf_verifier_vlog(&env->log, fmt, args);
	va_end(args);
}
EXPORT_SYMBOL_GPL(bpf_verifier_log_write);

__printf(2, 3) static void verbose(void *private_data, const char *fmt, ...)
{
	struct bpf_verifier_env *env = private_data;
	va_list args;

	if (!bpf_verifier_log_needed(&env->log))
		return;

	va_start(args, fmt);
	bpf_verifier_vlog(&env->log, fmt, args);
	va_end(args);
}

static bool type_is_pkt_pointer(enum bpf_reg_type type)
{
	return type == PTR_TO_PACKET ||
	       type == PTR_TO_PACKET_META;
}

/* string representation of 'enum bpf_reg_type' */
static const char * const reg_type_str[] = {
	[NOT_INIT]		= "?",
	[SCALAR_VALUE]		= "inv",
	[PTR_TO_CTX]		= "ctx",
	[CONST_PTR_TO_MAP]	= "map_ptr",
	[PTR_TO_MAP_VALUE]	= "map_value",
	[PTR_TO_MAP_VALUE_OR_NULL] = "map_value_or_null",
	[PTR_TO_STACK]		= "fp",
	[PTR_TO_PACKET]		= "pkt",
	[PTR_TO_PACKET_META]	= "pkt_meta",
	[PTR_TO_PACKET_END]	= "pkt_end",
};

static void print_liveness(struct bpf_verifier_env *env,
			   enum bpf_reg_liveness live)
{
	if (live & (REG_LIVE_READ | REG_LIVE_WRITTEN))
	    verbose(env, "_");
	if (live & REG_LIVE_READ)
		verbose(env, "r");
	if (live & REG_LIVE_WRITTEN)
		verbose(env, "w");
}

static struct bpf_func_state *func(struct bpf_verifier_env *env,
				   const struct bpf_reg_state *reg)
{
	struct bpf_verifier_state *cur = env->cur_state;

	return cur->frame[reg->frameno];
}

static void print_verifier_state(struct bpf_verifier_env *env,
				 const struct bpf_func_state *state)
{
	const struct bpf_reg_state *reg;
	enum bpf_reg_type t;
	int i;

	if (state->frameno)
		verbose(env, " frame%d:", state->frameno);
	for (i = 0; i < MAX_BPF_REG; i++) {
		reg = &state->regs[i];
		t = reg->type;
		if (t == NOT_INIT)
			continue;
		verbose(env, " R%d", i);
		print_liveness(env, reg->live);
		verbose(env, "=%s", reg_type_str[t]);
		if ((t == SCALAR_VALUE || t == PTR_TO_STACK) &&
		    tnum_is_const(reg->var_off)) {
			/* reg->off should be 0 for SCALAR_VALUE */
			verbose(env, "%lld", reg->var_off.value + reg->off);
			if (t == PTR_TO_STACK)
				verbose(env, ",call_%d", func(env, reg)->callsite);
		} else {
			verbose(env, "(id=%d", reg->id);
			if (t != SCALAR_VALUE)
				verbose(env, ",off=%d", reg->off);
			if (type_is_pkt_pointer(t))
				verbose(env, ",r=%d", reg->range);
			else if (t == CONST_PTR_TO_MAP ||
				 t == PTR_TO_MAP_VALUE ||
				 t == PTR_TO_MAP_VALUE_OR_NULL)
				verbose(env, ",ks=%d,vs=%d",
					reg->map_ptr->key_size,
					reg->map_ptr->value_size);
			if (tnum_is_const(reg->var_off)) {
				/* Typically an immediate SCALAR_VALUE, but
				 * could be a pointer whose offset is too big
				 * for reg->off
				 */
				verbose(env, ",imm=%llx", reg->var_off.value);
			} else {
				if (reg->smin_value != reg->umin_value &&
				    reg->smin_value != S64_MIN)
					verbose(env, ",smin_value=%lld",
						(long long)reg->smin_value);
				if (reg->smax_value != reg->umax_value &&
				    reg->smax_value != S64_MAX)
					verbose(env, ",smax_value=%lld",
						(long long)reg->smax_value);
				if (reg->umin_value != 0)
					verbose(env, ",umin_value=%llu",
						(unsigned long long)reg->umin_value);
				if (reg->umax_value != U64_MAX)
					verbose(env, ",umax_value=%llu",
						(unsigned long long)reg->umax_value);
				if (!tnum_is_unknown(reg->var_off)) {
					char tn_buf[48];

					tnum_strn(tn_buf, sizeof(tn_buf), reg->var_off);
					verbose(env, ",var_off=%s", tn_buf);
				}
			}
			verbose(env, ")");
		}
	}
	for (i = 0; i < state->allocated_stack / BPF_REG_SIZE; i++) {
		if (state->stack[i].slot_type[0] == STACK_SPILL) {
			verbose(env, " fp%d",
				(-i - 1) * BPF_REG_SIZE);
			print_liveness(env, state->stack[i].spilled_ptr.live);
			verbose(env, "=%s",
				reg_type_str[state->stack[i].spilled_ptr.type]);
		}
		if (state->stack[i].slot_type[0] == STACK_ZERO)
			verbose(env, " fp%d=0", (-i - 1) * BPF_REG_SIZE);
	}
	verbose(env, "\n");
}

static int copy_stack_state(struct bpf_func_state *dst,
			    const struct bpf_func_state *src)
{
	if (!src->stack)
		return 0;
	if (WARN_ON_ONCE(dst->allocated_stack < src->allocated_stack)) {
		/* internal bug, make state invalid to reject the program */
		memset(dst, 0, sizeof(*dst));
		return -EFAULT;
	}
	memcpy(dst->stack, src->stack,
	       sizeof(*src->stack) * (src->allocated_stack / BPF_REG_SIZE));
	return 0;
}

/* do_check() starts with zero-sized stack in struct bpf_verifier_state to
 * make it consume minimal amount of memory. check_stack_write() access from
 * the program calls into realloc_func_state() to grow the stack size.
 * Note there is a non-zero 'parent' pointer inside bpf_verifier_state
 * which this function copies over. It points to previous bpf_verifier_state
 * which is never reallocated
 */
static int realloc_func_state(struct bpf_func_state *state, int size,
			      bool copy_old)
{
	u32 old_size = state->allocated_stack;
	struct bpf_stack_state *new_stack;
	int slot = size / BPF_REG_SIZE;

	if (size <= old_size || !size) {
		if (copy_old)
			return 0;
		state->allocated_stack = slot * BPF_REG_SIZE;
		if (!size && old_size) {
			kfree(state->stack);
			state->stack = NULL;
		}
		return 0;
	}
	new_stack = kmalloc_array(slot, sizeof(struct bpf_stack_state),
				  GFP_KERNEL);
	if (!new_stack)
		return -ENOMEM;
	if (copy_old) {
		if (state->stack)
			memcpy(new_stack, state->stack,
			       sizeof(*new_stack) * (old_size / BPF_REG_SIZE));
		memset(new_stack + old_size / BPF_REG_SIZE, 0,
		       sizeof(*new_stack) * (size - old_size) / BPF_REG_SIZE);
	}
	state->allocated_stack = slot * BPF_REG_SIZE;
	kfree(state->stack);
	state->stack = new_stack;
	return 0;
}

static void free_func_state(struct bpf_func_state *state)
{
	if (!state)
		return;
	kfree(state->stack);
	kfree(state);
}

static void free_verifier_state(struct bpf_verifier_state *state,
				bool free_self)
{
	int i;

	for (i = 0; i <= state->curframe; i++) {
		free_func_state(state->frame[i]);
		state->frame[i] = NULL;
	}
	if (free_self)
		kfree(state);
}

/* copy verifier state from src to dst growing dst stack space
 * when necessary to accommodate larger src stack
 */
static int copy_func_state(struct bpf_func_state *dst,
			   const struct bpf_func_state *src)
{
	int err;

	err = realloc_func_state(dst, src->allocated_stack, false);
	if (err)
		return err;
	memcpy(dst, src, offsetof(struct bpf_func_state, allocated_stack));
	return copy_stack_state(dst, src);
}

static int copy_verifier_state(struct bpf_verifier_state *dst_state,
			       const struct bpf_verifier_state *src)
{
	struct bpf_func_state *dst;
	int i, err;

	/* if dst has more stack frames then src frame, free them */
	for (i = src->curframe + 1; i <= dst_state->curframe; i++) {
		free_func_state(dst_state->frame[i]);
		dst_state->frame[i] = NULL;
	}
	dst_state->speculative = src->speculative;
	dst_state->curframe = src->curframe;
	dst_state->parent = src->parent;
	for (i = 0; i <= src->curframe; i++) {
		dst = dst_state->frame[i];
		if (!dst) {
			dst = kzalloc(sizeof(*dst), GFP_KERNEL);
			if (!dst)
				return -ENOMEM;
			dst_state->frame[i] = dst;
		}
		err = copy_func_state(dst, src->frame[i]);
		if (err)
			return err;
	}
	return 0;
}

static int pop_stack(struct bpf_verifier_env *env, int *prev_insn_idx,
		     int *insn_idx)
{
	struct bpf_verifier_state *cur = env->cur_state;
	struct bpf_verifier_stack_elem *elem, *head = env->head;
	int err;

	if (env->head == NULL)
		return -ENOENT;

	if (cur) {
		err = copy_verifier_state(cur, &head->st);
		if (err)
			return err;
	}
	if (insn_idx)
		*insn_idx = head->insn_idx;
	if (prev_insn_idx)
		*prev_insn_idx = head->prev_insn_idx;
	elem = head->next;
	free_verifier_state(&head->st, false);
	kfree(head);
	env->head = elem;
	env->stack_size--;
	return 0;
}

static struct bpf_verifier_state *push_stack(struct bpf_verifier_env *env,
					     int insn_idx, int prev_insn_idx,
					     bool speculative)
{
	struct bpf_verifier_state *cur = env->cur_state;
	struct bpf_verifier_stack_elem *elem;
	int err;

	elem = kzalloc(sizeof(struct bpf_verifier_stack_elem), GFP_KERNEL);
	if (!elem)
		goto err;

	elem->insn_idx = insn_idx;
	elem->prev_insn_idx = prev_insn_idx;
	elem->next = env->head;
	env->head = elem;
	env->stack_size++;
	err = copy_verifier_state(&elem->st, cur);
	if (err)
		goto err;
	elem->st.speculative |= speculative;
	if (env->stack_size > BPF_COMPLEXITY_LIMIT_STACK) {
		verbose(env, "BPF program is too complex\n");
		goto err;
	}
	return &elem->st;
err:
	free_verifier_state(env->cur_state, true);
	env->cur_state = NULL;
	/* pop all elements and return */
	while (!pop_stack(env, NULL, NULL));
	return NULL;
}

#define CALLER_SAVED_REGS 6
static const int caller_saved[CALLER_SAVED_REGS] = {
	BPF_REG_0, BPF_REG_1, BPF_REG_2, BPF_REG_3, BPF_REG_4, BPF_REG_5
};

static void __mark_reg_not_init(struct bpf_reg_state *reg);

/* Mark the unknown part of a register (variable offset or scalar value) as
 * known to have the value @imm.
 */
static void __mark_reg_known(struct bpf_reg_state *reg, u64 imm)
{
	/* Clear id, off, and union(map_ptr, range) */
	memset(((u8 *)reg) + sizeof(reg->type), 0,
	       offsetof(struct bpf_reg_state, var_off) - sizeof(reg->type));
	reg->var_off = tnum_const(imm);
	reg->smin_value = (s64)imm;
	reg->smax_value = (s64)imm;
	reg->umin_value = imm;
	reg->umax_value = imm;
}

/* Mark the 'variable offset' part of a register as zero.  This should be
 * used only on registers holding a pointer type.
 */
static void __mark_reg_known_zero(struct bpf_reg_state *reg)
{
	__mark_reg_known(reg, 0);
}

static void __mark_reg_const_zero(struct bpf_reg_state *reg)
{
	__mark_reg_known(reg, 0);
	reg->type = SCALAR_VALUE;
}

static void mark_reg_known_zero(struct bpf_verifier_env *env,
				struct bpf_reg_state *regs, u32 regno)
{
	if (WARN_ON(regno >= MAX_BPF_REG)) {
		verbose(env, "mark_reg_known_zero(regs, %u)\n", regno);
		/* Something bad happened, let's kill all regs */
		for (regno = 0; regno < MAX_BPF_REG; regno++)
			__mark_reg_not_init(regs + regno);
		return;
	}
	__mark_reg_known_zero(regs + regno);
}

static bool reg_is_pkt_pointer(const struct bpf_reg_state *reg)
{
	return type_is_pkt_pointer(reg->type);
}

static bool reg_is_pkt_pointer_any(const struct bpf_reg_state *reg)
{
	return reg_is_pkt_pointer(reg) ||
	       reg->type == PTR_TO_PACKET_END;
}

/* Unmodified PTR_TO_PACKET[_META,_END] register from ctx access. */
static bool reg_is_init_pkt_pointer(const struct bpf_reg_state *reg,
				    enum bpf_reg_type which)
{
	/* The register can already have a range from prior markings.
	 * This is fine as long as it hasn't been advanced from its
	 * origin.
	 */
	return reg->type == which &&
	       reg->id == 0 &&
	       reg->off == 0 &&
	       tnum_equals_const(reg->var_off, 0);
}

/* Attempts to improve min/max values based on var_off information */
static void __update_reg_bounds(struct bpf_reg_state *reg)
{
	/* min signed is max(sign bit) | min(other bits) */
	reg->smin_value = max_t(s64, reg->smin_value,
				reg->var_off.value | (reg->var_off.mask & S64_MIN));
	/* max signed is min(sign bit) | max(other bits) */
	reg->smax_value = min_t(s64, reg->smax_value,
				reg->var_off.value | (reg->var_off.mask & S64_MAX));
	reg->umin_value = max(reg->umin_value, reg->var_off.value);
	reg->umax_value = min(reg->umax_value,
			      reg->var_off.value | reg->var_off.mask);
}

/* Uses signed min/max values to inform unsigned, and vice-versa */
static void __reg_deduce_bounds(struct bpf_reg_state *reg)
{
	/* Learn sign from signed bounds.
	 * If we cannot cross the sign boundary, then signed and unsigned bounds
	 * are the same, so combine.  This works even in the negative case, e.g.
	 * -3 s<= x s<= -1 implies 0xf...fd u<= x u<= 0xf...ff.
	 */
	if (reg->smin_value >= 0 || reg->smax_value < 0) {
		reg->smin_value = reg->umin_value = max_t(u64, reg->smin_value,
							  reg->umin_value);
		reg->smax_value = reg->umax_value = min_t(u64, reg->smax_value,
							  reg->umax_value);
		return;
	}
	/* Learn sign from unsigned bounds.  Signed bounds cross the sign
	 * boundary, so we must be careful.
	 */
	if ((s64)reg->umax_value >= 0) {
		/* Positive.  We can't learn anything from the smin, but smax
		 * is positive, hence safe.
		 */
		reg->smin_value = reg->umin_value;
		reg->smax_value = reg->umax_value = min_t(u64, reg->smax_value,
							  reg->umax_value);
	} else if ((s64)reg->umin_value < 0) {
		/* Negative.  We can't learn anything from the smax, but smin
		 * is negative, hence safe.
		 */
		reg->smin_value = reg->umin_value = max_t(u64, reg->smin_value,
							  reg->umin_value);
		reg->smax_value = reg->umax_value;
	}
}

/* Attempts to improve var_off based on unsigned min/max information */
static void __reg_bound_offset(struct bpf_reg_state *reg)
{
	reg->var_off = tnum_intersect(reg->var_off,
				      tnum_range(reg->umin_value,
						 reg->umax_value));
}

/* Reset the min/max bounds of a register */
static void __mark_reg_unbounded(struct bpf_reg_state *reg)
{
	reg->smin_value = S64_MIN;
	reg->smax_value = S64_MAX;
	reg->umin_value = 0;
	reg->umax_value = U64_MAX;
}

/* Mark a register as having a completely unknown (scalar) value. */
static void __mark_reg_unknown(struct bpf_reg_state *reg)
{
	/*
	 * Clear type, id, off, and union(map_ptr, range) and
	 * padding between 'type' and union
	 */
	memset(reg, 0, offsetof(struct bpf_reg_state, var_off));
	reg->type = SCALAR_VALUE;
	reg->var_off = tnum_unknown;
	reg->frameno = 0;
	__mark_reg_unbounded(reg);
}

static void mark_reg_unknown(struct bpf_verifier_env *env,
			     struct bpf_reg_state *regs, u32 regno)
{
	if (WARN_ON(regno >= MAX_BPF_REG)) {
		verbose(env, "mark_reg_unknown(regs, %u)\n", regno);
		/* Something bad happened, let's kill all regs except FP */
		for (regno = 0; regno < BPF_REG_FP; regno++)
			__mark_reg_not_init(regs + regno);
		return;
	}
	__mark_reg_unknown(regs + regno);
}

static void __mark_reg_not_init(struct bpf_reg_state *reg)
{
	__mark_reg_unknown(reg);
	reg->type = NOT_INIT;
}

static void mark_reg_not_init(struct bpf_verifier_env *env,
			      struct bpf_reg_state *regs, u32 regno)
{
	if (WARN_ON(regno >= MAX_BPF_REG)) {
		verbose(env, "mark_reg_not_init(regs, %u)\n", regno);
		/* Something bad happened, let's kill all regs except FP */
		for (regno = 0; regno < BPF_REG_FP; regno++)
			__mark_reg_not_init(regs + regno);
		return;
	}
	__mark_reg_not_init(regs + regno);
}

static void init_reg_state(struct bpf_verifier_env *env,
			   struct bpf_func_state *state)
{
	struct bpf_reg_state *regs = state->regs;
	int i;

	for (i = 0; i < MAX_BPF_REG; i++) {
		mark_reg_not_init(env, regs, i);
		regs[i].live = REG_LIVE_NONE;
	}

	/* frame pointer */
	regs[BPF_REG_FP].type = PTR_TO_STACK;
	mark_reg_known_zero(env, regs, BPF_REG_FP);
	regs[BPF_REG_FP].frameno = state->frameno;

	/* 1st arg to a function */
	regs[BPF_REG_1].type = PTR_TO_CTX;
	mark_reg_known_zero(env, regs, BPF_REG_1);
}

#define BPF_MAIN_FUNC (-1)
static void init_func_state(struct bpf_verifier_env *env,
			    struct bpf_func_state *state,
			    int callsite, int frameno, int subprogno)
{
	state->callsite = callsite;
	state->frameno = frameno;
	state->subprogno = subprogno;
	init_reg_state(env, state);
}

enum reg_arg_type {
	SRC_OP,		/* register is used as source operand */
	DST_OP,		/* register is used as destination operand */
	DST_OP_NO_MARK	/* same as above, check only, don't mark */
};

static int cmp_subprogs(const void *a, const void *b)
{
	return ((struct bpf_subprog_info *)a)->start -
	       ((struct bpf_subprog_info *)b)->start;
}

static int find_subprog(struct bpf_verifier_env *env, int off)
{
	struct bpf_subprog_info *p;

	p = bsearch(&off, env->subprog_info, env->subprog_cnt,
		    sizeof(env->subprog_info[0]), cmp_subprogs);
	if (!p)
		return -ENOENT;
	return p - env->subprog_info;

}

static int add_subprog(struct bpf_verifier_env *env, int off)
{
	int insn_cnt = env->prog->len;
	int ret;

	if (off >= insn_cnt || off < 0) {
		verbose(env, "call to invalid destination\n");
		return -EINVAL;
	}
	ret = find_subprog(env, off);
	if (ret >= 0)
		return 0;
	if (env->subprog_cnt >= BPF_MAX_SUBPROGS) {
		verbose(env, "too many subprograms\n");
		return -E2BIG;
	}
	env->subprog_info[env->subprog_cnt++].start = off;
	sort(env->subprog_info, env->subprog_cnt,
	     sizeof(env->subprog_info[0]), cmp_subprogs, NULL);
	return 0;
}

static int check_subprogs(struct bpf_verifier_env *env)
{
	int i, ret, subprog_start, subprog_end, off, cur_subprog = 0;
	struct bpf_subprog_info *subprog = env->subprog_info;
	struct bpf_insn *insn = env->prog->insnsi;
	int insn_cnt = env->prog->len;

	/* Add entry function. */
	ret = add_subprog(env, 0);
	if (ret < 0)
		return ret;

	/* determine subprog starts. The end is one before the next starts */
	for (i = 0; i < insn_cnt; i++) {
		if (insn[i].code != (BPF_JMP | BPF_CALL))
			continue;
		if (insn[i].src_reg != BPF_PSEUDO_CALL)
			continue;
		if (!env->allow_ptr_leaks) {
			verbose(env, "function calls to other bpf functions are allowed for root only\n");
			return -EPERM;
		}
		if (bpf_prog_is_dev_bound(env->prog->aux)) {
			verbose(env, "function calls in offloaded programs are not supported yet\n");
			return -EINVAL;
		}
		ret = add_subprog(env, i + insn[i].imm + 1);
		if (ret < 0)
			return ret;
	}

	/* Add a fake 'exit' subprog which could simplify subprog iteration
	 * logic. 'subprog_cnt' should not be increased.
	 */
	subprog[env->subprog_cnt].start = insn_cnt;

	if (env->log.level > 1)
		for (i = 0; i < env->subprog_cnt; i++)
			verbose(env, "func#%d @%d\n", i, subprog[i].start);

	/* now check that all jumps are within the same subprog */
	subprog_start = subprog[cur_subprog].start;
	subprog_end = subprog[cur_subprog + 1].start;
	for (i = 0; i < insn_cnt; i++) {
		u8 code = insn[i].code;

		if (BPF_CLASS(code) != BPF_JMP)
			goto next;
		if (BPF_OP(code) == BPF_EXIT || BPF_OP(code) == BPF_CALL)
			goto next;
		off = i + insn[i].off + 1;
		if (off < subprog_start || off >= subprog_end) {
			verbose(env, "jump out of range from insn %d to %d\n", i, off);
			return -EINVAL;
		}
next:
		if (i == subprog_end - 1) {
			/* to avoid fall-through from one subprog into another
			 * the last insn of the subprog should be either exit
			 * or unconditional jump back
			 */
			if (code != (BPF_JMP | BPF_EXIT) &&
			    code != (BPF_JMP | BPF_JA)) {
				verbose(env, "last insn is not an exit or jmp\n");
				return -EINVAL;
			}
			subprog_start = subprog_end;
			cur_subprog++;
			if (cur_subprog < env->subprog_cnt)
				subprog_end = subprog[cur_subprog + 1].start;
		}
	}
	return 0;
}

static
struct bpf_verifier_state *skip_callee(struct bpf_verifier_env *env,
				       const struct bpf_verifier_state *state,
				       struct bpf_verifier_state *parent,
				       u32 regno)
{
	struct bpf_verifier_state *tmp = NULL;

	/* 'parent' could be a state of caller and
	 * 'state' could be a state of callee. In such case
	 * parent->curframe < state->curframe
	 * and it's ok for r1 - r5 registers
	 *
	 * 'parent' could be a callee's state after it bpf_exit-ed.
	 * In such case parent->curframe > state->curframe
	 * and it's ok for r0 only
	 */
	if (parent->curframe == state->curframe ||
	    (parent->curframe < state->curframe &&
	     regno >= BPF_REG_1 && regno <= BPF_REG_5) ||
	    (parent->curframe > state->curframe &&
	       regno == BPF_REG_0))
		return parent;

	if (parent->curframe > state->curframe &&
	    regno >= BPF_REG_6) {
		/* for callee saved regs we have to skip the whole chain
		 * of states that belong to callee and mark as LIVE_READ
		 * the registers before the call
		 */
		tmp = parent;
		while (tmp && tmp->curframe != state->curframe) {
			tmp = tmp->parent;
		}
		if (!tmp)
			goto bug;
		parent = tmp;
	} else {
		goto bug;
	}
	return parent;
bug:
	verbose(env, "verifier bug regno %d tmp %p\n", regno, tmp);
	verbose(env, "regno %d parent frame %d current frame %d\n",
		regno, parent->curframe, state->curframe);
	return NULL;
}

static int mark_reg_read(struct bpf_verifier_env *env,
			 const struct bpf_verifier_state *state,
			 struct bpf_verifier_state *parent,
			 u32 regno)
{
	bool writes = parent == state->parent; /* Observe write marks */

	if (regno == BPF_REG_FP)
		/* We don't need to worry about FP liveness because it's read-only */
		return 0;

	while (parent) {
		/* if read wasn't screened by an earlier write ... */
		if (writes && state->frame[state->curframe]->regs[regno].live & REG_LIVE_WRITTEN)
			break;
		parent = skip_callee(env, state, parent, regno);
		if (!parent)
			return -EFAULT;
		/* ... then we depend on parent's value */
		parent->frame[parent->curframe]->regs[regno].live |= REG_LIVE_READ;
		state = parent;
		parent = state->parent;
		writes = true;
	}
	return 0;
}

static int check_reg_arg(struct bpf_verifier_env *env, u32 regno,
			 enum reg_arg_type t)
{
	struct bpf_verifier_state *vstate = env->cur_state;
	struct bpf_func_state *state = vstate->frame[vstate->curframe];
	struct bpf_reg_state *regs = state->regs;

	if (regno >= MAX_BPF_REG) {
		verbose(env, "R%d is invalid\n", regno);
		return -EINVAL;
	}

	if (t == SRC_OP) {
		/* check whether register used as source operand can be read */
		if (regs[regno].type == NOT_INIT) {
			verbose(env, "R%d !read_ok\n", regno);
			return -EACCES;
		}
		return mark_reg_read(env, vstate, vstate->parent, regno);
	} else {
		/* check whether register used as dest operand can be written to */
		if (regno == BPF_REG_FP) {
			verbose(env, "frame pointer is read only\n");
			return -EACCES;
		}
		regs[regno].live |= REG_LIVE_WRITTEN;
		if (t == DST_OP)
			mark_reg_unknown(env, regs, regno);
	}
	return 0;
}

static bool is_spillable_regtype(enum bpf_reg_type type)
{
	switch (type) {
	case PTR_TO_MAP_VALUE:
	case PTR_TO_MAP_VALUE_OR_NULL:
	case PTR_TO_STACK:
	case PTR_TO_CTX:
	case PTR_TO_PACKET:
	case PTR_TO_PACKET_META:
	case PTR_TO_PACKET_END:
	case CONST_PTR_TO_MAP:
		return true;
	default:
		return false;
	}
}

/* Does this register contain a constant zero? */
static bool register_is_null(struct bpf_reg_state *reg)
{
	return reg->type == SCALAR_VALUE && tnum_equals_const(reg->var_off, 0);
}

/* check_stack_read/write functions track spill/fill of registers,
 * stack boundary and alignment are checked in check_mem_access()
 */
static int check_stack_write(struct bpf_verifier_env *env,
			     struct bpf_func_state *state, /* func where register points to */
			     int off, int size, int value_regno, int insn_idx)
{
	struct bpf_func_state *cur; /* state of the current function */
	int i, slot = -off - 1, spi = slot / BPF_REG_SIZE, err;
	enum bpf_reg_type type;

	err = realloc_func_state(state, round_up(slot + 1, BPF_REG_SIZE),
				 true);
	if (err)
		return err;
	/* caller checked that off % size == 0 and -MAX_BPF_STACK <= off < 0,
	 * so it's aligned access and [off, off + size) are within stack limits
	 */
	if (!env->allow_ptr_leaks &&
	    state->stack[spi].slot_type[0] == STACK_SPILL &&
	    size != BPF_REG_SIZE) {
		verbose(env, "attempt to corrupt spilled pointer on stack\n");
		return -EACCES;
	}

	cur = env->cur_state->frame[env->cur_state->curframe];
	if (value_regno >= 0 &&
	    is_spillable_regtype((type = cur->regs[value_regno].type))) {

		/* register containing pointer is being spilled into stack */
		if (size != BPF_REG_SIZE) {
			verbose(env, "invalid size of register spill\n");
			return -EACCES;
		}

		if (state != cur && type == PTR_TO_STACK) {
			verbose(env, "cannot spill pointers to stack into stack frame of the caller\n");
			return -EINVAL;
		}

		/* save register state */
		state->stack[spi].spilled_ptr = cur->regs[value_regno];
		state->stack[spi].spilled_ptr.live |= REG_LIVE_WRITTEN;

		for (i = 0; i < BPF_REG_SIZE; i++) {
			if (state->stack[spi].slot_type[i] == STACK_MISC &&
			    !env->allow_ptr_leaks) {
				int *poff = &env->insn_aux_data[insn_idx].sanitize_stack_off;
				int soff = (-spi - 1) * BPF_REG_SIZE;

				/* detected reuse of integer stack slot with a pointer
				 * which means either llvm is reusing stack slot or
				 * an attacker is trying to exploit CVE-2018-3639
				 * (speculative store bypass)
				 * Have to sanitize that slot with preemptive
				 * store of zero.
				 */
				if (*poff && *poff != soff) {
					/* disallow programs where single insn stores
					 * into two different stack slots, since verifier
					 * cannot sanitize them
					 */
					verbose(env,
						"insn %d cannot access two stack slots fp%d and fp%d",
						insn_idx, *poff, soff);
					return -EINVAL;
				}
				*poff = soff;
			}
			state->stack[spi].slot_type[i] = STACK_SPILL;
		}
	} else {
		u8 type = STACK_MISC;

		/* regular write of data into stack */
		state->stack[spi].spilled_ptr = (struct bpf_reg_state) {};

		/* only mark the slot as written if all 8 bytes were written
		 * otherwise read propagation may incorrectly stop too soon
		 * when stack slots are partially written.
		 * This heuristic means that read propagation will be
		 * conservative, since it will add reg_live_read marks
		 * to stack slots all the way to first state when programs
		 * writes+reads less than 8 bytes
		 */
		if (size == BPF_REG_SIZE)
			state->stack[spi].spilled_ptr.live |= REG_LIVE_WRITTEN;

		/* when we zero initialize stack slots mark them as such */
		if (value_regno >= 0 &&
		    register_is_null(&cur->regs[value_regno]))
			type = STACK_ZERO;

		for (i = 0; i < size; i++)
			state->stack[spi].slot_type[(slot - i) % BPF_REG_SIZE] =
				type;
	}
	return 0;
}

/* registers of every function are unique and mark_reg_read() propagates
 * the liveness in the following cases:
 * - from callee into caller for R1 - R5 that were used as arguments
 * - from caller into callee for R0 that used as result of the call
 * - from caller to the same caller skipping states of the callee for R6 - R9,
 *   since R6 - R9 are callee saved by implicit function prologue and
 *   caller's R6 != callee's R6, so when we propagate liveness up to
 *   parent states we need to skip callee states for R6 - R9.
 *
 * stack slot marking is different, since stacks of caller and callee are
 * accessible in both (since caller can pass a pointer to caller's stack to
 * callee which can pass it to another function), hence mark_stack_slot_read()
 * has to propagate the stack liveness to all parent states at given frame number.
 * Consider code:
 * f1() {
 *   ptr = fp - 8;
 *   *ptr = ctx;
 *   call f2 {
 *      .. = *ptr;
 *   }
 *   .. = *ptr;
 * }
 * First *ptr is reading from f1's stack and mark_stack_slot_read() has
 * to mark liveness at the f1's frame and not f2's frame.
 * Second *ptr is also reading from f1's stack and mark_stack_slot_read() has
 * to propagate liveness to f2 states at f1's frame level and further into
 * f1 states at f1's frame level until write into that stack slot
 */
static void mark_stack_slot_read(struct bpf_verifier_env *env,
				 const struct bpf_verifier_state *state,
				 struct bpf_verifier_state *parent,
				 int slot, int frameno)
{
	bool writes = parent == state->parent; /* Observe write marks */

	while (parent) {
		if (parent->frame[frameno]->allocated_stack <= slot * BPF_REG_SIZE)
			/* since LIVE_WRITTEN mark is only done for full 8-byte
			 * write the read marks are conservative and parent
			 * state may not even have the stack allocated. In such case
			 * end the propagation, since the loop reached beginning
			 * of the function
			 */
			break;
		/* if read wasn't screened by an earlier write ... */
		if (writes && state->frame[frameno]->stack[slot].spilled_ptr.live & REG_LIVE_WRITTEN)
			break;
		/* ... then we depend on parent's value */
		parent->frame[frameno]->stack[slot].spilled_ptr.live |= REG_LIVE_READ;
		state = parent;
		parent = state->parent;
		writes = true;
	}
}

static int check_stack_read(struct bpf_verifier_env *env,
			    struct bpf_func_state *reg_state /* func where register points to */,
			    int off, int size, int value_regno)
{
	struct bpf_verifier_state *vstate = env->cur_state;
	struct bpf_func_state *state = vstate->frame[vstate->curframe];
	int i, slot = -off - 1, spi = slot / BPF_REG_SIZE;
	u8 *stype;

	if (reg_state->allocated_stack <= slot) {
		verbose(env, "invalid read from stack off %d+0 size %d\n",
			off, size);
		return -EACCES;
	}
	stype = reg_state->stack[spi].slot_type;

	if (stype[0] == STACK_SPILL) {
		if (size != BPF_REG_SIZE) {
			verbose(env, "invalid size of register spill\n");
			return -EACCES;
		}
		for (i = 1; i < BPF_REG_SIZE; i++) {
			if (stype[(slot - i) % BPF_REG_SIZE] != STACK_SPILL) {
				verbose(env, "corrupted spill memory\n");
				return -EACCES;
			}
		}

		if (value_regno >= 0) {
			/* restore register state from stack */
			state->regs[value_regno] = reg_state->stack[spi].spilled_ptr;
			/* mark reg as written since spilled pointer state likely
			 * has its liveness marks cleared by is_state_visited()
			 * which resets stack/reg liveness for state transitions
			 */
			state->regs[value_regno].live |= REG_LIVE_WRITTEN;
		}
		mark_stack_slot_read(env, vstate, vstate->parent, spi,
				     reg_state->frameno);
		return 0;
	} else {
		int zeros = 0;

		for (i = 0; i < size; i++) {
			if (stype[(slot - i) % BPF_REG_SIZE] == STACK_MISC)
				continue;
			if (stype[(slot - i) % BPF_REG_SIZE] == STACK_ZERO) {
				zeros++;
				continue;
			}
			verbose(env, "invalid read from stack off %d+%d size %d\n",
				off, i, size);
			return -EACCES;
		}
		mark_stack_slot_read(env, vstate, vstate->parent, spi,
				     reg_state->frameno);
		if (value_regno >= 0) {
			if (zeros == size) {
				/* any size read into register is zero extended,
				 * so the whole register == const_zero
				 */
				__mark_reg_const_zero(&state->regs[value_regno]);
			} else {
				/* have read misc data from the stack */
				mark_reg_unknown(env, state->regs, value_regno);
			}
			state->regs[value_regno].live |= REG_LIVE_WRITTEN;
		}
		return 0;
	}
}

static int check_stack_access(struct bpf_verifier_env *env,
			      const struct bpf_reg_state *reg,
			      int off, int size)
{
	/* Stack accesses must be at a fixed offset, so that we
	 * can determine what type of data were returned. See
	 * check_stack_read().
	 */
	if (!tnum_is_const(reg->var_off)) {
		char tn_buf[48];

		tnum_strn(tn_buf, sizeof(tn_buf), reg->var_off);
		verbose(env, "variable stack access var_off=%s off=%d size=%d\n",
			tn_buf, off, size);
		return -EACCES;
	}

	if (off >= 0 || off < -MAX_BPF_STACK) {
		verbose(env, "invalid stack off=%d size=%d\n", off, size);
		return -EACCES;
	}

	return 0;
}

/* check read/write into map element returned by bpf_map_lookup_elem() */
static int __check_map_access(struct bpf_verifier_env *env, u32 regno, int off,
			      int size, bool zero_size_allowed)
{
	struct bpf_reg_state *regs = cur_regs(env);
	struct bpf_map *map = regs[regno].map_ptr;

	if (off < 0 || size < 0 || (size == 0 && !zero_size_allowed) ||
	    off + size > map->value_size) {
		verbose(env, "invalid access to map value, value_size=%d off=%d size=%d\n",
			map->value_size, off, size);
		return -EACCES;
	}
	return 0;
}

/* check read/write into a map element with possible variable offset */
static int check_map_access(struct bpf_verifier_env *env, u32 regno,
			    int off, int size, bool zero_size_allowed)
{
	struct bpf_verifier_state *vstate = env->cur_state;
	struct bpf_func_state *state = vstate->frame[vstate->curframe];
	struct bpf_reg_state *reg = &state->regs[regno];
	int err;

	/* We may have adjusted the register to this map value, so we
	 * need to try adding each of min_value and max_value to off
	 * to make sure our theoretical access will be safe.
	 */
	if (env->log.level)
		print_verifier_state(env, state);

	/* The minimum value is only important with signed
	 * comparisons where we can't assume the floor of a
	 * value is 0.  If we are using signed variables for our
	 * index'es we need to make sure that whatever we use
	 * will have a set floor within our range.
	 */
	if (reg->smin_value < 0 &&
	    (reg->smin_value == S64_MIN ||
	     (off + reg->smin_value != (s64)(s32)(off + reg->smin_value)) ||
	      reg->smin_value + off < 0)) {
		verbose(env, "R%d min value is negative, either use unsigned index or do a if (index >=0) check.\n",
			regno);
		return -EACCES;
	}
	err = __check_map_access(env, regno, reg->smin_value + off, size,
				 zero_size_allowed);
	if (err) {
		verbose(env, "R%d min value is outside of the array range\n",
			regno);
		return err;
	}

	/* If we haven't set a max value then we need to bail since we can't be
	 * sure we won't do bad things.
	 * If reg->umax_value + off could overflow, treat that as unbounded too.
	 */
	if (reg->umax_value >= BPF_MAX_VAR_OFF) {
		verbose(env, "R%d unbounded memory access, make sure to bounds check any array access into a map\n",
			regno);
		return -EACCES;
	}
	err = __check_map_access(env, regno, reg->umax_value + off, size,
				 zero_size_allowed);
	if (err)
		verbose(env, "R%d max value is outside of the array range\n",
			regno);
	return err;
}

#define MAX_PACKET_OFF 0xffff

static bool may_access_direct_pkt_data(struct bpf_verifier_env *env,
				       const struct bpf_call_arg_meta *meta,
				       enum bpf_access_type t)
{
	switch (env->prog->type) {
	case BPF_PROG_TYPE_LWT_IN:
	case BPF_PROG_TYPE_LWT_OUT:
	case BPF_PROG_TYPE_LWT_SEG6LOCAL:
	case BPF_PROG_TYPE_SK_REUSEPORT:
		/* dst_input() and dst_output() can't write for now */
		if (t == BPF_WRITE)
			return false;
		/* fallthrough */
	case BPF_PROG_TYPE_SCHED_CLS:
	case BPF_PROG_TYPE_SCHED_ACT:
	case BPF_PROG_TYPE_XDP:
	case BPF_PROG_TYPE_LWT_XMIT:
	case BPF_PROG_TYPE_SK_SKB:
	case BPF_PROG_TYPE_SK_MSG:
		if (meta)
			return meta->pkt_access;

		env->seen_direct_write = true;
		return true;
	default:
		return false;
	}
}

static int __check_packet_access(struct bpf_verifier_env *env, u32 regno,
				 int off, int size, bool zero_size_allowed)
{
	struct bpf_reg_state *regs = cur_regs(env);
	struct bpf_reg_state *reg = &regs[regno];

	if (off < 0 || size < 0 || (size == 0 && !zero_size_allowed) ||
	    (u64)off + size > reg->range) {
		verbose(env, "invalid access to packet, off=%d size=%d, R%d(id=%d,off=%d,r=%d)\n",
			off, size, regno, reg->id, reg->off, reg->range);
		return -EACCES;
	}
	return 0;
}

static int check_packet_access(struct bpf_verifier_env *env, u32 regno, int off,
			       int size, bool zero_size_allowed)
{
	struct bpf_reg_state *regs = cur_regs(env);
	struct bpf_reg_state *reg = &regs[regno];
	int err;

	/* We may have added a variable offset to the packet pointer; but any
	 * reg->range we have comes after that.  We are only checking the fixed
	 * offset.
	 */

	/* We don't allow negative numbers, because we aren't tracking enough
	 * detail to prove they're safe.
	 */
	if (reg->smin_value < 0) {
		verbose(env, "R%d min value is negative, either use unsigned index or do a if (index >=0) check.\n",
			regno);
		return -EACCES;
	}
	err = __check_packet_access(env, regno, off, size, zero_size_allowed);
	if (err) {
		verbose(env, "R%d offset is outside of the packet\n", regno);
		return err;
	}
	return err;
}

/* check access to 'struct bpf_context' fields.  Supports fixed offsets only */
static int check_ctx_access(struct bpf_verifier_env *env, int insn_idx, int off, int size,
			    enum bpf_access_type t, enum bpf_reg_type *reg_type)
{
	struct bpf_insn_access_aux info = {
		.reg_type = *reg_type,
	};

	if (env->ops->is_valid_access &&
	    env->ops->is_valid_access(off, size, t, env->prog, &info)) {
		/* A non zero info.ctx_field_size indicates that this field is a
		 * candidate for later verifier transformation to load the whole
		 * field and then apply a mask when accessed with a narrower
		 * access than actual ctx access size. A zero info.ctx_field_size
		 * will only allow for whole field access and rejects any other
		 * type of narrower access.
		 */
		*reg_type = info.reg_type;

		env->insn_aux_data[insn_idx].ctx_field_size = info.ctx_field_size;
		/* remember the offset of last byte accessed in ctx */
		if (env->prog->aux->max_ctx_offset < off + size)
			env->prog->aux->max_ctx_offset = off + size;
		return 0;
	}

	verbose(env, "invalid bpf_context access off=%d size=%d\n", off, size);
	return -EACCES;
}

static bool __is_pointer_value(bool allow_ptr_leaks,
			       const struct bpf_reg_state *reg)
{
	if (allow_ptr_leaks)
		return false;

	return reg->type != SCALAR_VALUE;
}

static bool is_pointer_value(struct bpf_verifier_env *env, int regno)
{
	return __is_pointer_value(env->allow_ptr_leaks, cur_regs(env) + regno);
}

static bool is_ctx_reg(struct bpf_verifier_env *env, int regno)
{
	const struct bpf_reg_state *reg = cur_regs(env) + regno;

	return reg->type == PTR_TO_CTX;
}

static bool is_pkt_reg(struct bpf_verifier_env *env, int regno)
{
	const struct bpf_reg_state *reg = cur_regs(env) + regno;

	return type_is_pkt_pointer(reg->type);
}

static int check_pkt_ptr_alignment(struct bpf_verifier_env *env,
				   const struct bpf_reg_state *reg,
				   int off, int size, bool strict)
{
	struct tnum reg_off;
	int ip_align;

	/* Byte size accesses are always allowed. */
	if (!strict || size == 1)
		return 0;

	/* For platforms that do not have a Kconfig enabling
	 * CONFIG_HAVE_EFFICIENT_UNALIGNED_ACCESS the value of
	 * NET_IP_ALIGN is universally set to '2'.  And on platforms
	 * that do set CONFIG_HAVE_EFFICIENT_UNALIGNED_ACCESS, we get
	 * to this code only in strict mode where we want to emulate
	 * the NET_IP_ALIGN==2 checking.  Therefore use an
	 * unconditional IP align value of '2'.
	 */
	ip_align = 2;

	reg_off = tnum_add(reg->var_off, tnum_const(ip_align + reg->off + off));
	if (!tnum_is_aligned(reg_off, size)) {
		char tn_buf[48];

		tnum_strn(tn_buf, sizeof(tn_buf), reg->var_off);
		verbose(env,
			"misaligned packet access off %d+%s+%d+%d size %d\n",
			ip_align, tn_buf, reg->off, off, size);
		return -EACCES;
	}

	return 0;
}

static int check_generic_ptr_alignment(struct bpf_verifier_env *env,
				       const struct bpf_reg_state *reg,
				       const char *pointer_desc,
				       int off, int size, bool strict)
{
	struct tnum reg_off;

	/* Byte size accesses are always allowed. */
	if (!strict || size == 1)
		return 0;

	reg_off = tnum_add(reg->var_off, tnum_const(reg->off + off));
	if (!tnum_is_aligned(reg_off, size)) {
		char tn_buf[48];

		tnum_strn(tn_buf, sizeof(tn_buf), reg->var_off);
		verbose(env, "misaligned %saccess off %s+%d+%d size %d\n",
			pointer_desc, tn_buf, reg->off, off, size);
		return -EACCES;
	}

	return 0;
}

static int check_ptr_alignment(struct bpf_verifier_env *env,
			       const struct bpf_reg_state *reg, int off,
			       int size, bool strict_alignment_once)
{
	bool strict = env->strict_alignment || strict_alignment_once;
	const char *pointer_desc = "";

	switch (reg->type) {
	case PTR_TO_PACKET:
	case PTR_TO_PACKET_META:
		/* Special case, because of NET_IP_ALIGN. Given metadata sits
		 * right in front, treat it the very same way.
		 */
		return check_pkt_ptr_alignment(env, reg, off, size, strict);
	case PTR_TO_MAP_VALUE:
		pointer_desc = "value ";
		break;
	case PTR_TO_CTX:
		pointer_desc = "context ";
		break;
	case PTR_TO_STACK:
		pointer_desc = "stack ";
		/* The stack spill tracking logic in check_stack_write()
		 * and check_stack_read() relies on stack accesses being
		 * aligned.
		 */
		strict = true;
		break;
	default:
		break;
	}
	return check_generic_ptr_alignment(env, reg, pointer_desc, off, size,
					   strict);
}

static int update_stack_depth(struct bpf_verifier_env *env,
			      const struct bpf_func_state *func,
			      int off)
{
	u16 stack = env->subprog_info[func->subprogno].stack_depth;

	if (stack >= -off)
		return 0;

	/* update known max for given subprogram */
	env->subprog_info[func->subprogno].stack_depth = -off;
	return 0;
}

/* starting from main bpf function walk all instructions of the function
 * and recursively walk all callees that given function can call.
 * Ignore jump and exit insns.
 * Since recursion is prevented by check_cfg() this algorithm
 * only needs a local stack of MAX_CALL_FRAMES to remember callsites
 */
static int check_max_stack_depth(struct bpf_verifier_env *env)
{
	int depth = 0, frame = 0, idx = 0, i = 0, subprog_end;
	struct bpf_subprog_info *subprog = env->subprog_info;
	struct bpf_insn *insn = env->prog->insnsi;
	int ret_insn[MAX_CALL_FRAMES];
	int ret_prog[MAX_CALL_FRAMES];

process_func:
	/* round up to 32-bytes, since this is granularity
	 * of interpreter stack size
	 */
	depth += round_up(max_t(u32, subprog[idx].stack_depth, 1), 32);
	if (depth > MAX_BPF_STACK) {
		verbose(env, "combined stack size of %d calls is %d. Too large\n",
			frame + 1, depth);
		return -EACCES;
	}
continue_func:
	subprog_end = subprog[idx + 1].start;
	for (; i < subprog_end; i++) {
		if (insn[i].code != (BPF_JMP | BPF_CALL))
			continue;
		if (insn[i].src_reg != BPF_PSEUDO_CALL)
			continue;
		/* remember insn and function to return to */
		ret_insn[frame] = i + 1;
		ret_prog[frame] = idx;

		/* find the callee */
		i = i + insn[i].imm + 1;
		idx = find_subprog(env, i);
		if (idx < 0) {
			WARN_ONCE(1, "verifier bug. No program starts at insn %d\n",
				  i);
			return -EFAULT;
		}
		frame++;
		if (frame >= MAX_CALL_FRAMES) {
			WARN_ONCE(1, "verifier bug. Call stack is too deep\n");
			return -EFAULT;
		}
		goto process_func;
	}
	/* end of for() loop means the last insn of the 'subprog'
	 * was reached. Doesn't matter whether it was JA or EXIT
	 */
	if (frame == 0)
		return 0;
	depth -= round_up(max_t(u32, subprog[idx].stack_depth, 1), 32);
	frame--;
	i = ret_insn[frame];
	idx = ret_prog[frame];
	goto continue_func;
}

#ifndef CONFIG_BPF_JIT_ALWAYS_ON
static int get_callee_stack_depth(struct bpf_verifier_env *env,
				  const struct bpf_insn *insn, int idx)
{
	int start = idx + insn->imm + 1, subprog;

	subprog = find_subprog(env, start);
	if (subprog < 0) {
		WARN_ONCE(1, "verifier bug. No program starts at insn %d\n",
			  start);
		return -EFAULT;
	}
	return env->subprog_info[subprog].stack_depth;
}
#endif

static int check_ctx_reg(struct bpf_verifier_env *env,
			 const struct bpf_reg_state *reg, int regno)
{
	/* Access to ctx or passing it to a helper is only allowed in
	 * its original, unmodified form.
	 */

	if (reg->off) {
		verbose(env, "dereference of modified ctx ptr R%d off=%d disallowed\n",
			regno, reg->off);
		return -EACCES;
	}

	if (!tnum_is_const(reg->var_off) || reg->var_off.value) {
		char tn_buf[48];

		tnum_strn(tn_buf, sizeof(tn_buf), reg->var_off);
		verbose(env, "variable ctx access var_off=%s disallowed\n", tn_buf);
		return -EACCES;
	}

	return 0;
}

/* truncate register to smaller size (in bytes)
 * must be called with size < BPF_REG_SIZE
 */
static void coerce_reg_to_size(struct bpf_reg_state *reg, int size)
{
	u64 mask;

	/* clear high bits in bit representation */
	reg->var_off = tnum_cast(reg->var_off, size);

	/* fix arithmetic bounds */
	mask = ((u64)1 << (size * 8)) - 1;
	if ((reg->umin_value & ~mask) == (reg->umax_value & ~mask)) {
		reg->umin_value &= mask;
		reg->umax_value &= mask;
	} else {
		reg->umin_value = 0;
		reg->umax_value = mask;
	}
	reg->smin_value = reg->umin_value;
	reg->smax_value = reg->umax_value;
}

/* check whether memory at (regno + off) is accessible for t = (read | write)
 * if t==write, value_regno is a register which value is stored into memory
 * if t==read, value_regno is a register which will receive the value from memory
 * if t==write && value_regno==-1, some unknown value is stored into memory
 * if t==read && value_regno==-1, don't care what we read from memory
 */
static int check_mem_access(struct bpf_verifier_env *env, int insn_idx, u32 regno,
			    int off, int bpf_size, enum bpf_access_type t,
			    int value_regno, bool strict_alignment_once)
{
	struct bpf_reg_state *regs = cur_regs(env);
	struct bpf_reg_state *reg = regs + regno;
	struct bpf_func_state *state;
	int size, err = 0;

	size = bpf_size_to_bytes(bpf_size);
	if (size < 0)
		return size;

	/* alignment checks will add in reg->off themselves */
	err = check_ptr_alignment(env, reg, off, size, strict_alignment_once);
	if (err)
		return err;

	/* for access checks, reg->off is just part of off */
	off += reg->off;

	if (reg->type == PTR_TO_MAP_VALUE) {
		if (t == BPF_WRITE && value_regno >= 0 &&
		    is_pointer_value(env, value_regno)) {
			verbose(env, "R%d leaks addr into map\n", value_regno);
			return -EACCES;
		}

		err = check_map_access(env, regno, off, size, false);
		if (!err && t == BPF_READ && value_regno >= 0)
			mark_reg_unknown(env, regs, value_regno);

	} else if (reg->type == PTR_TO_CTX) {
		enum bpf_reg_type reg_type = SCALAR_VALUE;

		if (t == BPF_WRITE && value_regno >= 0 &&
		    is_pointer_value(env, value_regno)) {
			verbose(env, "R%d leaks addr into ctx\n", value_regno);
			return -EACCES;
		}

		err = check_ctx_reg(env, reg, regno);
		if (err < 0)
			return err;

		err = check_ctx_access(env, insn_idx, off, size, t, &reg_type);
		if (!err && t == BPF_READ && value_regno >= 0) {
			/* ctx access returns either a scalar, or a
			 * PTR_TO_PACKET[_META,_END]. In the latter
			 * case, we know the offset is zero.
			 */
			if (reg_type == SCALAR_VALUE)
				mark_reg_unknown(env, regs, value_regno);
			else
				mark_reg_known_zero(env, regs,
						    value_regno);
			regs[value_regno].type = reg_type;
		}

	} else if (reg->type == PTR_TO_STACK) {
		off += reg->var_off.value;
		err = check_stack_access(env, reg, off, size);
		if (err)
			return err;

		state = func(env, reg);
		err = update_stack_depth(env, state, off);
		if (err)
			return err;

		if (t == BPF_WRITE)
			err = check_stack_write(env, state, off, size,
						value_regno, insn_idx);
		else
			err = check_stack_read(env, state, off, size,
					       value_regno);
	} else if (reg_is_pkt_pointer(reg)) {
		if (t == BPF_WRITE && !may_access_direct_pkt_data(env, NULL, t)) {
			verbose(env, "cannot write into packet\n");
			return -EACCES;
		}
		if (t == BPF_WRITE && value_regno >= 0 &&
		    is_pointer_value(env, value_regno)) {
			verbose(env, "R%d leaks addr into packet\n",
				value_regno);
			return -EACCES;
		}
		err = check_packet_access(env, regno, off, size, false);
		if (!err && t == BPF_READ && value_regno >= 0)
			mark_reg_unknown(env, regs, value_regno);
	} else {
		verbose(env, "R%d invalid mem access '%s'\n", regno,
			reg_type_str[reg->type]);
		return -EACCES;
	}

	if (!err && size < BPF_REG_SIZE && value_regno >= 0 && t == BPF_READ &&
	    regs[value_regno].type == SCALAR_VALUE) {
		/* b/h/w load zero-extends, mark upper bits as known 0 */
		coerce_reg_to_size(&regs[value_regno], size);
	}
	return err;
}

static int check_xadd(struct bpf_verifier_env *env, int insn_idx, struct bpf_insn *insn)
{
	int err;

	if ((BPF_SIZE(insn->code) != BPF_W && BPF_SIZE(insn->code) != BPF_DW) ||
	    insn->imm != 0) {
		verbose(env, "BPF_XADD uses reserved fields\n");
		return -EINVAL;
	}

	/* check src1 operand */
	err = check_reg_arg(env, insn->src_reg, SRC_OP);
	if (err)
		return err;

	/* check src2 operand */
	err = check_reg_arg(env, insn->dst_reg, SRC_OP);
	if (err)
		return err;

	if (is_pointer_value(env, insn->src_reg)) {
		verbose(env, "R%d leaks addr into mem\n", insn->src_reg);
		return -EACCES;
	}

	if (is_ctx_reg(env, insn->dst_reg) ||
	    is_pkt_reg(env, insn->dst_reg)) {
		verbose(env, "BPF_XADD stores into R%d %s is not allowed\n",
			insn->dst_reg, is_ctx_reg(env, insn->dst_reg) ?
			"context" : "packet");
		return -EACCES;
	}

	/* check whether atomic_add can read the memory */
	err = check_mem_access(env, insn_idx, insn->dst_reg, insn->off,
			       BPF_SIZE(insn->code), BPF_READ, -1, true);
	if (err)
		return err;

	/* check whether atomic_add can write into the same memory */
	return check_mem_access(env, insn_idx, insn->dst_reg, insn->off,
				BPF_SIZE(insn->code), BPF_WRITE, -1, true);
}

/* when register 'regno' is passed into function that will read 'access_size'
 * bytes from that pointer, make sure that it's within stack boundary
 * and all elements of stack are initialized.
 * Unlike most pointer bounds-checking functions, this one doesn't take an
 * 'off' argument, so it has to add in reg->off itself.
 */
static int check_stack_boundary(struct bpf_verifier_env *env, int regno,
				int access_size, bool zero_size_allowed,
				struct bpf_call_arg_meta *meta)
{
	struct bpf_reg_state *reg = cur_regs(env) + regno;
	struct bpf_func_state *state = func(env, reg);
	int off, i, slot, spi;

	if (reg->type != PTR_TO_STACK) {
		/* Allow zero-byte read from NULL, regardless of pointer type */
		if (zero_size_allowed && access_size == 0 &&
		    register_is_null(reg))
			return 0;

		verbose(env, "R%d type=%s expected=%s\n", regno,
			reg_type_str[reg->type],
			reg_type_str[PTR_TO_STACK]);
		return -EACCES;
	}

	/* Only allow fixed-offset stack reads */
	if (!tnum_is_const(reg->var_off)) {
		char tn_buf[48];

		tnum_strn(tn_buf, sizeof(tn_buf), reg->var_off);
		verbose(env, "invalid variable stack read R%d var_off=%s\n",
			regno, tn_buf);
		return -EACCES;
	}
	off = reg->off + reg->var_off.value;
	if (off >= 0 || off < -MAX_BPF_STACK || off + access_size > 0 ||
	    access_size < 0 || (access_size == 0 && !zero_size_allowed)) {
		verbose(env, "invalid stack type R%d off=%d access_size=%d\n",
			regno, off, access_size);
		return -EACCES;
	}

	if (meta && meta->raw_mode) {
		meta->access_size = access_size;
		meta->regno = regno;
		return 0;
	}

	for (i = 0; i < access_size; i++) {
		u8 *stype;

		slot = -(off + i) - 1;
		spi = slot / BPF_REG_SIZE;
		if (state->allocated_stack <= slot)
			goto err;
		stype = &state->stack[spi].slot_type[slot % BPF_REG_SIZE];
		if (*stype == STACK_MISC)
			goto mark;
		if (*stype == STACK_ZERO) {
			/* helper can write anything into the stack */
			*stype = STACK_MISC;
			goto mark;
		}
err:
		verbose(env, "invalid indirect read from stack off %d+%d size %d\n",
			off, i, access_size);
		return -EACCES;
mark:
		/* reading any byte out of 8-byte 'spill_slot' will cause
		 * the whole slot to be marked as 'read'
		 */
		mark_stack_slot_read(env, env->cur_state, env->cur_state->parent,
				     spi, state->frameno);
	}
	return update_stack_depth(env, state, off);
}

static int check_helper_mem_access(struct bpf_verifier_env *env, int regno,
				   int access_size, bool zero_size_allowed,
				   struct bpf_call_arg_meta *meta)
{
	struct bpf_reg_state *regs = cur_regs(env), *reg = &regs[regno];

	switch (reg->type) {
	case PTR_TO_PACKET:
	case PTR_TO_PACKET_META:
		return check_packet_access(env, regno, reg->off, access_size,
					   zero_size_allowed);
	case PTR_TO_MAP_VALUE:
		return check_map_access(env, regno, reg->off, access_size,
					zero_size_allowed);
	default: /* scalar_value|ptr_to_stack or invalid ptr */
		return check_stack_boundary(env, regno, access_size,
					    zero_size_allowed, meta);
	}
}

static bool arg_type_is_mem_ptr(enum bpf_arg_type type)
{
	return type == ARG_PTR_TO_MEM ||
	       type == ARG_PTR_TO_MEM_OR_NULL ||
	       type == ARG_PTR_TO_UNINIT_MEM;
}

static bool arg_type_is_mem_size(enum bpf_arg_type type)
{
	return type == ARG_CONST_SIZE ||
	       type == ARG_CONST_SIZE_OR_ZERO;
}

static int check_func_arg(struct bpf_verifier_env *env, u32 regno,
			  enum bpf_arg_type arg_type,
			  struct bpf_call_arg_meta *meta)
{
	struct bpf_reg_state *regs = cur_regs(env), *reg = &regs[regno];
	enum bpf_reg_type expected_type, type = reg->type;
	int err = 0;

	if (arg_type == ARG_DONTCARE)
		return 0;

	err = check_reg_arg(env, regno, SRC_OP);
	if (err)
		return err;

	if (arg_type == ARG_ANYTHING) {
		if (is_pointer_value(env, regno)) {
			verbose(env, "R%d leaks addr into helper function\n",
				regno);
			return -EACCES;
		}
		return 0;
	}

	if (type_is_pkt_pointer(type) &&
	    !may_access_direct_pkt_data(env, meta, BPF_READ)) {
		verbose(env, "helper access to the packet is not allowed\n");
		return -EACCES;
	}

	if (arg_type == ARG_PTR_TO_MAP_KEY ||
	    arg_type == ARG_PTR_TO_MAP_VALUE) {
		expected_type = PTR_TO_STACK;
		if (!type_is_pkt_pointer(type) && type != PTR_TO_MAP_VALUE &&
		    type != expected_type)
			goto err_type;
	} else if (arg_type == ARG_CONST_SIZE ||
		   arg_type == ARG_CONST_SIZE_OR_ZERO) {
		expected_type = SCALAR_VALUE;
		if (type != expected_type)
			goto err_type;
	} else if (arg_type == ARG_CONST_MAP_PTR) {
		expected_type = CONST_PTR_TO_MAP;
		if (type != expected_type)
			goto err_type;
	} else if (arg_type == ARG_PTR_TO_CTX) {
		expected_type = PTR_TO_CTX;
		if (type != expected_type)
			goto err_type;
		err = check_ctx_reg(env, reg, regno);
		if (err < 0)
			return err;
	} else if (arg_type_is_mem_ptr(arg_type)) {
		expected_type = PTR_TO_STACK;
		/* One exception here. In case function allows for NULL to be
		 * passed in as argument, it's a SCALAR_VALUE type. Final test
		 * happens during stack boundary checking.
		 */
		if (register_is_null(reg) &&
		    arg_type == ARG_PTR_TO_MEM_OR_NULL)
			/* final test in check_stack_boundary() */;
		else if (!type_is_pkt_pointer(type) &&
			 type != PTR_TO_MAP_VALUE &&
			 type != expected_type)
			goto err_type;
		meta->raw_mode = arg_type == ARG_PTR_TO_UNINIT_MEM;
	} else {
		verbose(env, "unsupported arg_type %d\n", arg_type);
		return -EFAULT;
	}

	if (arg_type == ARG_CONST_MAP_PTR) {
		/* bpf_map_xxx(map_ptr) call: remember that map_ptr */
		meta->map_ptr = reg->map_ptr;
	} else if (arg_type == ARG_PTR_TO_MAP_KEY) {
		/* bpf_map_xxx(..., map_ptr, ..., key) call:
		 * check that [key, key + map->key_size) are within
		 * stack limits and initialized
		 */
		if (!meta->map_ptr) {
			/* in function declaration map_ptr must come before
			 * map_key, so that it's verified and known before
			 * we have to check map_key here. Otherwise it means
			 * that kernel subsystem misconfigured verifier
			 */
			verbose(env, "invalid map_ptr to access map->key\n");
			return -EACCES;
		}
		err = check_helper_mem_access(env, regno,
					      meta->map_ptr->key_size, false,
					      NULL);
	} else if (arg_type == ARG_PTR_TO_MAP_VALUE) {
		/* bpf_map_xxx(..., map_ptr, ..., value) call:
		 * check [value, value + map->value_size) validity
		 */
		if (!meta->map_ptr) {
			/* kernel subsystem misconfigured verifier */
			verbose(env, "invalid map_ptr to access map->value\n");
			return -EACCES;
		}
		err = check_helper_mem_access(env, regno,
					      meta->map_ptr->value_size, false,
					      NULL);
	} else if (arg_type_is_mem_size(arg_type)) {
		bool zero_size_allowed = (arg_type == ARG_CONST_SIZE_OR_ZERO);

		/* remember the mem_size which may be used later
		 * to refine return values.
		 */
		meta->msize_smax_value = reg->smax_value;
		meta->msize_umax_value = reg->umax_value;

		/* The register is SCALAR_VALUE; the access check
		 * happens using its boundaries.
		 */
		if (!tnum_is_const(reg->var_off))
			/* For unprivileged variable accesses, disable raw
			 * mode so that the program is required to
			 * initialize all the memory that the helper could
			 * just partially fill up.
			 */
			meta = NULL;

		if (reg->smin_value < 0) {
			verbose(env, "R%d min value is negative, either use unsigned or 'var &= const'\n",
				regno);
			return -EACCES;
		}

		if (reg->umin_value == 0) {
			err = check_helper_mem_access(env, regno - 1, 0,
						      zero_size_allowed,
						      meta);
			if (err)
				return err;
		}

		if (reg->umax_value >= BPF_MAX_VAR_SIZ) {
			verbose(env, "R%d unbounded memory access, use 'var &= const' or 'if (var < const)'\n",
				regno);
			return -EACCES;
		}
		err = check_helper_mem_access(env, regno - 1,
					      reg->umax_value,
					      zero_size_allowed, meta);
	}

	return err;
err_type:
	verbose(env, "R%d type=%s expected=%s\n", regno,
		reg_type_str[type], reg_type_str[expected_type]);
	return -EACCES;
}

static int check_map_func_compatibility(struct bpf_verifier_env *env,
					struct bpf_map *map, int func_id)
{
	if (!map)
		return 0;

	/* We need a two way check, first is from map perspective ... */
	switch (map->map_type) {
	case BPF_MAP_TYPE_PROG_ARRAY:
		if (func_id != BPF_FUNC_tail_call)
			goto error;
		break;
	case BPF_MAP_TYPE_PERF_EVENT_ARRAY:
		if (func_id != BPF_FUNC_perf_event_read &&
		    func_id != BPF_FUNC_perf_event_output &&
		    func_id != BPF_FUNC_perf_event_read_value)
			goto error;
		break;
	case BPF_MAP_TYPE_STACK_TRACE:
		if (func_id != BPF_FUNC_get_stackid)
			goto error;
		break;
	case BPF_MAP_TYPE_CGROUP_ARRAY:
		if (func_id != BPF_FUNC_skb_under_cgroup &&
		    func_id != BPF_FUNC_current_task_under_cgroup)
			goto error;
		break;
	case BPF_MAP_TYPE_CGROUP_STORAGE:
		if (func_id != BPF_FUNC_get_local_storage)
			goto error;
		break;
	/* devmap returns a pointer to a live net_device ifindex that we cannot
	 * allow to be modified from bpf side. So do not allow lookup elements
	 * for now.
	 */
	case BPF_MAP_TYPE_DEVMAP:
		if (func_id != BPF_FUNC_redirect_map)
			goto error;
		break;
	/* Restrict bpf side of cpumap and xskmap, open when use-cases
	 * appear.
	 */
	case BPF_MAP_TYPE_CPUMAP:
	case BPF_MAP_TYPE_XSKMAP:
		if (func_id != BPF_FUNC_redirect_map)
			goto error;
		break;
	case BPF_MAP_TYPE_ARRAY_OF_MAPS:
	case BPF_MAP_TYPE_HASH_OF_MAPS:
		if (func_id != BPF_FUNC_map_lookup_elem)
			goto error;
		break;
	case BPF_MAP_TYPE_SOCKMAP:
		if (func_id != BPF_FUNC_sk_redirect_map &&
		    func_id != BPF_FUNC_sock_map_update &&
		    func_id != BPF_FUNC_map_delete_elem &&
		    func_id != BPF_FUNC_msg_redirect_map)
			goto error;
		break;
	case BPF_MAP_TYPE_SOCKHASH:
		if (func_id != BPF_FUNC_sk_redirect_hash &&
		    func_id != BPF_FUNC_sock_hash_update &&
		    func_id != BPF_FUNC_map_delete_elem &&
		    func_id != BPF_FUNC_msg_redirect_hash)
			goto error;
		break;
	case BPF_MAP_TYPE_REUSEPORT_SOCKARRAY:
		if (func_id != BPF_FUNC_sk_select_reuseport)
			goto error;
		break;
	default:
		break;
	}

	/* ... and second from the function itself. */
	switch (func_id) {
	case BPF_FUNC_tail_call:
		if (map->map_type != BPF_MAP_TYPE_PROG_ARRAY)
			goto error;
		if (env->subprog_cnt > 1) {
			verbose(env, "tail_calls are not allowed in programs with bpf-to-bpf calls\n");
			return -EINVAL;
		}
		break;
	case BPF_FUNC_perf_event_read:
	case BPF_FUNC_perf_event_output:
	case BPF_FUNC_perf_event_read_value:
		if (map->map_type != BPF_MAP_TYPE_PERF_EVENT_ARRAY)
			goto error;
		break;
	case BPF_FUNC_get_stackid:
		if (map->map_type != BPF_MAP_TYPE_STACK_TRACE)
			goto error;
		break;
	case BPF_FUNC_current_task_under_cgroup:
	case BPF_FUNC_skb_under_cgroup:
		if (map->map_type != BPF_MAP_TYPE_CGROUP_ARRAY)
			goto error;
		break;
	case BPF_FUNC_redirect_map:
		if (map->map_type != BPF_MAP_TYPE_DEVMAP &&
		    map->map_type != BPF_MAP_TYPE_CPUMAP &&
		    map->map_type != BPF_MAP_TYPE_XSKMAP)
			goto error;
		break;
	case BPF_FUNC_sk_redirect_map:
	case BPF_FUNC_msg_redirect_map:
	case BPF_FUNC_sock_map_update:
		if (map->map_type != BPF_MAP_TYPE_SOCKMAP)
			goto error;
		break;
	case BPF_FUNC_sk_redirect_hash:
	case BPF_FUNC_msg_redirect_hash:
	case BPF_FUNC_sock_hash_update:
		if (map->map_type != BPF_MAP_TYPE_SOCKHASH)
			goto error;
		break;
	case BPF_FUNC_get_local_storage:
		if (map->map_type != BPF_MAP_TYPE_CGROUP_STORAGE)
			goto error;
		break;
	case BPF_FUNC_sk_select_reuseport:
		if (map->map_type != BPF_MAP_TYPE_REUSEPORT_SOCKARRAY)
			goto error;
		break;
	default:
		break;
	}

	return 0;
error:
	verbose(env, "cannot pass map_type %d into func %s#%d\n",
		map->map_type, func_id_name(func_id), func_id);
	return -EINVAL;
}

static bool check_raw_mode_ok(const struct bpf_func_proto *fn)
{
	int count = 0;

	if (fn->arg1_type == ARG_PTR_TO_UNINIT_MEM)
		count++;
	if (fn->arg2_type == ARG_PTR_TO_UNINIT_MEM)
		count++;
	if (fn->arg3_type == ARG_PTR_TO_UNINIT_MEM)
		count++;
	if (fn->arg4_type == ARG_PTR_TO_UNINIT_MEM)
		count++;
	if (fn->arg5_type == ARG_PTR_TO_UNINIT_MEM)
		count++;

	/* We only support one arg being in raw mode at the moment,
	 * which is sufficient for the helper functions we have
	 * right now.
	 */
	return count <= 1;
}

static bool check_args_pair_invalid(enum bpf_arg_type arg_curr,
				    enum bpf_arg_type arg_next)
{
	return (arg_type_is_mem_ptr(arg_curr) &&
	        !arg_type_is_mem_size(arg_next)) ||
	       (!arg_type_is_mem_ptr(arg_curr) &&
		arg_type_is_mem_size(arg_next));
}

static bool check_arg_pair_ok(const struct bpf_func_proto *fn)
{
	/* bpf_xxx(..., buf, len) call will access 'len'
	 * bytes from memory 'buf'. Both arg types need
	 * to be paired, so make sure there's no buggy
	 * helper function specification.
	 */
	if (arg_type_is_mem_size(fn->arg1_type) ||
	    arg_type_is_mem_ptr(fn->arg5_type)  ||
	    check_args_pair_invalid(fn->arg1_type, fn->arg2_type) ||
	    check_args_pair_invalid(fn->arg2_type, fn->arg3_type) ||
	    check_args_pair_invalid(fn->arg3_type, fn->arg4_type) ||
	    check_args_pair_invalid(fn->arg4_type, fn->arg5_type))
		return false;

	return true;
}

static int check_func_proto(const struct bpf_func_proto *fn)
{
	return check_raw_mode_ok(fn) &&
	       check_arg_pair_ok(fn) ? 0 : -EINVAL;
}

/* Packet data might have moved, any old PTR_TO_PACKET[_META,_END]
 * are now invalid, so turn them into unknown SCALAR_VALUE.
 */
static void __clear_all_pkt_pointers(struct bpf_verifier_env *env,
				     struct bpf_func_state *state)
{
	struct bpf_reg_state *regs = state->regs, *reg;
	int i;

	for (i = 0; i < MAX_BPF_REG; i++)
		if (reg_is_pkt_pointer_any(&regs[i]))
			mark_reg_unknown(env, regs, i);

	for (i = 0; i < state->allocated_stack / BPF_REG_SIZE; i++) {
		if (state->stack[i].slot_type[0] != STACK_SPILL)
			continue;
		reg = &state->stack[i].spilled_ptr;
		if (reg_is_pkt_pointer_any(reg))
			__mark_reg_unknown(reg);
	}
}

static void clear_all_pkt_pointers(struct bpf_verifier_env *env)
{
	struct bpf_verifier_state *vstate = env->cur_state;
	int i;

	for (i = 0; i <= vstate->curframe; i++)
		__clear_all_pkt_pointers(env, vstate->frame[i]);
}

static int check_func_call(struct bpf_verifier_env *env, struct bpf_insn *insn,
			   int *insn_idx)
{
	struct bpf_verifier_state *state = env->cur_state;
	struct bpf_func_state *caller, *callee;
	int i, subprog, target_insn;

	if (state->curframe + 1 >= MAX_CALL_FRAMES) {
		verbose(env, "the call stack of %d frames is too deep\n",
			state->curframe + 2);
		return -E2BIG;
	}

	target_insn = *insn_idx + insn->imm;
	subprog = find_subprog(env, target_insn + 1);
	if (subprog < 0) {
		verbose(env, "verifier bug. No program starts at insn %d\n",
			target_insn + 1);
		return -EFAULT;
	}

	caller = state->frame[state->curframe];
	if (state->frame[state->curframe + 1]) {
		verbose(env, "verifier bug. Frame %d already allocated\n",
			state->curframe + 1);
		return -EFAULT;
	}

	callee = kzalloc(sizeof(*callee), GFP_KERNEL);
	if (!callee)
		return -ENOMEM;
	state->frame[state->curframe + 1] = callee;

	/* callee cannot access r0, r6 - r9 for reading and has to write
	 * into its own stack before reading from it.
	 * callee can read/write into caller's stack
	 */
	init_func_state(env, callee,
			/* remember the callsite, it will be used by bpf_exit */
			*insn_idx /* callsite */,
			state->curframe + 1 /* frameno within this callchain */,
			subprog /* subprog number within this prog */);

	/* copy r1 - r5 args that callee can access */
	for (i = BPF_REG_1; i <= BPF_REG_5; i++)
		callee->regs[i] = caller->regs[i];

	/* after the call regsiters r0 - r5 were scratched */
	for (i = 0; i < CALLER_SAVED_REGS; i++) {
		mark_reg_not_init(env, caller->regs, caller_saved[i]);
		check_reg_arg(env, caller_saved[i], DST_OP_NO_MARK);
	}

	/* only increment it after check_reg_arg() finished */
	state->curframe++;

	/* and go analyze first insn of the callee */
	*insn_idx = target_insn;

	if (env->log.level) {
		verbose(env, "caller:\n");
		print_verifier_state(env, caller);
		verbose(env, "callee:\n");
		print_verifier_state(env, callee);
	}
	return 0;
}

static int prepare_func_exit(struct bpf_verifier_env *env, int *insn_idx)
{
	struct bpf_verifier_state *state = env->cur_state;
	struct bpf_func_state *caller, *callee;
	struct bpf_reg_state *r0;

	callee = state->frame[state->curframe];
	r0 = &callee->regs[BPF_REG_0];
	if (r0->type == PTR_TO_STACK) {
		/* technically it's ok to return caller's stack pointer
		 * (or caller's caller's pointer) back to the caller,
		 * since these pointers are valid. Only current stack
		 * pointer will be invalid as soon as function exits,
		 * but let's be conservative
		 */
		verbose(env, "cannot return stack pointer to the caller\n");
		return -EINVAL;
	}

	state->curframe--;
	caller = state->frame[state->curframe];
	/* return to the caller whatever r0 had in the callee */
	caller->regs[BPF_REG_0] = *r0;

	*insn_idx = callee->callsite + 1;
	if (env->log.level) {
		verbose(env, "returning from callee:\n");
		print_verifier_state(env, callee);
		verbose(env, "to caller at %d:\n", *insn_idx);
		print_verifier_state(env, caller);
	}
	/* clear everything in the callee */
	free_func_state(callee);
	state->frame[state->curframe + 1] = NULL;
	return 0;
}

static void do_refine_retval_range(struct bpf_reg_state *regs, int ret_type,
				   int func_id,
				   struct bpf_call_arg_meta *meta)
{
	struct bpf_reg_state *ret_reg = &regs[BPF_REG_0];

	if (ret_type != RET_INTEGER ||
	    (func_id != BPF_FUNC_get_stack &&
	     func_id != BPF_FUNC_probe_read_str))
		return;

	ret_reg->smax_value = meta->msize_smax_value;
	ret_reg->umax_value = meta->msize_umax_value;
	__reg_deduce_bounds(ret_reg);
	__reg_bound_offset(ret_reg);
}

static int
record_func_map(struct bpf_verifier_env *env, struct bpf_call_arg_meta *meta,
		int func_id, int insn_idx)
{
	struct bpf_insn_aux_data *aux = &env->insn_aux_data[insn_idx];

	if (func_id != BPF_FUNC_tail_call &&
	    func_id != BPF_FUNC_map_lookup_elem &&
	    func_id != BPF_FUNC_map_update_elem &&
	    func_id != BPF_FUNC_map_delete_elem)
		return 0;

	if (meta->map_ptr == NULL) {
		verbose(env, "kernel subsystem misconfigured verifier\n");
		return -EINVAL;
	}

	if (!BPF_MAP_PTR(aux->map_state))
		bpf_map_ptr_store(aux, meta->map_ptr,
				  meta->map_ptr->unpriv_array);
	else if (BPF_MAP_PTR(aux->map_state) != meta->map_ptr)
		bpf_map_ptr_store(aux, BPF_MAP_PTR_POISON,
				  meta->map_ptr->unpriv_array);
	return 0;
}

static int check_helper_call(struct bpf_verifier_env *env, int func_id, int insn_idx)
{
	const struct bpf_func_proto *fn = NULL;
	struct bpf_reg_state *regs;
	struct bpf_call_arg_meta meta;
	bool changes_data;
	int i, err;

	/* find function prototype */
	if (func_id < 0 || func_id >= __BPF_FUNC_MAX_ID) {
		verbose(env, "invalid func %s#%d\n", func_id_name(func_id),
			func_id);
		return -EINVAL;
	}

	if (env->ops->get_func_proto)
		fn = env->ops->get_func_proto(func_id, env->prog);
	if (!fn) {
		verbose(env, "unknown func %s#%d\n", func_id_name(func_id),
			func_id);
		return -EINVAL;
	}

	/* eBPF programs must be GPL compatible to use GPL-ed functions */
	if (!env->prog->gpl_compatible && fn->gpl_only) {
		verbose(env, "cannot call GPL-restricted function from non-GPL compatible program\n");
		return -EINVAL;
	}

	/* With LD_ABS/IND some JITs save/restore skb from r1. */
	changes_data = bpf_helper_changes_pkt_data(fn->func);
	if (changes_data && fn->arg1_type != ARG_PTR_TO_CTX) {
		verbose(env, "kernel subsystem misconfigured func %s#%d: r1 != ctx\n",
			func_id_name(func_id), func_id);
		return -EINVAL;
	}

	memset(&meta, 0, sizeof(meta));
	meta.pkt_access = fn->pkt_access;

	err = check_func_proto(fn);
	if (err) {
		verbose(env, "kernel subsystem misconfigured func %s#%d\n",
			func_id_name(func_id), func_id);
		return err;
	}

	/* check args */
	err = check_func_arg(env, BPF_REG_1, fn->arg1_type, &meta);
	if (err)
		return err;
	err = check_func_arg(env, BPF_REG_2, fn->arg2_type, &meta);
	if (err)
		return err;
	err = check_func_arg(env, BPF_REG_3, fn->arg3_type, &meta);
	if (err)
		return err;
	err = check_func_arg(env, BPF_REG_4, fn->arg4_type, &meta);
	if (err)
		return err;
	err = check_func_arg(env, BPF_REG_5, fn->arg5_type, &meta);
	if (err)
		return err;

	err = record_func_map(env, &meta, func_id, insn_idx);
	if (err)
		return err;

	/* Mark slots with STACK_MISC in case of raw mode, stack offset
	 * is inferred from register state.
	 */
	for (i = 0; i < meta.access_size; i++) {
		err = check_mem_access(env, insn_idx, meta.regno, i, BPF_B,
				       BPF_WRITE, -1, false);
		if (err)
			return err;
	}

	regs = cur_regs(env);

	/* check that flags argument in get_local_storage(map, flags) is 0,
	 * this is required because get_local_storage() can't return an error.
	 */
	if (func_id == BPF_FUNC_get_local_storage &&
	    !register_is_null(&regs[BPF_REG_2])) {
		verbose(env, "get_local_storage() doesn't support non-zero flags\n");
		return -EINVAL;
	}

	/* reset caller saved regs */
	for (i = 0; i < CALLER_SAVED_REGS; i++) {
		mark_reg_not_init(env, regs, caller_saved[i]);
		check_reg_arg(env, caller_saved[i], DST_OP_NO_MARK);
	}

	/* update return register (already marked as written above) */
	if (fn->ret_type == RET_INTEGER) {
		/* sets type to SCALAR_VALUE */
		mark_reg_unknown(env, regs, BPF_REG_0);
	} else if (fn->ret_type == RET_VOID) {
		regs[BPF_REG_0].type = NOT_INIT;
	} else if (fn->ret_type == RET_PTR_TO_MAP_VALUE_OR_NULL ||
		   fn->ret_type == RET_PTR_TO_MAP_VALUE) {
		if (fn->ret_type == RET_PTR_TO_MAP_VALUE)
			regs[BPF_REG_0].type = PTR_TO_MAP_VALUE;
		else
			regs[BPF_REG_0].type = PTR_TO_MAP_VALUE_OR_NULL;
		/* There is no offset yet applied, variable or fixed */
		mark_reg_known_zero(env, regs, BPF_REG_0);
		/* remember map_ptr, so that check_map_access()
		 * can check 'value_size' boundary of memory access
		 * to map element returned from bpf_map_lookup_elem()
		 */
		if (meta.map_ptr == NULL) {
			verbose(env,
				"kernel subsystem misconfigured verifier\n");
			return -EINVAL;
		}
		regs[BPF_REG_0].map_ptr = meta.map_ptr;
		regs[BPF_REG_0].id = ++env->id_gen;
	} else {
		verbose(env, "unknown return type %d of func %s#%d\n",
			fn->ret_type, func_id_name(func_id), func_id);
		return -EINVAL;
	}

	do_refine_retval_range(regs, fn->ret_type, func_id, &meta);

	err = check_map_func_compatibility(env, meta.map_ptr, func_id);
	if (err)
		return err;

	if (func_id == BPF_FUNC_get_stack && !env->prog->has_callchain_buf) {
		const char *err_str;

#ifdef CONFIG_PERF_EVENTS
		err = get_callchain_buffers(sysctl_perf_event_max_stack);
		err_str = "cannot get callchain buffer for func %s#%d\n";
#else
		err = -ENOTSUPP;
		err_str = "func %s#%d not supported without CONFIG_PERF_EVENTS\n";
#endif
		if (err) {
			verbose(env, err_str, func_id_name(func_id), func_id);
			return err;
		}

		env->prog->has_callchain_buf = true;
	}

	if (changes_data)
		clear_all_pkt_pointers(env);
	return 0;
}

static bool signed_add_overflows(s64 a, s64 b)
{
	/* Do the add in u64, where overflow is well-defined */
	s64 res = (s64)((u64)a + (u64)b);

	if (b < 0)
		return res > a;
	return res < a;
}

static bool signed_sub_overflows(s64 a, s64 b)
{
	/* Do the sub in u64, where overflow is well-defined */
	s64 res = (s64)((u64)a - (u64)b);

	if (b < 0)
		return res < a;
	return res > a;
}

static bool check_reg_sane_offset(struct bpf_verifier_env *env,
				  const struct bpf_reg_state *reg,
				  enum bpf_reg_type type)
{
	bool known = tnum_is_const(reg->var_off);
	s64 val = reg->var_off.value;
	s64 smin = reg->smin_value;

	if (known && (val >= BPF_MAX_VAR_OFF || val <= -BPF_MAX_VAR_OFF)) {
		verbose(env, "math between %s pointer and %lld is not allowed\n",
			reg_type_str[type], val);
		return false;
	}

	if (reg->off >= BPF_MAX_VAR_OFF || reg->off <= -BPF_MAX_VAR_OFF) {
		verbose(env, "%s pointer offset %d is not allowed\n",
			reg_type_str[type], reg->off);
		return false;
	}

	if (smin == S64_MIN) {
		verbose(env, "math between %s pointer and register with unbounded min value is not allowed\n",
			reg_type_str[type]);
		return false;
	}

	if (smin >= BPF_MAX_VAR_OFF || smin <= -BPF_MAX_VAR_OFF) {
		verbose(env, "value %lld makes %s pointer be out of bounds\n",
			smin, reg_type_str[type]);
		return false;
	}

	return true;
}

static struct bpf_insn_aux_data *cur_aux(struct bpf_verifier_env *env)
{
	return &env->insn_aux_data[env->insn_idx];
}

static int retrieve_ptr_limit(const struct bpf_reg_state *ptr_reg,
			      u32 *ptr_limit, u8 opcode, bool off_is_neg)
{
	bool mask_to_left = (opcode == BPF_ADD &&  off_is_neg) ||
			    (opcode == BPF_SUB && !off_is_neg);
	u32 off;

	switch (ptr_reg->type) {
	case PTR_TO_STACK:
		off = ptr_reg->off + ptr_reg->var_off.value;
		if (mask_to_left)
			*ptr_limit = MAX_BPF_STACK + off;
		else
			*ptr_limit = -off;
		return 0;
	case PTR_TO_MAP_VALUE:
		if (mask_to_left) {
			*ptr_limit = ptr_reg->umax_value + ptr_reg->off;
		} else {
			off = ptr_reg->smin_value + ptr_reg->off;
			*ptr_limit = ptr_reg->map_ptr->value_size - off;
		}
		return 0;
	default:
		return -EINVAL;
	}
}

static bool can_skip_alu_sanitation(const struct bpf_verifier_env *env,
				    const struct bpf_insn *insn)
{
	return env->allow_ptr_leaks || BPF_SRC(insn->code) == BPF_K;
}

static int update_alu_sanitation_state(struct bpf_insn_aux_data *aux,
				       u32 alu_state, u32 alu_limit)
{
	/* If we arrived here from different branches with different
	 * state or limits to sanitize, then this won't work.
	 */
	if (aux->alu_state &&
	    (aux->alu_state != alu_state ||
	     aux->alu_limit != alu_limit))
		return -EACCES;

	/* Corresponding fixup done in fixup_bpf_calls(). */
	aux->alu_state = alu_state;
	aux->alu_limit = alu_limit;
	return 0;
}

static int sanitize_val_alu(struct bpf_verifier_env *env,
			    struct bpf_insn *insn)
{
	struct bpf_insn_aux_data *aux = cur_aux(env);

	if (can_skip_alu_sanitation(env, insn))
		return 0;

	return update_alu_sanitation_state(aux, BPF_ALU_NON_POINTER, 0);
}

static int sanitize_ptr_alu(struct bpf_verifier_env *env,
			    struct bpf_insn *insn,
			    const struct bpf_reg_state *ptr_reg,
			    struct bpf_reg_state *dst_reg,
			    bool off_is_neg)
{
	struct bpf_verifier_state *vstate = env->cur_state;
	struct bpf_insn_aux_data *aux = cur_aux(env);
	bool ptr_is_dst_reg = ptr_reg == dst_reg;
	u8 opcode = BPF_OP(insn->code);
	u32 alu_state, alu_limit;
	struct bpf_reg_state tmp;
	bool ret;

	if (can_skip_alu_sanitation(env, insn))
		return 0;

	/* We already marked aux for masking from non-speculative
	 * paths, thus we got here in the first place. We only care
	 * to explore bad access from here.
	 */
	if (vstate->speculative)
		goto do_sim;

	alu_state  = off_is_neg ? BPF_ALU_NEG_VALUE : 0;
	alu_state |= ptr_is_dst_reg ?
		     BPF_ALU_SANITIZE_SRC : BPF_ALU_SANITIZE_DST;

	if (retrieve_ptr_limit(ptr_reg, &alu_limit, opcode, off_is_neg))
		return 0;
	if (update_alu_sanitation_state(aux, alu_state, alu_limit))
		return -EACCES;
do_sim:
	/* Simulate and find potential out-of-bounds access under
	 * speculative execution from truncation as a result of
	 * masking when off was not within expected range. If off
	 * sits in dst, then we temporarily need to move ptr there
	 * to simulate dst (== 0) +/-= ptr. Needed, for example,
	 * for cases where we use K-based arithmetic in one direction
	 * and truncated reg-based in the other in order to explore
	 * bad access.
	 */
	if (!ptr_is_dst_reg) {
		tmp = *dst_reg;
		*dst_reg = *ptr_reg;
	}
	ret = push_stack(env, env->insn_idx + 1, env->insn_idx, true);
	if (!ptr_is_dst_reg && ret)
		*dst_reg = tmp;
	return !ret ? -EFAULT : 0;
}

/* Handles arithmetic on a pointer and a scalar: computes new min/max and var_off.
 * Caller should also handle BPF_MOV case separately.
 * If we return -EACCES, caller may want to try again treating pointer as a
 * scalar.  So we only emit a diagnostic if !env->allow_ptr_leaks.
 */
static int adjust_ptr_min_max_vals(struct bpf_verifier_env *env,
				   struct bpf_insn *insn,
				   const struct bpf_reg_state *ptr_reg,
				   const struct bpf_reg_state *off_reg)
{
	struct bpf_verifier_state *vstate = env->cur_state;
	struct bpf_func_state *state = vstate->frame[vstate->curframe];
	struct bpf_reg_state *regs = state->regs, *dst_reg;
	bool known = tnum_is_const(off_reg->var_off);
	s64 smin_val = off_reg->smin_value, smax_val = off_reg->smax_value,
	    smin_ptr = ptr_reg->smin_value, smax_ptr = ptr_reg->smax_value;
	u64 umin_val = off_reg->umin_value, umax_val = off_reg->umax_value,
	    umin_ptr = ptr_reg->umin_value, umax_ptr = ptr_reg->umax_value;
	u32 dst = insn->dst_reg, src = insn->src_reg;
	u8 opcode = BPF_OP(insn->code);
	int ret;

	dst_reg = &regs[dst];

	if ((known && (smin_val != smax_val || umin_val != umax_val)) ||
	    smin_val > smax_val || umin_val > umax_val) {
		/* Taint dst register if offset had invalid bounds derived from
		 * e.g. dead branches.
		 */
		__mark_reg_unknown(dst_reg);
		return 0;
	}

	if (BPF_CLASS(insn->code) != BPF_ALU64) {
		/* 32-bit ALU ops on pointers produce (meaningless) scalars */
		verbose(env,
			"R%d 32-bit pointer arithmetic prohibited\n",
			dst);
		return -EACCES;
	}

	if (ptr_reg->type == PTR_TO_MAP_VALUE_OR_NULL) {
		verbose(env, "R%d pointer arithmetic on PTR_TO_MAP_VALUE_OR_NULL prohibited, null-check it first\n",
			dst);
		return -EACCES;
	}
	if (ptr_reg->type == CONST_PTR_TO_MAP) {
		verbose(env, "R%d pointer arithmetic on CONST_PTR_TO_MAP prohibited\n",
			dst);
		return -EACCES;
	}
	if (ptr_reg->type == PTR_TO_PACKET_END) {
		verbose(env, "R%d pointer arithmetic on PTR_TO_PACKET_END prohibited\n",
			dst);
		return -EACCES;
	}
	if (ptr_reg->type == PTR_TO_MAP_VALUE &&
	    !env->allow_ptr_leaks && !known && (smin_val < 0) != (smax_val < 0)) {
		verbose(env, "R%d has unknown scalar with mixed signed bounds, pointer arithmetic with it prohibited for !root\n",
			off_reg == dst_reg ? dst : src);
		return -EACCES;
	}

	/* In case of 'scalar += pointer', dst_reg inherits pointer type and id.
	 * The id may be overwritten later if we create a new variable offset.
	 */
	dst_reg->type = ptr_reg->type;
	dst_reg->id = ptr_reg->id;

	if (!check_reg_sane_offset(env, off_reg, ptr_reg->type) ||
	    !check_reg_sane_offset(env, ptr_reg, ptr_reg->type))
		return -EINVAL;

	switch (opcode) {
	case BPF_ADD:
		ret = sanitize_ptr_alu(env, insn, ptr_reg, dst_reg, smin_val < 0);
		if (ret < 0) {
			verbose(env, "R%d tried to add from different maps or paths\n", dst);
			return ret;
		}
		/* We can take a fixed offset as long as it doesn't overflow
		 * the s32 'off' field
		 */
		if (known && (ptr_reg->off + smin_val ==
			      (s64)(s32)(ptr_reg->off + smin_val))) {
			/* pointer += K.  Accumulate it into fixed offset */
			dst_reg->smin_value = smin_ptr;
			dst_reg->smax_value = smax_ptr;
			dst_reg->umin_value = umin_ptr;
			dst_reg->umax_value = umax_ptr;
			dst_reg->var_off = ptr_reg->var_off;
			dst_reg->off = ptr_reg->off + smin_val;
			dst_reg->raw = ptr_reg->raw;
			break;
		}
		/* A new variable offset is created.  Note that off_reg->off
		 * == 0, since it's a scalar.
		 * dst_reg gets the pointer type and since some positive
		 * integer value was added to the pointer, give it a new 'id'
		 * if it's a PTR_TO_PACKET.
		 * this creates a new 'base' pointer, off_reg (variable) gets
		 * added into the variable offset, and we copy the fixed offset
		 * from ptr_reg.
		 */
		if (signed_add_overflows(smin_ptr, smin_val) ||
		    signed_add_overflows(smax_ptr, smax_val)) {
			dst_reg->smin_value = S64_MIN;
			dst_reg->smax_value = S64_MAX;
		} else {
			dst_reg->smin_value = smin_ptr + smin_val;
			dst_reg->smax_value = smax_ptr + smax_val;
		}
		if (umin_ptr + umin_val < umin_ptr ||
		    umax_ptr + umax_val < umax_ptr) {
			dst_reg->umin_value = 0;
			dst_reg->umax_value = U64_MAX;
		} else {
			dst_reg->umin_value = umin_ptr + umin_val;
			dst_reg->umax_value = umax_ptr + umax_val;
		}
		dst_reg->var_off = tnum_add(ptr_reg->var_off, off_reg->var_off);
		dst_reg->off = ptr_reg->off;
		dst_reg->raw = ptr_reg->raw;
		if (reg_is_pkt_pointer(ptr_reg)) {
			dst_reg->id = ++env->id_gen;
			/* something was added to pkt_ptr, set range to zero */
			dst_reg->raw = 0;
		}
		break;
	case BPF_SUB:
		ret = sanitize_ptr_alu(env, insn, ptr_reg, dst_reg, smin_val < 0);
		if (ret < 0) {
			verbose(env, "R%d tried to sub from different maps or paths\n", dst);
			return ret;
		}
		if (dst_reg == off_reg) {
			/* scalar -= pointer.  Creates an unknown scalar */
			verbose(env, "R%d tried to subtract pointer from scalar\n",
				dst);
			return -EACCES;
		}
		/* We don't allow subtraction from FP, because (according to
		 * test_verifier.c test "invalid fp arithmetic", JITs might not
		 * be able to deal with it.
		 */
		if (ptr_reg->type == PTR_TO_STACK) {
			verbose(env, "R%d subtraction from stack pointer prohibited\n",
				dst);
			return -EACCES;
		}
		if (known && (ptr_reg->off - smin_val ==
			      (s64)(s32)(ptr_reg->off - smin_val))) {
			/* pointer -= K.  Subtract it from fixed offset */
			dst_reg->smin_value = smin_ptr;
			dst_reg->smax_value = smax_ptr;
			dst_reg->umin_value = umin_ptr;
			dst_reg->umax_value = umax_ptr;
			dst_reg->var_off = ptr_reg->var_off;
			dst_reg->id = ptr_reg->id;
			dst_reg->off = ptr_reg->off - smin_val;
			dst_reg->raw = ptr_reg->raw;
			break;
		}
		/* A new variable offset is created.  If the subtrahend is known
		 * nonnegative, then any reg->range we had before is still good.
		 */
		if (signed_sub_overflows(smin_ptr, smax_val) ||
		    signed_sub_overflows(smax_ptr, smin_val)) {
			/* Overflow possible, we know nothing */
			dst_reg->smin_value = S64_MIN;
			dst_reg->smax_value = S64_MAX;
		} else {
			dst_reg->smin_value = smin_ptr - smax_val;
			dst_reg->smax_value = smax_ptr - smin_val;
		}
		if (umin_ptr < umax_val) {
			/* Overflow possible, we know nothing */
			dst_reg->umin_value = 0;
			dst_reg->umax_value = U64_MAX;
		} else {
			/* Cannot overflow (as long as bounds are consistent) */
			dst_reg->umin_value = umin_ptr - umax_val;
			dst_reg->umax_value = umax_ptr - umin_val;
		}
		dst_reg->var_off = tnum_sub(ptr_reg->var_off, off_reg->var_off);
		dst_reg->off = ptr_reg->off;
		dst_reg->raw = ptr_reg->raw;
		if (reg_is_pkt_pointer(ptr_reg)) {
			dst_reg->id = ++env->id_gen;
			/* something was added to pkt_ptr, set range to zero */
			if (smin_val < 0)
				dst_reg->raw = 0;
		}
		break;
	case BPF_AND:
	case BPF_OR:
	case BPF_XOR:
		/* bitwise ops on pointers are troublesome, prohibit. */
		verbose(env, "R%d bitwise operator %s on pointer prohibited\n",
			dst, bpf_alu_string[opcode >> 4]);
		return -EACCES;
	default:
		/* other operators (e.g. MUL,LSH) produce non-pointer results */
		verbose(env, "R%d pointer arithmetic with %s operator prohibited\n",
			dst, bpf_alu_string[opcode >> 4]);
		return -EACCES;
	}

	if (!check_reg_sane_offset(env, dst_reg, ptr_reg->type))
		return -EINVAL;

	__update_reg_bounds(dst_reg);
	__reg_deduce_bounds(dst_reg);
	__reg_bound_offset(dst_reg);

	/* For unprivileged we require that resulting offset must be in bounds
	 * in order to be able to sanitize access later on.
	 */
	if (!env->allow_ptr_leaks) {
		if (dst_reg->type == PTR_TO_MAP_VALUE &&
		    check_map_access(env, dst, dst_reg->off, 1, false)) {
			verbose(env, "R%d pointer arithmetic of map value goes out of range, "
				"prohibited for !root\n", dst);
			return -EACCES;
		} else if (dst_reg->type == PTR_TO_STACK &&
			   check_stack_access(env, dst_reg, dst_reg->off +
					      dst_reg->var_off.value, 1)) {
			verbose(env, "R%d stack pointer arithmetic goes out of range, "
				"prohibited for !root\n", dst);
			return -EACCES;
		}
	}

	return 0;
}

/* WARNING: This function does calculations on 64-bit values, but the actual
 * execution may occur on 32-bit values. Therefore, things like bitshifts
 * need extra checks in the 32-bit case.
 */
static int adjust_scalar_min_max_vals(struct bpf_verifier_env *env,
				      struct bpf_insn *insn,
				      struct bpf_reg_state *dst_reg,
				      struct bpf_reg_state src_reg)
{
	struct bpf_reg_state *regs = cur_regs(env);
	u8 opcode = BPF_OP(insn->code);
	bool src_known, dst_known;
	s64 smin_val, smax_val;
	u64 umin_val, umax_val;
	u64 insn_bitness = (BPF_CLASS(insn->code) == BPF_ALU64) ? 64 : 32;
	u32 dst = insn->dst_reg;
	int ret;

	if (insn_bitness == 32) {
		/* Relevant for 32-bit RSH: Information can propagate towards
		 * LSB, so it isn't sufficient to only truncate the output to
		 * 32 bits.
		 */
		coerce_reg_to_size(dst_reg, 4);
		coerce_reg_to_size(&src_reg, 4);
	}

	smin_val = src_reg.smin_value;
	smax_val = src_reg.smax_value;
	umin_val = src_reg.umin_value;
	umax_val = src_reg.umax_value;
	src_known = tnum_is_const(src_reg.var_off);
	dst_known = tnum_is_const(dst_reg->var_off);

	if ((src_known && (smin_val != smax_val || umin_val != umax_val)) ||
	    smin_val > smax_val || umin_val > umax_val) {
		/* Taint dst register if offset had invalid bounds derived from
		 * e.g. dead branches.
		 */
		__mark_reg_unknown(dst_reg);
		return 0;
	}

	if (!src_known &&
	    opcode != BPF_ADD && opcode != BPF_SUB && opcode != BPF_AND) {
		__mark_reg_unknown(dst_reg);
		return 0;
	}

	switch (opcode) {
	case BPF_ADD:
		ret = sanitize_val_alu(env, insn);
		if (ret < 0) {
			verbose(env, "R%d tried to add from different pointers or scalars\n", dst);
			return ret;
		}
		if (signed_add_overflows(dst_reg->smin_value, smin_val) ||
		    signed_add_overflows(dst_reg->smax_value, smax_val)) {
			dst_reg->smin_value = S64_MIN;
			dst_reg->smax_value = S64_MAX;
		} else {
			dst_reg->smin_value += smin_val;
			dst_reg->smax_value += smax_val;
		}
		if (dst_reg->umin_value + umin_val < umin_val ||
		    dst_reg->umax_value + umax_val < umax_val) {
			dst_reg->umin_value = 0;
			dst_reg->umax_value = U64_MAX;
		} else {
			dst_reg->umin_value += umin_val;
			dst_reg->umax_value += umax_val;
		}
		dst_reg->var_off = tnum_add(dst_reg->var_off, src_reg.var_off);
		break;
	case BPF_SUB:
		ret = sanitize_val_alu(env, insn);
		if (ret < 0) {
			verbose(env, "R%d tried to sub from different pointers or scalars\n", dst);
			return ret;
		}
		if (signed_sub_overflows(dst_reg->smin_value, smax_val) ||
		    signed_sub_overflows(dst_reg->smax_value, smin_val)) {
			/* Overflow possible, we know nothing */
			dst_reg->smin_value = S64_MIN;
			dst_reg->smax_value = S64_MAX;
		} else {
			dst_reg->smin_value -= smax_val;
			dst_reg->smax_value -= smin_val;
		}
		if (dst_reg->umin_value < umax_val) {
			/* Overflow possible, we know nothing */
			dst_reg->umin_value = 0;
			dst_reg->umax_value = U64_MAX;
		} else {
			/* Cannot overflow (as long as bounds are consistent) */
			dst_reg->umin_value -= umax_val;
			dst_reg->umax_value -= umin_val;
		}
		dst_reg->var_off = tnum_sub(dst_reg->var_off, src_reg.var_off);
		break;
	case BPF_MUL:
		dst_reg->var_off = tnum_mul(dst_reg->var_off, src_reg.var_off);
		if (smin_val < 0 || dst_reg->smin_value < 0) {
			/* Ain't nobody got time to multiply that sign */
			__mark_reg_unbounded(dst_reg);
			__update_reg_bounds(dst_reg);
			break;
		}
		/* Both values are positive, so we can work with unsigned and
		 * copy the result to signed (unless it exceeds S64_MAX).
		 */
		if (umax_val > U32_MAX || dst_reg->umax_value > U32_MAX) {
			/* Potential overflow, we know nothing */
			__mark_reg_unbounded(dst_reg);
			/* (except what we can learn from the var_off) */
			__update_reg_bounds(dst_reg);
			break;
		}
		dst_reg->umin_value *= umin_val;
		dst_reg->umax_value *= umax_val;
		if (dst_reg->umax_value > S64_MAX) {
			/* Overflow possible, we know nothing */
			dst_reg->smin_value = S64_MIN;
			dst_reg->smax_value = S64_MAX;
		} else {
			dst_reg->smin_value = dst_reg->umin_value;
			dst_reg->smax_value = dst_reg->umax_value;
		}
		break;
	case BPF_AND:
		if (src_known && dst_known) {
			__mark_reg_known(dst_reg, dst_reg->var_off.value &
						  src_reg.var_off.value);
			break;
		}
		/* We get our minimum from the var_off, since that's inherently
		 * bitwise.  Our maximum is the minimum of the operands' maxima.
		 */
		dst_reg->var_off = tnum_and(dst_reg->var_off, src_reg.var_off);
		dst_reg->umin_value = dst_reg->var_off.value;
		dst_reg->umax_value = min(dst_reg->umax_value, umax_val);
		if (dst_reg->smin_value < 0 || smin_val < 0) {
			/* Lose signed bounds when ANDing negative numbers,
			 * ain't nobody got time for that.
			 */
			dst_reg->smin_value = S64_MIN;
			dst_reg->smax_value = S64_MAX;
		} else {
			/* ANDing two positives gives a positive, so safe to
			 * cast result into s64.
			 */
			dst_reg->smin_value = dst_reg->umin_value;
			dst_reg->smax_value = dst_reg->umax_value;
		}
		/* We may learn something more from the var_off */
		__update_reg_bounds(dst_reg);
		break;
	case BPF_OR:
		if (src_known && dst_known) {
			__mark_reg_known(dst_reg, dst_reg->var_off.value |
						  src_reg.var_off.value);
			break;
		}
		/* We get our maximum from the var_off, and our minimum is the
		 * maximum of the operands' minima
		 */
		dst_reg->var_off = tnum_or(dst_reg->var_off, src_reg.var_off);
		dst_reg->umin_value = max(dst_reg->umin_value, umin_val);
		dst_reg->umax_value = dst_reg->var_off.value |
				      dst_reg->var_off.mask;
		if (dst_reg->smin_value < 0 || smin_val < 0) {
			/* Lose signed bounds when ORing negative numbers,
			 * ain't nobody got time for that.
			 */
			dst_reg->smin_value = S64_MIN;
			dst_reg->smax_value = S64_MAX;
		} else {
			/* ORing two positives gives a positive, so safe to
			 * cast result into s64.
			 */
			dst_reg->smin_value = dst_reg->umin_value;
			dst_reg->smax_value = dst_reg->umax_value;
		}
		/* We may learn something more from the var_off */
		__update_reg_bounds(dst_reg);
		break;
	case BPF_LSH:
		if (umax_val >= insn_bitness) {
			/* Shifts greater than 31 or 63 are undefined.
			 * This includes shifts by a negative number.
			 */
			mark_reg_unknown(env, regs, insn->dst_reg);
			break;
		}
		/* We lose all sign bit information (except what we can pick
		 * up from var_off)
		 */
		dst_reg->smin_value = S64_MIN;
		dst_reg->smax_value = S64_MAX;
		/* If we might shift our top bit out, then we know nothing */
		if (dst_reg->umax_value > 1ULL << (63 - umax_val)) {
			dst_reg->umin_value = 0;
			dst_reg->umax_value = U64_MAX;
		} else {
			dst_reg->umin_value <<= umin_val;
			dst_reg->umax_value <<= umax_val;
		}
		dst_reg->var_off = tnum_lshift(dst_reg->var_off, umin_val);
		/* We may learn something more from the var_off */
		__update_reg_bounds(dst_reg);
		break;
	case BPF_RSH:
		if (umax_val >= insn_bitness) {
			/* Shifts greater than 31 or 63 are undefined.
			 * This includes shifts by a negative number.
			 */
			mark_reg_unknown(env, regs, insn->dst_reg);
			break;
		}
		/* BPF_RSH is an unsigned shift.  If the value in dst_reg might
		 * be negative, then either:
		 * 1) src_reg might be zero, so the sign bit of the result is
		 *    unknown, so we lose our signed bounds
		 * 2) it's known negative, thus the unsigned bounds capture the
		 *    signed bounds
		 * 3) the signed bounds cross zero, so they tell us nothing
		 *    about the result
		 * If the value in dst_reg is known nonnegative, then again the
		 * unsigned bounts capture the signed bounds.
		 * Thus, in all cases it suffices to blow away our signed bounds
		 * and rely on inferring new ones from the unsigned bounds and
		 * var_off of the result.
		 */
		dst_reg->smin_value = S64_MIN;
		dst_reg->smax_value = S64_MAX;
		dst_reg->var_off = tnum_rshift(dst_reg->var_off, umin_val);
		dst_reg->umin_value >>= umax_val;
		dst_reg->umax_value >>= umin_val;
		/* We may learn something more from the var_off */
		__update_reg_bounds(dst_reg);
		break;
	case BPF_ARSH:
		if (umax_val >= insn_bitness) {
			/* Shifts greater than 31 or 63 are undefined.
			 * This includes shifts by a negative number.
			 */
			mark_reg_unknown(env, regs, insn->dst_reg);
			break;
		}

		/* Upon reaching here, src_known is true and
		 * umax_val is equal to umin_val.
		 */
		if (insn_bitness == 32) {
			dst_reg->smin_value = (u32)(((s32)dst_reg->smin_value) >> umin_val);
			dst_reg->smax_value = (u32)(((s32)dst_reg->smax_value) >> umin_val);
		} else {
<<<<<<< HEAD
		dst_reg->smin_value >>= umin_val;
		dst_reg->smax_value >>= umin_val;
=======
			dst_reg->smin_value >>= umin_val;
			dst_reg->smax_value >>= umin_val;
>>>>>>> 8cb48704
		}

		dst_reg->var_off = tnum_arshift(dst_reg->var_off, umin_val,
						insn_bitness);

		/* blow away the dst_reg umin_value/umax_value and rely on
		 * dst_reg var_off to refine the result.
		 */
		dst_reg->umin_value = 0;
		dst_reg->umax_value = U64_MAX;
		__update_reg_bounds(dst_reg);
		break;
	default:
		mark_reg_unknown(env, regs, insn->dst_reg);
		break;
	}

	if (BPF_CLASS(insn->code) != BPF_ALU64) {
		/* 32-bit ALU ops are (32,32)->32 */
		coerce_reg_to_size(dst_reg, 4);
	}

	__reg_deduce_bounds(dst_reg);
	__reg_bound_offset(dst_reg);
	return 0;
}

/* Handles ALU ops other than BPF_END, BPF_NEG and BPF_MOV: computes new min/max
 * and var_off.
 */
static int adjust_reg_min_max_vals(struct bpf_verifier_env *env,
				   struct bpf_insn *insn)
{
	struct bpf_verifier_state *vstate = env->cur_state;
	struct bpf_func_state *state = vstate->frame[vstate->curframe];
	struct bpf_reg_state *regs = state->regs, *dst_reg, *src_reg;
	struct bpf_reg_state *ptr_reg = NULL, off_reg = {0};
	u8 opcode = BPF_OP(insn->code);

	dst_reg = &regs[insn->dst_reg];
	src_reg = NULL;
	if (dst_reg->type != SCALAR_VALUE)
		ptr_reg = dst_reg;
	if (BPF_SRC(insn->code) == BPF_X) {
		src_reg = &regs[insn->src_reg];
		if (src_reg->type != SCALAR_VALUE) {
			if (dst_reg->type != SCALAR_VALUE) {
				/* Combining two pointers by any ALU op yields
				 * an arbitrary scalar. Disallow all math except
				 * pointer subtraction
				 */
				if (opcode == BPF_SUB && env->allow_ptr_leaks) {
					mark_reg_unknown(env, regs, insn->dst_reg);
					return 0;
				}
				verbose(env, "R%d pointer %s pointer prohibited\n",
					insn->dst_reg,
					bpf_alu_string[opcode >> 4]);
				return -EACCES;
			} else {
				/* scalar += pointer
				 * This is legal, but we have to reverse our
				 * src/dest handling in computing the range
				 */
				return adjust_ptr_min_max_vals(env, insn,
							       src_reg, dst_reg);
			}
		} else if (ptr_reg) {
			/* pointer += scalar */
			return adjust_ptr_min_max_vals(env, insn,
						       dst_reg, src_reg);
		}
	} else {
		/* Pretend the src is a reg with a known value, since we only
		 * need to be able to read from this state.
		 */
		off_reg.type = SCALAR_VALUE;
		__mark_reg_known(&off_reg, insn->imm);
		src_reg = &off_reg;
		if (ptr_reg) /* pointer += K */
			return adjust_ptr_min_max_vals(env, insn,
						       ptr_reg, src_reg);
	}

	/* Got here implies adding two SCALAR_VALUEs */
	if (WARN_ON_ONCE(ptr_reg)) {
		print_verifier_state(env, state);
		verbose(env, "verifier internal error: unexpected ptr_reg\n");
		return -EINVAL;
	}
	if (WARN_ON(!src_reg)) {
		print_verifier_state(env, state);
		verbose(env, "verifier internal error: no src_reg\n");
		return -EINVAL;
	}
	return adjust_scalar_min_max_vals(env, insn, dst_reg, *src_reg);
}

/* check validity of 32-bit and 64-bit arithmetic operations */
static int check_alu_op(struct bpf_verifier_env *env, struct bpf_insn *insn)
{
	struct bpf_reg_state *regs = cur_regs(env);
	u8 opcode = BPF_OP(insn->code);
	int err;

	if (opcode == BPF_END || opcode == BPF_NEG) {
		if (opcode == BPF_NEG) {
			if (BPF_SRC(insn->code) != 0 ||
			    insn->src_reg != BPF_REG_0 ||
			    insn->off != 0 || insn->imm != 0) {
				verbose(env, "BPF_NEG uses reserved fields\n");
				return -EINVAL;
			}
		} else {
			if (insn->src_reg != BPF_REG_0 || insn->off != 0 ||
			    (insn->imm != 16 && insn->imm != 32 && insn->imm != 64) ||
			    BPF_CLASS(insn->code) == BPF_ALU64) {
				verbose(env, "BPF_END uses reserved fields\n");
				return -EINVAL;
			}
		}

		/* check src operand */
		err = check_reg_arg(env, insn->dst_reg, SRC_OP);
		if (err)
			return err;

		if (is_pointer_value(env, insn->dst_reg)) {
			verbose(env, "R%d pointer arithmetic prohibited\n",
				insn->dst_reg);
			return -EACCES;
		}

		/* check dest operand */
		err = check_reg_arg(env, insn->dst_reg, DST_OP);
		if (err)
			return err;

	} else if (opcode == BPF_MOV) {

		if (BPF_SRC(insn->code) == BPF_X) {
			if (insn->imm != 0 || insn->off != 0) {
				verbose(env, "BPF_MOV uses reserved fields\n");
				return -EINVAL;
			}

			/* check src operand */
			err = check_reg_arg(env, insn->src_reg, SRC_OP);
			if (err)
				return err;
		} else {
			if (insn->src_reg != BPF_REG_0 || insn->off != 0) {
				verbose(env, "BPF_MOV uses reserved fields\n");
				return -EINVAL;
			}
		}

		/* check dest operand, mark as required later */
		err = check_reg_arg(env, insn->dst_reg, DST_OP_NO_MARK);
		if (err)
			return err;

		if (BPF_SRC(insn->code) == BPF_X) {
			struct bpf_reg_state *src_reg = regs + insn->src_reg;
			struct bpf_reg_state *dst_reg = regs + insn->dst_reg;

			if (BPF_CLASS(insn->code) == BPF_ALU64) {
				/* case: R1 = R2
				 * copy register state to dest reg
				 */
				*dst_reg = *src_reg;
				dst_reg->live |= REG_LIVE_WRITTEN;
			} else {
				/* R1 = (u32) R2 */
				if (is_pointer_value(env, insn->src_reg)) {
					verbose(env,
						"R%d partial copy of pointer\n",
						insn->src_reg);
					return -EACCES;
				} else if (src_reg->type == SCALAR_VALUE) {
					*dst_reg = *src_reg;
					dst_reg->live |= REG_LIVE_WRITTEN;
				} else {
					mark_reg_unknown(env, regs,
							 insn->dst_reg);
				}
				coerce_reg_to_size(dst_reg, 4);
			}
		} else {
			/* case: R = imm
			 * remember the value we stored into this reg
			 */
			/* clear any state __mark_reg_known doesn't set */
			mark_reg_unknown(env, regs, insn->dst_reg);
			regs[insn->dst_reg].type = SCALAR_VALUE;
			if (BPF_CLASS(insn->code) == BPF_ALU64) {
				__mark_reg_known(regs + insn->dst_reg,
						 insn->imm);
			} else {
				__mark_reg_known(regs + insn->dst_reg,
						 (u32)insn->imm);
			}
		}

	} else if (opcode > BPF_END) {
		verbose(env, "invalid BPF_ALU opcode %x\n", opcode);
		return -EINVAL;

	} else {	/* all other ALU ops: and, sub, xor, add, ... */

		if (BPF_SRC(insn->code) == BPF_X) {
			if (insn->imm != 0 || insn->off != 0) {
				verbose(env, "BPF_ALU uses reserved fields\n");
				return -EINVAL;
			}
			/* check src1 operand */
			err = check_reg_arg(env, insn->src_reg, SRC_OP);
			if (err)
				return err;
		} else {
			if (insn->src_reg != BPF_REG_0 || insn->off != 0) {
				verbose(env, "BPF_ALU uses reserved fields\n");
				return -EINVAL;
			}
		}

		/* check src2 operand */
		err = check_reg_arg(env, insn->dst_reg, SRC_OP);
		if (err)
			return err;

		if ((opcode == BPF_MOD || opcode == BPF_DIV) &&
		    BPF_SRC(insn->code) == BPF_K && insn->imm == 0) {
			verbose(env, "div by zero\n");
			return -EINVAL;
		}

		if (opcode == BPF_ARSH && BPF_CLASS(insn->code) != BPF_ALU64) {
			verbose(env, "BPF_ARSH not supported for 32 bit ALU\n");
			return -EINVAL;
		}

		if ((opcode == BPF_LSH || opcode == BPF_RSH ||
		     opcode == BPF_ARSH) && BPF_SRC(insn->code) == BPF_K) {
			int size = BPF_CLASS(insn->code) == BPF_ALU64 ? 64 : 32;

			if (insn->imm < 0 || insn->imm >= size) {
				verbose(env, "invalid shift %d\n", insn->imm);
				return -EINVAL;
			}
		}

		/* check dest operand */
		err = check_reg_arg(env, insn->dst_reg, DST_OP_NO_MARK);
		if (err)
			return err;

		return adjust_reg_min_max_vals(env, insn);
	}

	return 0;
}

static void find_good_pkt_pointers(struct bpf_verifier_state *vstate,
				   struct bpf_reg_state *dst_reg,
				   enum bpf_reg_type type,
				   bool range_right_open)
{
	struct bpf_func_state *state = vstate->frame[vstate->curframe];
	struct bpf_reg_state *regs = state->regs, *reg;
	u16 new_range;
	int i, j;

	if (dst_reg->off < 0 ||
	    (dst_reg->off == 0 && range_right_open))
		/* This doesn't give us any range */
		return;

	if (dst_reg->umax_value > MAX_PACKET_OFF ||
	    dst_reg->umax_value + dst_reg->off > MAX_PACKET_OFF)
		/* Risk of overflow.  For instance, ptr + (1<<63) may be less
		 * than pkt_end, but that's because it's also less than pkt.
		 */
		return;

	new_range = dst_reg->off;
	if (range_right_open)
		new_range--;

	/* Examples for register markings:
	 *
	 * pkt_data in dst register:
	 *
	 *   r2 = r3;
	 *   r2 += 8;
	 *   if (r2 > pkt_end) goto <handle exception>
	 *   <access okay>
	 *
	 *   r2 = r3;
	 *   r2 += 8;
	 *   if (r2 < pkt_end) goto <access okay>
	 *   <handle exception>
	 *
	 *   Where:
	 *     r2 == dst_reg, pkt_end == src_reg
	 *     r2=pkt(id=n,off=8,r=0)
	 *     r3=pkt(id=n,off=0,r=0)
	 *
	 * pkt_data in src register:
	 *
	 *   r2 = r3;
	 *   r2 += 8;
	 *   if (pkt_end >= r2) goto <access okay>
	 *   <handle exception>
	 *
	 *   r2 = r3;
	 *   r2 += 8;
	 *   if (pkt_end <= r2) goto <handle exception>
	 *   <access okay>
	 *
	 *   Where:
	 *     pkt_end == dst_reg, r2 == src_reg
	 *     r2=pkt(id=n,off=8,r=0)
	 *     r3=pkt(id=n,off=0,r=0)
	 *
	 * Find register r3 and mark its range as r3=pkt(id=n,off=0,r=8)
	 * or r3=pkt(id=n,off=0,r=8-1), so that range of bytes [r3, r3 + 8)
	 * and [r3, r3 + 8-1) respectively is safe to access depending on
	 * the check.
	 */

	/* If our ids match, then we must have the same max_value.  And we
	 * don't care about the other reg's fixed offset, since if it's too big
	 * the range won't allow anything.
	 * dst_reg->off is known < MAX_PACKET_OFF, therefore it fits in a u16.
	 */
	for (i = 0; i < MAX_BPF_REG; i++)
		if (regs[i].type == type && regs[i].id == dst_reg->id)
			/* keep the maximum range already checked */
			regs[i].range = max(regs[i].range, new_range);

	for (j = 0; j <= vstate->curframe; j++) {
		state = vstate->frame[j];
		for (i = 0; i < state->allocated_stack / BPF_REG_SIZE; i++) {
			if (state->stack[i].slot_type[0] != STACK_SPILL)
				continue;
			reg = &state->stack[i].spilled_ptr;
			if (reg->type == type && reg->id == dst_reg->id)
				reg->range = max(reg->range, new_range);
		}
	}
}

/* compute branch direction of the expression "if (reg opcode val) goto target;"
 * and return:
 *  1 - branch will be taken and "goto target" will be executed
 *  0 - branch will not be taken and fall-through to next insn
 * -1 - unknown. Example: "if (reg < 5)" is unknown when register value range [0,10]
 */
static int is_branch_taken(struct bpf_reg_state *reg, u64 val, u8 opcode)
{
	if (__is_pointer_value(false, reg))
		return -1;

	switch (opcode) {
	case BPF_JEQ:
		if (tnum_is_const(reg->var_off))
			return !!tnum_equals_const(reg->var_off, val);
		break;
	case BPF_JNE:
		if (tnum_is_const(reg->var_off))
			return !tnum_equals_const(reg->var_off, val);
		break;
	case BPF_JGT:
		if (reg->umin_value > val)
			return 1;
		else if (reg->umax_value <= val)
			return 0;
		break;
	case BPF_JSGT:
		if (reg->smin_value > (s64)val)
			return 1;
		else if (reg->smax_value < (s64)val)
			return 0;
		break;
	case BPF_JLT:
		if (reg->umax_value < val)
			return 1;
		else if (reg->umin_value >= val)
			return 0;
		break;
	case BPF_JSLT:
		if (reg->smax_value < (s64)val)
			return 1;
		else if (reg->smin_value >= (s64)val)
			return 0;
		break;
	case BPF_JGE:
		if (reg->umin_value >= val)
			return 1;
		else if (reg->umax_value < val)
			return 0;
		break;
	case BPF_JSGE:
		if (reg->smin_value >= (s64)val)
			return 1;
		else if (reg->smax_value < (s64)val)
			return 0;
		break;
	case BPF_JLE:
		if (reg->umax_value <= val)
			return 1;
		else if (reg->umin_value > val)
			return 0;
		break;
	case BPF_JSLE:
		if (reg->smax_value <= (s64)val)
			return 1;
		else if (reg->smin_value > (s64)val)
			return 0;
		break;
	}

	return -1;
}

/* Adjusts the register min/max values in the case that the dst_reg is the
 * variable register that we are working on, and src_reg is a constant or we're
 * simply doing a BPF_K check.
 * In JEQ/JNE cases we also adjust the var_off values.
 */
static void reg_set_min_max(struct bpf_reg_state *true_reg,
			    struct bpf_reg_state *false_reg, u64 val,
			    u8 opcode)
{
	/* If the dst_reg is a pointer, we can't learn anything about its
	 * variable offset from the compare (unless src_reg were a pointer into
	 * the same object, but we don't bother with that.
	 * Since false_reg and true_reg have the same type by construction, we
	 * only need to check one of them for pointerness.
	 */
	if (__is_pointer_value(false, false_reg))
		return;

	switch (opcode) {
	case BPF_JEQ:
		/* If this is false then we know nothing Jon Snow, but if it is
		 * true then we know for sure.
		 */
		__mark_reg_known(true_reg, val);
		break;
	case BPF_JNE:
		/* If this is true we know nothing Jon Snow, but if it is false
		 * we know the value for sure;
		 */
		__mark_reg_known(false_reg, val);
		break;
	case BPF_JGT:
		false_reg->umax_value = min(false_reg->umax_value, val);
		true_reg->umin_value = max(true_reg->umin_value, val + 1);
		break;
	case BPF_JSGT:
		false_reg->smax_value = min_t(s64, false_reg->smax_value, val);
		true_reg->smin_value = max_t(s64, true_reg->smin_value, val + 1);
		break;
	case BPF_JLT:
		false_reg->umin_value = max(false_reg->umin_value, val);
		true_reg->umax_value = min(true_reg->umax_value, val - 1);
		break;
	case BPF_JSLT:
		false_reg->smin_value = max_t(s64, false_reg->smin_value, val);
		true_reg->smax_value = min_t(s64, true_reg->smax_value, val - 1);
		break;
	case BPF_JGE:
		false_reg->umax_value = min(false_reg->umax_value, val - 1);
		true_reg->umin_value = max(true_reg->umin_value, val);
		break;
	case BPF_JSGE:
		false_reg->smax_value = min_t(s64, false_reg->smax_value, val - 1);
		true_reg->smin_value = max_t(s64, true_reg->smin_value, val);
		break;
	case BPF_JLE:
		false_reg->umin_value = max(false_reg->umin_value, val + 1);
		true_reg->umax_value = min(true_reg->umax_value, val);
		break;
	case BPF_JSLE:
		false_reg->smin_value = max_t(s64, false_reg->smin_value, val + 1);
		true_reg->smax_value = min_t(s64, true_reg->smax_value, val);
		break;
	default:
		break;
	}

	__reg_deduce_bounds(false_reg);
	__reg_deduce_bounds(true_reg);
	/* We might have learned some bits from the bounds. */
	__reg_bound_offset(false_reg);
	__reg_bound_offset(true_reg);
	/* Intersecting with the old var_off might have improved our bounds
	 * slightly.  e.g. if umax was 0x7f...f and var_off was (0; 0xf...fc),
	 * then new var_off is (0; 0x7f...fc) which improves our umax.
	 */
	__update_reg_bounds(false_reg);
	__update_reg_bounds(true_reg);
}

/* Same as above, but for the case that dst_reg holds a constant and src_reg is
 * the variable reg.
 */
static void reg_set_min_max_inv(struct bpf_reg_state *true_reg,
				struct bpf_reg_state *false_reg, u64 val,
				u8 opcode)
{
	if (__is_pointer_value(false, false_reg))
		return;

	switch (opcode) {
	case BPF_JEQ:
		/* If this is false then we know nothing Jon Snow, but if it is
		 * true then we know for sure.
		 */
		__mark_reg_known(true_reg, val);
		break;
	case BPF_JNE:
		/* If this is true we know nothing Jon Snow, but if it is false
		 * we know the value for sure;
		 */
		__mark_reg_known(false_reg, val);
		break;
	case BPF_JGT:
		true_reg->umax_value = min(true_reg->umax_value, val - 1);
		false_reg->umin_value = max(false_reg->umin_value, val);
		break;
	case BPF_JSGT:
		true_reg->smax_value = min_t(s64, true_reg->smax_value, val - 1);
		false_reg->smin_value = max_t(s64, false_reg->smin_value, val);
		break;
	case BPF_JLT:
		true_reg->umin_value = max(true_reg->umin_value, val + 1);
		false_reg->umax_value = min(false_reg->umax_value, val);
		break;
	case BPF_JSLT:
		true_reg->smin_value = max_t(s64, true_reg->smin_value, val + 1);
		false_reg->smax_value = min_t(s64, false_reg->smax_value, val);
		break;
	case BPF_JGE:
		true_reg->umax_value = min(true_reg->umax_value, val);
		false_reg->umin_value = max(false_reg->umin_value, val + 1);
		break;
	case BPF_JSGE:
		true_reg->smax_value = min_t(s64, true_reg->smax_value, val);
		false_reg->smin_value = max_t(s64, false_reg->smin_value, val + 1);
		break;
	case BPF_JLE:
		true_reg->umin_value = max(true_reg->umin_value, val);
		false_reg->umax_value = min(false_reg->umax_value, val - 1);
		break;
	case BPF_JSLE:
		true_reg->smin_value = max_t(s64, true_reg->smin_value, val);
		false_reg->smax_value = min_t(s64, false_reg->smax_value, val - 1);
		break;
	default:
		break;
	}

	__reg_deduce_bounds(false_reg);
	__reg_deduce_bounds(true_reg);
	/* We might have learned some bits from the bounds. */
	__reg_bound_offset(false_reg);
	__reg_bound_offset(true_reg);
	/* Intersecting with the old var_off might have improved our bounds
	 * slightly.  e.g. if umax was 0x7f...f and var_off was (0; 0xf...fc),
	 * then new var_off is (0; 0x7f...fc) which improves our umax.
	 */
	__update_reg_bounds(false_reg);
	__update_reg_bounds(true_reg);
}

/* Regs are known to be equal, so intersect their min/max/var_off */
static void __reg_combine_min_max(struct bpf_reg_state *src_reg,
				  struct bpf_reg_state *dst_reg)
{
	src_reg->umin_value = dst_reg->umin_value = max(src_reg->umin_value,
							dst_reg->umin_value);
	src_reg->umax_value = dst_reg->umax_value = min(src_reg->umax_value,
							dst_reg->umax_value);
	src_reg->smin_value = dst_reg->smin_value = max(src_reg->smin_value,
							dst_reg->smin_value);
	src_reg->smax_value = dst_reg->smax_value = min(src_reg->smax_value,
							dst_reg->smax_value);
	src_reg->var_off = dst_reg->var_off = tnum_intersect(src_reg->var_off,
							     dst_reg->var_off);
	/* We might have learned new bounds from the var_off. */
	__update_reg_bounds(src_reg);
	__update_reg_bounds(dst_reg);
	/* We might have learned something about the sign bit. */
	__reg_deduce_bounds(src_reg);
	__reg_deduce_bounds(dst_reg);
	/* We might have learned some bits from the bounds. */
	__reg_bound_offset(src_reg);
	__reg_bound_offset(dst_reg);
	/* Intersecting with the old var_off might have improved our bounds
	 * slightly.  e.g. if umax was 0x7f...f and var_off was (0; 0xf...fc),
	 * then new var_off is (0; 0x7f...fc) which improves our umax.
	 */
	__update_reg_bounds(src_reg);
	__update_reg_bounds(dst_reg);
}

static void reg_combine_min_max(struct bpf_reg_state *true_src,
				struct bpf_reg_state *true_dst,
				struct bpf_reg_state *false_src,
				struct bpf_reg_state *false_dst,
				u8 opcode)
{
	switch (opcode) {
	case BPF_JEQ:
		__reg_combine_min_max(true_src, true_dst);
		break;
	case BPF_JNE:
		__reg_combine_min_max(false_src, false_dst);
		break;
	}
}

static void mark_map_reg(struct bpf_reg_state *regs, u32 regno, u32 id,
			 bool is_null)
{
	struct bpf_reg_state *reg = &regs[regno];

	if (reg->type == PTR_TO_MAP_VALUE_OR_NULL && reg->id == id) {
		/* Old offset (both fixed and variable parts) should
		 * have been known-zero, because we don't allow pointer
		 * arithmetic on pointers that might be NULL.
		 */
		if (WARN_ON_ONCE(reg->smin_value || reg->smax_value ||
				 !tnum_equals_const(reg->var_off, 0) ||
				 reg->off)) {
			__mark_reg_known_zero(reg);
			reg->off = 0;
		}
		if (is_null) {
			reg->type = SCALAR_VALUE;
		} else if (reg->map_ptr->inner_map_meta) {
			reg->type = CONST_PTR_TO_MAP;
			reg->map_ptr = reg->map_ptr->inner_map_meta;
		} else {
			reg->type = PTR_TO_MAP_VALUE;
		}
		/* We don't need id from this point onwards anymore, thus we
		 * should better reset it, so that state pruning has chances
		 * to take effect.
		 */
		reg->id = 0;
	}
}

/* The logic is similar to find_good_pkt_pointers(), both could eventually
 * be folded together at some point.
 */
static void mark_map_regs(struct bpf_verifier_state *vstate, u32 regno,
			  bool is_null)
{
	struct bpf_func_state *state = vstate->frame[vstate->curframe];
	struct bpf_reg_state *regs = state->regs;
	u32 id = regs[regno].id;
	int i, j;

	for (i = 0; i < MAX_BPF_REG; i++)
		mark_map_reg(regs, i, id, is_null);

	for (j = 0; j <= vstate->curframe; j++) {
		state = vstate->frame[j];
		for (i = 0; i < state->allocated_stack / BPF_REG_SIZE; i++) {
			if (state->stack[i].slot_type[0] != STACK_SPILL)
				continue;
			mark_map_reg(&state->stack[i].spilled_ptr, 0, id, is_null);
		}
	}
}

static bool try_match_pkt_pointers(const struct bpf_insn *insn,
				   struct bpf_reg_state *dst_reg,
				   struct bpf_reg_state *src_reg,
				   struct bpf_verifier_state *this_branch,
				   struct bpf_verifier_state *other_branch)
{
	if (BPF_SRC(insn->code) != BPF_X)
		return false;

	switch (BPF_OP(insn->code)) {
	case BPF_JGT:
		if ((dst_reg->type == PTR_TO_PACKET &&
		     src_reg->type == PTR_TO_PACKET_END) ||
		    (dst_reg->type == PTR_TO_PACKET_META &&
		     reg_is_init_pkt_pointer(src_reg, PTR_TO_PACKET))) {
			/* pkt_data' > pkt_end, pkt_meta' > pkt_data */
			find_good_pkt_pointers(this_branch, dst_reg,
					       dst_reg->type, false);
		} else if ((dst_reg->type == PTR_TO_PACKET_END &&
			    src_reg->type == PTR_TO_PACKET) ||
			   (reg_is_init_pkt_pointer(dst_reg, PTR_TO_PACKET) &&
			    src_reg->type == PTR_TO_PACKET_META)) {
			/* pkt_end > pkt_data', pkt_data > pkt_meta' */
			find_good_pkt_pointers(other_branch, src_reg,
					       src_reg->type, true);
		} else {
			return false;
		}
		break;
	case BPF_JLT:
		if ((dst_reg->type == PTR_TO_PACKET &&
		     src_reg->type == PTR_TO_PACKET_END) ||
		    (dst_reg->type == PTR_TO_PACKET_META &&
		     reg_is_init_pkt_pointer(src_reg, PTR_TO_PACKET))) {
			/* pkt_data' < pkt_end, pkt_meta' < pkt_data */
			find_good_pkt_pointers(other_branch, dst_reg,
					       dst_reg->type, true);
		} else if ((dst_reg->type == PTR_TO_PACKET_END &&
			    src_reg->type == PTR_TO_PACKET) ||
			   (reg_is_init_pkt_pointer(dst_reg, PTR_TO_PACKET) &&
			    src_reg->type == PTR_TO_PACKET_META)) {
			/* pkt_end < pkt_data', pkt_data > pkt_meta' */
			find_good_pkt_pointers(this_branch, src_reg,
					       src_reg->type, false);
		} else {
			return false;
		}
		break;
	case BPF_JGE:
		if ((dst_reg->type == PTR_TO_PACKET &&
		     src_reg->type == PTR_TO_PACKET_END) ||
		    (dst_reg->type == PTR_TO_PACKET_META &&
		     reg_is_init_pkt_pointer(src_reg, PTR_TO_PACKET))) {
			/* pkt_data' >= pkt_end, pkt_meta' >= pkt_data */
			find_good_pkt_pointers(this_branch, dst_reg,
					       dst_reg->type, true);
		} else if ((dst_reg->type == PTR_TO_PACKET_END &&
			    src_reg->type == PTR_TO_PACKET) ||
			   (reg_is_init_pkt_pointer(dst_reg, PTR_TO_PACKET) &&
			    src_reg->type == PTR_TO_PACKET_META)) {
			/* pkt_end >= pkt_data', pkt_data >= pkt_meta' */
			find_good_pkt_pointers(other_branch, src_reg,
					       src_reg->type, false);
		} else {
			return false;
		}
		break;
	case BPF_JLE:
		if ((dst_reg->type == PTR_TO_PACKET &&
		     src_reg->type == PTR_TO_PACKET_END) ||
		    (dst_reg->type == PTR_TO_PACKET_META &&
		     reg_is_init_pkt_pointer(src_reg, PTR_TO_PACKET))) {
			/* pkt_data' <= pkt_end, pkt_meta' <= pkt_data */
			find_good_pkt_pointers(other_branch, dst_reg,
					       dst_reg->type, false);
		} else if ((dst_reg->type == PTR_TO_PACKET_END &&
			    src_reg->type == PTR_TO_PACKET) ||
			   (reg_is_init_pkt_pointer(dst_reg, PTR_TO_PACKET) &&
			    src_reg->type == PTR_TO_PACKET_META)) {
			/* pkt_end <= pkt_data', pkt_data <= pkt_meta' */
			find_good_pkt_pointers(this_branch, src_reg,
					       src_reg->type, true);
		} else {
			return false;
		}
		break;
	default:
		return false;
	}

	return true;
}

static int check_cond_jmp_op(struct bpf_verifier_env *env,
			     struct bpf_insn *insn, int *insn_idx)
{
	struct bpf_verifier_state *this_branch = env->cur_state;
	struct bpf_verifier_state *other_branch;
	struct bpf_reg_state *regs = this_branch->frame[this_branch->curframe]->regs;
	struct bpf_reg_state *dst_reg, *other_branch_regs;
	u8 opcode = BPF_OP(insn->code);
	int err;

	if (opcode > BPF_JSLE) {
		verbose(env, "invalid BPF_JMP opcode %x\n", opcode);
		return -EINVAL;
	}

	if (BPF_SRC(insn->code) == BPF_X) {
		if (insn->imm != 0) {
			verbose(env, "BPF_JMP uses reserved fields\n");
			return -EINVAL;
		}

		/* check src1 operand */
		err = check_reg_arg(env, insn->src_reg, SRC_OP);
		if (err)
			return err;

		if (is_pointer_value(env, insn->src_reg)) {
			verbose(env, "R%d pointer comparison prohibited\n",
				insn->src_reg);
			return -EACCES;
		}
	} else {
		if (insn->src_reg != BPF_REG_0) {
			verbose(env, "BPF_JMP uses reserved fields\n");
			return -EINVAL;
		}
	}

	/* check src2 operand */
	err = check_reg_arg(env, insn->dst_reg, SRC_OP);
	if (err)
		return err;

	dst_reg = &regs[insn->dst_reg];

	if (BPF_SRC(insn->code) == BPF_K) {
		int pred = is_branch_taken(dst_reg, insn->imm, opcode);

		if (pred == 1) {
			 /* only follow the goto, ignore fall-through */
			*insn_idx += insn->off;
			return 0;
		} else if (pred == 0) {
			/* only follow fall-through branch, since
			 * that's where the program will go
			 */
			return 0;
		}
	}

	other_branch = push_stack(env, *insn_idx + insn->off + 1, *insn_idx,
				  false);
	if (!other_branch)
		return -EFAULT;
	other_branch_regs = other_branch->frame[other_branch->curframe]->regs;

	/* detect if we are comparing against a constant value so we can adjust
	 * our min/max values for our dst register.
	 * this is only legit if both are scalars (or pointers to the same
	 * object, I suppose, but we don't support that right now), because
	 * otherwise the different base pointers mean the offsets aren't
	 * comparable.
	 */
	if (BPF_SRC(insn->code) == BPF_X) {
		if (dst_reg->type == SCALAR_VALUE &&
		    regs[insn->src_reg].type == SCALAR_VALUE) {
			if (tnum_is_const(regs[insn->src_reg].var_off))
				reg_set_min_max(&other_branch_regs[insn->dst_reg],
						dst_reg, regs[insn->src_reg].var_off.value,
						opcode);
			else if (tnum_is_const(dst_reg->var_off))
				reg_set_min_max_inv(&other_branch_regs[insn->src_reg],
						    &regs[insn->src_reg],
						    dst_reg->var_off.value, opcode);
			else if (opcode == BPF_JEQ || opcode == BPF_JNE)
				/* Comparing for equality, we can combine knowledge */
				reg_combine_min_max(&other_branch_regs[insn->src_reg],
						    &other_branch_regs[insn->dst_reg],
						    &regs[insn->src_reg],
						    &regs[insn->dst_reg], opcode);
		}
	} else if (dst_reg->type == SCALAR_VALUE) {
		reg_set_min_max(&other_branch_regs[insn->dst_reg],
					dst_reg, insn->imm, opcode);
	}

	/* detect if R == 0 where R is returned from bpf_map_lookup_elem() */
	if (BPF_SRC(insn->code) == BPF_K &&
	    insn->imm == 0 && (opcode == BPF_JEQ || opcode == BPF_JNE) &&
	    dst_reg->type == PTR_TO_MAP_VALUE_OR_NULL) {
		/* Mark all identical map registers in each branch as either
		 * safe or unknown depending R == 0 or R != 0 conditional.
		 */
		mark_map_regs(this_branch, insn->dst_reg, opcode == BPF_JNE);
		mark_map_regs(other_branch, insn->dst_reg, opcode == BPF_JEQ);
	} else if (!try_match_pkt_pointers(insn, dst_reg, &regs[insn->src_reg],
					   this_branch, other_branch) &&
		   is_pointer_value(env, insn->dst_reg)) {
		verbose(env, "R%d pointer comparison prohibited\n",
			insn->dst_reg);
		return -EACCES;
	}
	if (env->log.level)
		print_verifier_state(env, this_branch->frame[this_branch->curframe]);
	return 0;
}

/* return the map pointer stored inside BPF_LD_IMM64 instruction */
static struct bpf_map *ld_imm64_to_map_ptr(struct bpf_insn *insn)
{
	u64 imm64 = ((u64) (u32) insn[0].imm) | ((u64) (u32) insn[1].imm) << 32;

	return (struct bpf_map *) (unsigned long) imm64;
}

/* verify BPF_LD_IMM64 instruction */
static int check_ld_imm(struct bpf_verifier_env *env, struct bpf_insn *insn)
{
	struct bpf_reg_state *regs = cur_regs(env);
	int err;

	if (BPF_SIZE(insn->code) != BPF_DW) {
		verbose(env, "invalid BPF_LD_IMM insn\n");
		return -EINVAL;
	}
	if (insn->off != 0) {
		verbose(env, "BPF_LD_IMM64 uses reserved fields\n");
		return -EINVAL;
	}

	err = check_reg_arg(env, insn->dst_reg, DST_OP);
	if (err)
		return err;

	if (insn->src_reg == 0) {
		u64 imm = ((u64)(insn + 1)->imm << 32) | (u32)insn->imm;

		regs[insn->dst_reg].type = SCALAR_VALUE;
		__mark_reg_known(&regs[insn->dst_reg], imm);
		return 0;
	}

	/* replace_map_fd_with_map_ptr() should have caught bad ld_imm64 */
	BUG_ON(insn->src_reg != BPF_PSEUDO_MAP_FD);

	regs[insn->dst_reg].type = CONST_PTR_TO_MAP;
	regs[insn->dst_reg].map_ptr = ld_imm64_to_map_ptr(insn);
	return 0;
}

static bool may_access_skb(enum bpf_prog_type type)
{
	switch (type) {
	case BPF_PROG_TYPE_SOCKET_FILTER:
	case BPF_PROG_TYPE_SCHED_CLS:
	case BPF_PROG_TYPE_SCHED_ACT:
		return true;
	default:
		return false;
	}
}

/* verify safety of LD_ABS|LD_IND instructions:
 * - they can only appear in the programs where ctx == skb
 * - since they are wrappers of function calls, they scratch R1-R5 registers,
 *   preserve R6-R9, and store return value into R0
 *
 * Implicit input:
 *   ctx == skb == R6 == CTX
 *
 * Explicit input:
 *   SRC == any register
 *   IMM == 32-bit immediate
 *
 * Output:
 *   R0 - 8/16/32-bit skb data converted to cpu endianness
 */
static int check_ld_abs(struct bpf_verifier_env *env, struct bpf_insn *insn)
{
	struct bpf_reg_state *regs = cur_regs(env);
	static const int ctx_reg = BPF_REG_6;
	u8 mode = BPF_MODE(insn->code);
	int i, err;

	if (!may_access_skb(env->prog->type)) {
		verbose(env, "BPF_LD_[ABS|IND] instructions not allowed for this program type\n");
		return -EINVAL;
	}

	if (!env->ops->gen_ld_abs) {
		verbose(env, "bpf verifier is misconfigured\n");
		return -EINVAL;
	}

	if (env->subprog_cnt > 1) {
		/* when program has LD_ABS insn JITs and interpreter assume
		 * that r1 == ctx == skb which is not the case for callees
		 * that can have arbitrary arguments. It's problematic
		 * for main prog as well since JITs would need to analyze
		 * all functions in order to make proper register save/restore
		 * decisions in the main prog. Hence disallow LD_ABS with calls
		 */
		verbose(env, "BPF_LD_[ABS|IND] instructions cannot be mixed with bpf-to-bpf calls\n");
		return -EINVAL;
	}

	if (insn->dst_reg != BPF_REG_0 || insn->off != 0 ||
	    BPF_SIZE(insn->code) == BPF_DW ||
	    (mode == BPF_ABS && insn->src_reg != BPF_REG_0)) {
		verbose(env, "BPF_LD_[ABS|IND] uses reserved fields\n");
		return -EINVAL;
	}

	/* check whether implicit source operand (register R6) is readable */
	err = check_reg_arg(env, ctx_reg, SRC_OP);
	if (err)
		return err;

	if (regs[ctx_reg].type != PTR_TO_CTX) {
		verbose(env,
			"at the time of BPF_LD_ABS|IND R6 != pointer to skb\n");
		return -EINVAL;
	}

	if (mode == BPF_IND) {
		/* check explicit source operand */
		err = check_reg_arg(env, insn->src_reg, SRC_OP);
		if (err)
			return err;
	}

	err = check_ctx_reg(env, &regs[ctx_reg], ctx_reg);
	if (err < 0)
		return err;

	/* reset caller saved regs to unreadable */
	for (i = 0; i < CALLER_SAVED_REGS; i++) {
		mark_reg_not_init(env, regs, caller_saved[i]);
		check_reg_arg(env, caller_saved[i], DST_OP_NO_MARK);
	}

	/* mark destination R0 register as readable, since it contains
	 * the value fetched from the packet.
	 * Already marked as written above.
	 */
	mark_reg_unknown(env, regs, BPF_REG_0);
	return 0;
}

static int check_return_code(struct bpf_verifier_env *env)
{
	struct bpf_reg_state *reg;
	struct tnum range = tnum_range(0, 1);

	switch (env->prog->type) {
	case BPF_PROG_TYPE_CGROUP_SOCK_ADDR:
		if (env->prog->expected_attach_type == BPF_CGROUP_UDP4_RECVMSG ||
		    env->prog->expected_attach_type == BPF_CGROUP_UDP6_RECVMSG)
			range = tnum_range(1, 1);
	case BPF_PROG_TYPE_CGROUP_SKB:
	case BPF_PROG_TYPE_CGROUP_SOCK:
	case BPF_PROG_TYPE_SOCK_OPS:
	case BPF_PROG_TYPE_CGROUP_DEVICE:
		break;
	default:
		return 0;
	}

	reg = cur_regs(env) + BPF_REG_0;
	if (reg->type != SCALAR_VALUE) {
		verbose(env, "At program exit the register R0 is not a known value (%s)\n",
			reg_type_str[reg->type]);
		return -EINVAL;
	}

	if (!tnum_in(range, reg->var_off)) {
		char tn_buf[48];

		verbose(env, "At program exit the register R0 ");
		if (!tnum_is_unknown(reg->var_off)) {
			tnum_strn(tn_buf, sizeof(tn_buf), reg->var_off);
			verbose(env, "has value %s", tn_buf);
		} else {
			verbose(env, "has unknown scalar value");
		}
		tnum_strn(tn_buf, sizeof(tn_buf), range);
		verbose(env, " should have been in %s\n", tn_buf);
		return -EINVAL;
	}
	return 0;
}

/* non-recursive DFS pseudo code
 * 1  procedure DFS-iterative(G,v):
 * 2      label v as discovered
 * 3      let S be a stack
 * 4      S.push(v)
 * 5      while S is not empty
 * 6            t <- S.pop()
 * 7            if t is what we're looking for:
 * 8                return t
 * 9            for all edges e in G.adjacentEdges(t) do
 * 10               if edge e is already labelled
 * 11                   continue with the next edge
 * 12               w <- G.adjacentVertex(t,e)
 * 13               if vertex w is not discovered and not explored
 * 14                   label e as tree-edge
 * 15                   label w as discovered
 * 16                   S.push(w)
 * 17                   continue at 5
 * 18               else if vertex w is discovered
 * 19                   label e as back-edge
 * 20               else
 * 21                   // vertex w is explored
 * 22                   label e as forward- or cross-edge
 * 23           label t as explored
 * 24           S.pop()
 *
 * convention:
 * 0x10 - discovered
 * 0x11 - discovered and fall-through edge labelled
 * 0x12 - discovered and fall-through and branch edges labelled
 * 0x20 - explored
 */

enum {
	DISCOVERED = 0x10,
	EXPLORED = 0x20,
	FALLTHROUGH = 1,
	BRANCH = 2,
};

#define STATE_LIST_MARK ((struct bpf_verifier_state_list *) -1L)

static int *insn_stack;	/* stack of insns to process */
static int cur_stack;	/* current stack index */
static int *insn_state;

/* t, w, e - match pseudo-code above:
 * t - index of current instruction
 * w - next instruction
 * e - edge
 */
static int push_insn(int t, int w, int e, struct bpf_verifier_env *env)
{
	if (e == FALLTHROUGH && insn_state[t] >= (DISCOVERED | FALLTHROUGH))
		return 0;

	if (e == BRANCH && insn_state[t] >= (DISCOVERED | BRANCH))
		return 0;

	if (w < 0 || w >= env->prog->len) {
		verbose(env, "jump out of range from insn %d to %d\n", t, w);
		return -EINVAL;
	}

	if (e == BRANCH)
		/* mark branch target for state pruning */
		env->explored_states[w] = STATE_LIST_MARK;

	if (insn_state[w] == 0) {
		/* tree-edge */
		insn_state[t] = DISCOVERED | e;
		insn_state[w] = DISCOVERED;
		if (cur_stack >= env->prog->len)
			return -E2BIG;
		insn_stack[cur_stack++] = w;
		return 1;
	} else if ((insn_state[w] & 0xF0) == DISCOVERED) {
		verbose(env, "back-edge from insn %d to %d\n", t, w);
		return -EINVAL;
	} else if (insn_state[w] == EXPLORED) {
		/* forward- or cross-edge */
		insn_state[t] = DISCOVERED | e;
	} else {
		verbose(env, "insn state internal bug\n");
		return -EFAULT;
	}
	return 0;
}

/* non-recursive depth-first-search to detect loops in BPF program
 * loop == back-edge in directed graph
 */
static int check_cfg(struct bpf_verifier_env *env)
{
	struct bpf_insn *insns = env->prog->insnsi;
	int insn_cnt = env->prog->len;
	int ret = 0;
	int i, t;

	ret = check_subprogs(env);
	if (ret < 0)
		return ret;

	insn_state = kcalloc(insn_cnt, sizeof(int), GFP_KERNEL);
	if (!insn_state)
		return -ENOMEM;

	insn_stack = kcalloc(insn_cnt, sizeof(int), GFP_KERNEL);
	if (!insn_stack) {
		kfree(insn_state);
		return -ENOMEM;
	}

	insn_state[0] = DISCOVERED; /* mark 1st insn as discovered */
	insn_stack[0] = 0; /* 0 is the first instruction */
	cur_stack = 1;

peek_stack:
	if (cur_stack == 0)
		goto check_state;
	t = insn_stack[cur_stack - 1];

	if (BPF_CLASS(insns[t].code) == BPF_JMP) {
		u8 opcode = BPF_OP(insns[t].code);

		if (opcode == BPF_EXIT) {
			goto mark_explored;
		} else if (opcode == BPF_CALL) {
			ret = push_insn(t, t + 1, FALLTHROUGH, env);
			if (ret == 1)
				goto peek_stack;
			else if (ret < 0)
				goto err_free;
			if (t + 1 < insn_cnt)
				env->explored_states[t + 1] = STATE_LIST_MARK;
			if (insns[t].src_reg == BPF_PSEUDO_CALL) {
				env->explored_states[t] = STATE_LIST_MARK;
				ret = push_insn(t, t + insns[t].imm + 1, BRANCH, env);
				if (ret == 1)
					goto peek_stack;
				else if (ret < 0)
					goto err_free;
			}
		} else if (opcode == BPF_JA) {
			if (BPF_SRC(insns[t].code) != BPF_K) {
				ret = -EINVAL;
				goto err_free;
			}
			/* unconditional jump with single edge */
			ret = push_insn(t, t + insns[t].off + 1,
					FALLTHROUGH, env);
			if (ret == 1)
				goto peek_stack;
			else if (ret < 0)
				goto err_free;
			/* tell verifier to check for equivalent states
			 * after every call and jump
			 */
			if (t + 1 < insn_cnt)
				env->explored_states[t + 1] = STATE_LIST_MARK;
		} else {
			/* conditional jump with two edges */
			env->explored_states[t] = STATE_LIST_MARK;
			ret = push_insn(t, t + 1, FALLTHROUGH, env);
			if (ret == 1)
				goto peek_stack;
			else if (ret < 0)
				goto err_free;

			ret = push_insn(t, t + insns[t].off + 1, BRANCH, env);
			if (ret == 1)
				goto peek_stack;
			else if (ret < 0)
				goto err_free;
		}
	} else {
		/* all other non-branch instructions with single
		 * fall-through edge
		 */
		ret = push_insn(t, t + 1, FALLTHROUGH, env);
		if (ret == 1)
			goto peek_stack;
		else if (ret < 0)
			goto err_free;
	}

mark_explored:
	insn_state[t] = EXPLORED;
	if (cur_stack-- <= 0) {
		verbose(env, "pop stack internal bug\n");
		ret = -EFAULT;
		goto err_free;
	}
	goto peek_stack;

check_state:
	for (i = 0; i < insn_cnt; i++) {
		if (insn_state[i] != EXPLORED) {
			verbose(env, "unreachable insn %d\n", i);
			ret = -EINVAL;
			goto err_free;
		}
	}
	ret = 0; /* cfg looks good */

err_free:
	kfree(insn_state);
	kfree(insn_stack);
	return ret;
}

/* check %cur's range satisfies %old's */
static bool range_within(struct bpf_reg_state *old,
			 struct bpf_reg_state *cur)
{
	return old->umin_value <= cur->umin_value &&
	       old->umax_value >= cur->umax_value &&
	       old->smin_value <= cur->smin_value &&
	       old->smax_value >= cur->smax_value;
}

/* Maximum number of register states that can exist at once */
#define ID_MAP_SIZE	(MAX_BPF_REG + MAX_BPF_STACK / BPF_REG_SIZE)
struct idpair {
	u32 old;
	u32 cur;
};

/* If in the old state two registers had the same id, then they need to have
 * the same id in the new state as well.  But that id could be different from
 * the old state, so we need to track the mapping from old to new ids.
 * Once we have seen that, say, a reg with old id 5 had new id 9, any subsequent
 * regs with old id 5 must also have new id 9 for the new state to be safe.  But
 * regs with a different old id could still have new id 9, we don't care about
 * that.
 * So we look through our idmap to see if this old id has been seen before.  If
 * so, we require the new id to match; otherwise, we add the id pair to the map.
 */
static bool check_ids(u32 old_id, u32 cur_id, struct idpair *idmap)
{
	unsigned int i;

	for (i = 0; i < ID_MAP_SIZE; i++) {
		if (!idmap[i].old) {
			/* Reached an empty slot; haven't seen this id before */
			idmap[i].old = old_id;
			idmap[i].cur = cur_id;
			return true;
		}
		if (idmap[i].old == old_id)
			return idmap[i].cur == cur_id;
	}
	/* We ran out of idmap slots, which should be impossible */
	WARN_ON_ONCE(1);
	return false;
}

/* Returns true if (rold safe implies rcur safe) */
static bool regsafe(struct bpf_reg_state *rold, struct bpf_reg_state *rcur,
		    struct idpair *idmap)
{
	bool equal;

	if (!(rold->live & REG_LIVE_READ))
		/* explored state didn't use this */
		return true;

	equal = memcmp(rold, rcur, offsetof(struct bpf_reg_state, frameno)) == 0;

	if (rold->type == PTR_TO_STACK)
		/* two stack pointers are equal only if they're pointing to
		 * the same stack frame, since fp-8 in foo != fp-8 in bar
		 */
		return equal && rold->frameno == rcur->frameno;

	if (equal)
		return true;

	if (rold->type == NOT_INIT)
		/* explored state can't have used this */
		return true;
	if (rcur->type == NOT_INIT)
		return false;
	switch (rold->type) {
	case SCALAR_VALUE:
		if (rcur->type == SCALAR_VALUE) {
			/* new val must satisfy old val knowledge */
			return range_within(rold, rcur) &&
			       tnum_in(rold->var_off, rcur->var_off);
		} else {
			/* We're trying to use a pointer in place of a scalar.
			 * Even if the scalar was unbounded, this could lead to
			 * pointer leaks because scalars are allowed to leak
			 * while pointers are not. We could make this safe in
			 * special cases if root is calling us, but it's
			 * probably not worth the hassle.
			 */
			return false;
		}
	case PTR_TO_MAP_VALUE:
		/* If the new min/max/var_off satisfy the old ones and
		 * everything else matches, we are OK.
		 * We don't care about the 'id' value, because nothing
		 * uses it for PTR_TO_MAP_VALUE (only for ..._OR_NULL)
		 */
		return memcmp(rold, rcur, offsetof(struct bpf_reg_state, id)) == 0 &&
		       range_within(rold, rcur) &&
		       tnum_in(rold->var_off, rcur->var_off);
	case PTR_TO_MAP_VALUE_OR_NULL:
		/* a PTR_TO_MAP_VALUE could be safe to use as a
		 * PTR_TO_MAP_VALUE_OR_NULL into the same map.
		 * However, if the old PTR_TO_MAP_VALUE_OR_NULL then got NULL-
		 * checked, doing so could have affected others with the same
		 * id, and we can't check for that because we lost the id when
		 * we converted to a PTR_TO_MAP_VALUE.
		 */
		if (rcur->type != PTR_TO_MAP_VALUE_OR_NULL)
			return false;
		if (memcmp(rold, rcur, offsetof(struct bpf_reg_state, id)))
			return false;
		/* Check our ids match any regs they're supposed to */
		return check_ids(rold->id, rcur->id, idmap);
	case PTR_TO_PACKET_META:
	case PTR_TO_PACKET:
		if (rcur->type != rold->type)
			return false;
		/* We must have at least as much range as the old ptr
		 * did, so that any accesses which were safe before are
		 * still safe.  This is true even if old range < old off,
		 * since someone could have accessed through (ptr - k), or
		 * even done ptr -= k in a register, to get a safe access.
		 */
		if (rold->range > rcur->range)
			return false;
		/* If the offsets don't match, we can't trust our alignment;
		 * nor can we be sure that we won't fall out of range.
		 */
		if (rold->off != rcur->off)
			return false;
		/* id relations must be preserved */
		if (rold->id && !check_ids(rold->id, rcur->id, idmap))
			return false;
		/* new val must satisfy old val knowledge */
		return range_within(rold, rcur) &&
		       tnum_in(rold->var_off, rcur->var_off);
	case PTR_TO_CTX:
	case CONST_PTR_TO_MAP:
	case PTR_TO_PACKET_END:
		/* Only valid matches are exact, which memcmp() above
		 * would have accepted
		 */
	default:
		/* Don't know what's going on, just say it's not safe */
		return false;
	}

	/* Shouldn't get here; if we do, say it's not safe */
	WARN_ON_ONCE(1);
	return false;
}

static bool stacksafe(struct bpf_func_state *old,
		      struct bpf_func_state *cur,
		      struct idpair *idmap)
{
	int i, spi;

	/* if explored stack has more populated slots than current stack
	 * such stacks are not equivalent
	 */
	if (old->allocated_stack > cur->allocated_stack)
		return false;

	/* walk slots of the explored stack and ignore any additional
	 * slots in the current stack, since explored(safe) state
	 * didn't use them
	 */
	for (i = 0; i < old->allocated_stack; i++) {
		spi = i / BPF_REG_SIZE;

		if (!(old->stack[spi].spilled_ptr.live & REG_LIVE_READ))
			/* explored state didn't use this */
			continue;

		if (old->stack[spi].slot_type[i % BPF_REG_SIZE] == STACK_INVALID)
			continue;
		/* if old state was safe with misc data in the stack
		 * it will be safe with zero-initialized stack.
		 * The opposite is not true
		 */
		if (old->stack[spi].slot_type[i % BPF_REG_SIZE] == STACK_MISC &&
		    cur->stack[spi].slot_type[i % BPF_REG_SIZE] == STACK_ZERO)
			continue;
		if (old->stack[spi].slot_type[i % BPF_REG_SIZE] !=
		    cur->stack[spi].slot_type[i % BPF_REG_SIZE])
			/* Ex: old explored (safe) state has STACK_SPILL in
			 * this stack slot, but current has has STACK_MISC ->
			 * this verifier states are not equivalent,
			 * return false to continue verification of this path
			 */
			return false;
		if (i % BPF_REG_SIZE)
			continue;
		if (old->stack[spi].slot_type[0] != STACK_SPILL)
			continue;
		if (!regsafe(&old->stack[spi].spilled_ptr,
			     &cur->stack[spi].spilled_ptr,
			     idmap))
			/* when explored and current stack slot are both storing
			 * spilled registers, check that stored pointers types
			 * are the same as well.
			 * Ex: explored safe path could have stored
			 * (bpf_reg_state) {.type = PTR_TO_STACK, .off = -8}
			 * but current path has stored:
			 * (bpf_reg_state) {.type = PTR_TO_STACK, .off = -16}
			 * such verifier states are not equivalent.
			 * return false to continue verification of this path
			 */
			return false;
	}
	return true;
}

/* compare two verifier states
 *
 * all states stored in state_list are known to be valid, since
 * verifier reached 'bpf_exit' instruction through them
 *
 * this function is called when verifier exploring different branches of
 * execution popped from the state stack. If it sees an old state that has
 * more strict register state and more strict stack state then this execution
 * branch doesn't need to be explored further, since verifier already
 * concluded that more strict state leads to valid finish.
 *
 * Therefore two states are equivalent if register state is more conservative
 * and explored stack state is more conservative than the current one.
 * Example:
 *       explored                   current
 * (slot1=INV slot2=MISC) == (slot1=MISC slot2=MISC)
 * (slot1=MISC slot2=MISC) != (slot1=INV slot2=MISC)
 *
 * In other words if current stack state (one being explored) has more
 * valid slots than old one that already passed validation, it means
 * the verifier can stop exploring and conclude that current state is valid too
 *
 * Similarly with registers. If explored state has register type as invalid
 * whereas register type in current state is meaningful, it means that
 * the current state will reach 'bpf_exit' instruction safely
 */
static bool func_states_equal(struct bpf_func_state *old,
			      struct bpf_func_state *cur)
{
	struct idpair *idmap;
	bool ret = false;
	int i;

	idmap = kcalloc(ID_MAP_SIZE, sizeof(struct idpair), GFP_KERNEL);
	/* If we failed to allocate the idmap, just say it's not safe */
	if (!idmap)
		return false;

	for (i = 0; i < MAX_BPF_REG; i++) {
		if (!regsafe(&old->regs[i], &cur->regs[i], idmap))
			goto out_free;
	}

	if (!stacksafe(old, cur, idmap))
		goto out_free;
	ret = true;
out_free:
	kfree(idmap);
	return ret;
}

static bool states_equal(struct bpf_verifier_env *env,
			 struct bpf_verifier_state *old,
			 struct bpf_verifier_state *cur)
{
	int i;

	if (old->curframe != cur->curframe)
		return false;

	/* Verification state from speculative execution simulation
	 * must never prune a non-speculative execution one.
	 */
	if (old->speculative && !cur->speculative)
		return false;

	/* for states to be equal callsites have to be the same
	 * and all frame states need to be equivalent
	 */
	for (i = 0; i <= old->curframe; i++) {
		if (old->frame[i]->callsite != cur->frame[i]->callsite)
			return false;
		if (!func_states_equal(old->frame[i], cur->frame[i]))
			return false;
	}
	return true;
}

/* A write screens off any subsequent reads; but write marks come from the
 * straight-line code between a state and its parent.  When we arrive at an
 * equivalent state (jump target or such) we didn't arrive by the straight-line
 * code, so read marks in the state must propagate to the parent regardless
 * of the state's write marks. That's what 'parent == state->parent' comparison
 * in mark_reg_read() and mark_stack_slot_read() is for.
 */
static int propagate_liveness(struct bpf_verifier_env *env,
			      const struct bpf_verifier_state *vstate,
			      struct bpf_verifier_state *vparent)
{
	int i, frame, err = 0;
	struct bpf_func_state *state, *parent;

	if (vparent->curframe != vstate->curframe) {
		WARN(1, "propagate_live: parent frame %d current frame %d\n",
		     vparent->curframe, vstate->curframe);
		return -EFAULT;
	}
	/* Propagate read liveness of registers... */
	BUILD_BUG_ON(BPF_REG_FP + 1 != MAX_BPF_REG);
	/* We don't need to worry about FP liveness because it's read-only */
	for (i = 0; i < BPF_REG_FP; i++) {
		if (vparent->frame[vparent->curframe]->regs[i].live & REG_LIVE_READ)
			continue;
		if (vstate->frame[vstate->curframe]->regs[i].live & REG_LIVE_READ) {
			err = mark_reg_read(env, vstate, vparent, i);
			if (err)
				return err;
		}
	}

	/* ... and stack slots */
	for (frame = 0; frame <= vstate->curframe; frame++) {
		state = vstate->frame[frame];
		parent = vparent->frame[frame];
		for (i = 0; i < state->allocated_stack / BPF_REG_SIZE &&
			    i < parent->allocated_stack / BPF_REG_SIZE; i++) {
			if (parent->stack[i].spilled_ptr.live & REG_LIVE_READ)
				continue;
			if (state->stack[i].spilled_ptr.live & REG_LIVE_READ)
				mark_stack_slot_read(env, vstate, vparent, i, frame);
		}
	}
	return err;
}

static int is_state_visited(struct bpf_verifier_env *env, int insn_idx)
{
	struct bpf_verifier_state_list *new_sl;
	struct bpf_verifier_state_list *sl;
	struct bpf_verifier_state *cur = env->cur_state;
	int i, j, err, states_cnt = 0;

	sl = env->explored_states[insn_idx];
	if (!sl)
		/* this 'insn_idx' instruction wasn't marked, so we will not
		 * be doing state search here
		 */
		return 0;

	while (sl != STATE_LIST_MARK) {
		if (states_equal(env, &sl->state, cur)) {
			/* reached equivalent register/stack state,
			 * prune the search.
			 * Registers read by the continuation are read by us.
			 * If we have any write marks in env->cur_state, they
			 * will prevent corresponding reads in the continuation
			 * from reaching our parent (an explored_state).  Our
			 * own state will get the read marks recorded, but
			 * they'll be immediately forgotten as we're pruning
			 * this state and will pop a new one.
			 */
			err = propagate_liveness(env, &sl->state, cur);
			if (err)
				return err;
			return 1;
		}
		sl = sl->next;
		states_cnt++;
	}

	if (!env->allow_ptr_leaks && states_cnt > BPF_COMPLEXITY_LIMIT_STATES)
		return 0;

	/* there were no equivalent states, remember current one.
	 * technically the current state is not proven to be safe yet,
	 * but it will either reach outer most bpf_exit (which means it's safe)
	 * or it will be rejected. Since there are no loops, we won't be
	 * seeing this tuple (frame[0].callsite, frame[1].callsite, .. insn_idx)
	 * again on the way to bpf_exit
	 */
	new_sl = kzalloc(sizeof(struct bpf_verifier_state_list), GFP_KERNEL);
	if (!new_sl)
		return -ENOMEM;

	/* add new state to the head of linked list */
	err = copy_verifier_state(&new_sl->state, cur);
	if (err) {
		free_verifier_state(&new_sl->state, false);
		kfree(new_sl);
		return err;
	}
	new_sl->next = env->explored_states[insn_idx];
	env->explored_states[insn_idx] = new_sl;
	/* connect new state to parentage chain */
	cur->parent = &new_sl->state;
	/* clear write marks in current state: the writes we did are not writes
	 * our child did, so they don't screen off its reads from us.
	 * (There are no read marks in current state, because reads always mark
	 * their parent and current state never has children yet.  Only
	 * explored_states can get read marks.)
	 */
	for (i = 0; i < BPF_REG_FP; i++)
		cur->frame[cur->curframe]->regs[i].live = REG_LIVE_NONE;

	/* all stack frames are accessible from callee, clear them all */
	for (j = 0; j <= cur->curframe; j++) {
		struct bpf_func_state *frame = cur->frame[j];

		for (i = 0; i < frame->allocated_stack / BPF_REG_SIZE; i++)
			frame->stack[i].spilled_ptr.live = REG_LIVE_NONE;
	}
	return 0;
}

static int do_check(struct bpf_verifier_env *env)
{
	struct bpf_verifier_state *state;
	struct bpf_insn *insns = env->prog->insnsi;
	struct bpf_reg_state *regs;
	int insn_cnt = env->prog->len, i;
	int insn_processed = 0;
	bool do_print_state = false;

	state = kzalloc(sizeof(struct bpf_verifier_state), GFP_KERNEL);
	if (!state)
		return -ENOMEM;
	state->curframe = 0;
	state->speculative = false;
	state->frame[0] = kzalloc(sizeof(struct bpf_func_state), GFP_KERNEL);
	if (!state->frame[0]) {
		kfree(state);
		return -ENOMEM;
	}
	env->cur_state = state;
	init_func_state(env, state->frame[0],
			BPF_MAIN_FUNC /* callsite */,
			0 /* frameno */,
			0 /* subprogno, zero == main subprog */);

	for (;;) {
		struct bpf_insn *insn;
		u8 class;
		int err;

		if (env->insn_idx >= insn_cnt) {
			verbose(env, "invalid insn idx %d insn_cnt %d\n",
				env->insn_idx, insn_cnt);
			return -EFAULT;
		}

		insn = &insns[env->insn_idx];
		class = BPF_CLASS(insn->code);

		if (++insn_processed > BPF_COMPLEXITY_LIMIT_INSNS) {
			verbose(env,
				"BPF program is too large. Processed %d insn\n",
				insn_processed);
			return -E2BIG;
		}

		err = is_state_visited(env, env->insn_idx);
		if (err < 0)
			return err;
		if (err == 1) {
			/* found equivalent state, can prune the search */
			if (env->log.level) {
				if (do_print_state)
					verbose(env, "\nfrom %d to %d%s: safe\n",
						env->prev_insn_idx, env->insn_idx,
						env->cur_state->speculative ?
						" (speculative execution)" : "");
				else
					verbose(env, "%d: safe\n", env->insn_idx);
			}
			goto process_bpf_exit;
		}

		if (signal_pending(current))
			return -EAGAIN;

		if (need_resched())
			cond_resched();

		if (env->log.level > 1 || (env->log.level && do_print_state)) {
			if (env->log.level > 1)
				verbose(env, "%d:", env->insn_idx);
			else
				verbose(env, "\nfrom %d to %d%s:",
					env->prev_insn_idx, env->insn_idx,
					env->cur_state->speculative ?
					" (speculative execution)" : "");
			print_verifier_state(env, state->frame[state->curframe]);
			do_print_state = false;
		}

		if (env->log.level) {
			const struct bpf_insn_cbs cbs = {
				.cb_print	= verbose,
				.private_data	= env,
			};

			verbose(env, "%d: ", env->insn_idx);
			print_bpf_insn(&cbs, insn, env->allow_ptr_leaks);
		}

		if (bpf_prog_is_dev_bound(env->prog->aux)) {
			err = bpf_prog_offload_verify_insn(env, env->insn_idx,
							   env->prev_insn_idx);
			if (err)
				return err;
		}

		regs = cur_regs(env);
		env->insn_aux_data[env->insn_idx].seen = true;

		if (class == BPF_ALU || class == BPF_ALU64) {
			err = check_alu_op(env, insn);
			if (err)
				return err;

		} else if (class == BPF_LDX) {
			enum bpf_reg_type *prev_src_type, src_reg_type;

			/* check for reserved fields is already done */

			/* check src operand */
			err = check_reg_arg(env, insn->src_reg, SRC_OP);
			if (err)
				return err;

			err = check_reg_arg(env, insn->dst_reg, DST_OP_NO_MARK);
			if (err)
				return err;

			src_reg_type = regs[insn->src_reg].type;

			/* check that memory (src_reg + off) is readable,
			 * the state of dst_reg will be updated by this func
			 */
			err = check_mem_access(env, env->insn_idx, insn->src_reg,
					       insn->off, BPF_SIZE(insn->code),
					       BPF_READ, insn->dst_reg, false);
			if (err)
				return err;

			prev_src_type = &env->insn_aux_data[env->insn_idx].ptr_type;

			if (*prev_src_type == NOT_INIT) {
				/* saw a valid insn
				 * dst_reg = *(u32 *)(src_reg + off)
				 * save type to validate intersecting paths
				 */
				*prev_src_type = src_reg_type;

			} else if (src_reg_type != *prev_src_type &&
				   (src_reg_type == PTR_TO_CTX ||
				    *prev_src_type == PTR_TO_CTX)) {
				/* ABuser program is trying to use the same insn
				 * dst_reg = *(u32*) (src_reg + off)
				 * with different pointer types:
				 * src_reg == ctx in one branch and
				 * src_reg == stack|map in some other branch.
				 * Reject it.
				 */
				verbose(env, "same insn cannot be used with different pointers\n");
				return -EINVAL;
			}

		} else if (class == BPF_STX) {
			enum bpf_reg_type *prev_dst_type, dst_reg_type;

			if (BPF_MODE(insn->code) == BPF_XADD) {
				err = check_xadd(env, env->insn_idx, insn);
				if (err)
					return err;
				env->insn_idx++;
				continue;
			}

			/* check src1 operand */
			err = check_reg_arg(env, insn->src_reg, SRC_OP);
			if (err)
				return err;
			/* check src2 operand */
			err = check_reg_arg(env, insn->dst_reg, SRC_OP);
			if (err)
				return err;

			dst_reg_type = regs[insn->dst_reg].type;

			/* check that memory (dst_reg + off) is writeable */
			err = check_mem_access(env, env->insn_idx, insn->dst_reg,
					       insn->off, BPF_SIZE(insn->code),
					       BPF_WRITE, insn->src_reg, false);
			if (err)
				return err;

			prev_dst_type = &env->insn_aux_data[env->insn_idx].ptr_type;

			if (*prev_dst_type == NOT_INIT) {
				*prev_dst_type = dst_reg_type;
			} else if (dst_reg_type != *prev_dst_type &&
				   (dst_reg_type == PTR_TO_CTX ||
				    *prev_dst_type == PTR_TO_CTX)) {
				verbose(env, "same insn cannot be used with different pointers\n");
				return -EINVAL;
			}

		} else if (class == BPF_ST) {
			if (BPF_MODE(insn->code) != BPF_MEM ||
			    insn->src_reg != BPF_REG_0) {
				verbose(env, "BPF_ST uses reserved fields\n");
				return -EINVAL;
			}
			/* check src operand */
			err = check_reg_arg(env, insn->dst_reg, SRC_OP);
			if (err)
				return err;

			if (is_ctx_reg(env, insn->dst_reg)) {
				verbose(env, "BPF_ST stores into R%d context is not allowed\n",
					insn->dst_reg);
				return -EACCES;
			}

			/* check that memory (dst_reg + off) is writeable */
			err = check_mem_access(env, env->insn_idx, insn->dst_reg,
					       insn->off, BPF_SIZE(insn->code),
					       BPF_WRITE, -1, false);
			if (err)
				return err;

		} else if (class == BPF_JMP) {
			u8 opcode = BPF_OP(insn->code);

			if (opcode == BPF_CALL) {
				if (BPF_SRC(insn->code) != BPF_K ||
				    insn->off != 0 ||
				    (insn->src_reg != BPF_REG_0 &&
				     insn->src_reg != BPF_PSEUDO_CALL) ||
				    insn->dst_reg != BPF_REG_0) {
					verbose(env, "BPF_CALL uses reserved fields\n");
					return -EINVAL;
				}

				if (insn->src_reg == BPF_PSEUDO_CALL)
					err = check_func_call(env, insn, &env->insn_idx);
				else
					err = check_helper_call(env, insn->imm, env->insn_idx);
				if (err)
					return err;

			} else if (opcode == BPF_JA) {
				if (BPF_SRC(insn->code) != BPF_K ||
				    insn->imm != 0 ||
				    insn->src_reg != BPF_REG_0 ||
				    insn->dst_reg != BPF_REG_0) {
					verbose(env, "BPF_JA uses reserved fields\n");
					return -EINVAL;
				}

				env->insn_idx += insn->off + 1;
				continue;

			} else if (opcode == BPF_EXIT) {
				if (BPF_SRC(insn->code) != BPF_K ||
				    insn->imm != 0 ||
				    insn->src_reg != BPF_REG_0 ||
				    insn->dst_reg != BPF_REG_0) {
					verbose(env, "BPF_EXIT uses reserved fields\n");
					return -EINVAL;
				}

				if (state->curframe) {
					/* exit from nested function */
					env->prev_insn_idx = env->insn_idx;
					err = prepare_func_exit(env, &env->insn_idx);
					if (err)
						return err;
					do_print_state = true;
					continue;
				}

				/* eBPF calling convetion is such that R0 is used
				 * to return the value from eBPF program.
				 * Make sure that it's readable at this time
				 * of bpf_exit, which means that program wrote
				 * something into it earlier
				 */
				err = check_reg_arg(env, BPF_REG_0, SRC_OP);
				if (err)
					return err;

				if (is_pointer_value(env, BPF_REG_0)) {
					verbose(env, "R0 leaks addr as return value\n");
					return -EACCES;
				}

				err = check_return_code(env);
				if (err)
					return err;
process_bpf_exit:
				err = pop_stack(env, &env->prev_insn_idx,
						&env->insn_idx);
				if (err < 0) {
					if (err != -ENOENT)
						return err;
					break;
				} else {
					do_print_state = true;
					continue;
				}
			} else {
				err = check_cond_jmp_op(env, insn, &env->insn_idx);
				if (err)
					return err;
			}
		} else if (class == BPF_LD) {
			u8 mode = BPF_MODE(insn->code);

			if (mode == BPF_ABS || mode == BPF_IND) {
				err = check_ld_abs(env, insn);
				if (err)
					return err;

			} else if (mode == BPF_IMM) {
				err = check_ld_imm(env, insn);
				if (err)
					return err;

				env->insn_idx++;
				env->insn_aux_data[env->insn_idx].seen = true;
			} else {
				verbose(env, "invalid BPF_LD mode\n");
				return -EINVAL;
			}
		} else {
			verbose(env, "unknown insn class %d\n", class);
			return -EINVAL;
		}

		env->insn_idx++;
	}

	verbose(env, "processed %d insns (limit %d), stack depth ",
		insn_processed, BPF_COMPLEXITY_LIMIT_INSNS);
	for (i = 0; i < env->subprog_cnt; i++) {
		u32 depth = env->subprog_info[i].stack_depth;

		verbose(env, "%d", depth);
		if (i + 1 < env->subprog_cnt)
			verbose(env, "+");
	}
	verbose(env, "\n");
	env->prog->aux->stack_depth = env->subprog_info[0].stack_depth;
	return 0;
}

static int check_map_prealloc(struct bpf_map *map)
{
	return (map->map_type != BPF_MAP_TYPE_HASH &&
		map->map_type != BPF_MAP_TYPE_PERCPU_HASH &&
		map->map_type != BPF_MAP_TYPE_HASH_OF_MAPS) ||
		!(map->map_flags & BPF_F_NO_PREALLOC);
}

static int check_map_prog_compatibility(struct bpf_verifier_env *env,
					struct bpf_map *map,
					struct bpf_prog *prog)

{
	/* Make sure that BPF_PROG_TYPE_PERF_EVENT programs only use
	 * preallocated hash maps, since doing memory allocation
	 * in overflow_handler can crash depending on where nmi got
	 * triggered.
	 */
	if (prog->type == BPF_PROG_TYPE_PERF_EVENT) {
		if (!check_map_prealloc(map)) {
			verbose(env, "perf_event programs can only use preallocated hash map\n");
			return -EINVAL;
		}
		if (map->inner_map_meta &&
		    !check_map_prealloc(map->inner_map_meta)) {
			verbose(env, "perf_event programs can only use preallocated inner hash map\n");
			return -EINVAL;
		}
	}

	if ((bpf_prog_is_dev_bound(prog->aux) || bpf_map_is_dev_bound(map)) &&
	    !bpf_offload_prog_map_match(prog, map)) {
		verbose(env, "offload device mismatch between prog and map\n");
		return -EINVAL;
	}

	return 0;
}

/* look for pseudo eBPF instructions that access map FDs and
 * replace them with actual map pointers
 */
static int replace_map_fd_with_map_ptr(struct bpf_verifier_env *env)
{
	struct bpf_insn *insn = env->prog->insnsi;
	int insn_cnt = env->prog->len;
	int i, j, err;

	err = bpf_prog_calc_tag(env->prog);
	if (err)
		return err;

	for (i = 0; i < insn_cnt; i++, insn++) {
		if (BPF_CLASS(insn->code) == BPF_LDX &&
		    (BPF_MODE(insn->code) != BPF_MEM || insn->imm != 0)) {
			verbose(env, "BPF_LDX uses reserved fields\n");
			return -EINVAL;
		}

		if (BPF_CLASS(insn->code) == BPF_STX &&
		    ((BPF_MODE(insn->code) != BPF_MEM &&
		      BPF_MODE(insn->code) != BPF_XADD) || insn->imm != 0)) {
			verbose(env, "BPF_STX uses reserved fields\n");
			return -EINVAL;
		}

		if (insn[0].code == (BPF_LD | BPF_IMM | BPF_DW)) {
			struct bpf_map *map;
			struct fd f;

			if (i == insn_cnt - 1 || insn[1].code != 0 ||
			    insn[1].dst_reg != 0 || insn[1].src_reg != 0 ||
			    insn[1].off != 0) {
				verbose(env, "invalid bpf_ld_imm64 insn\n");
				return -EINVAL;
			}

			if (insn->src_reg == 0)
				/* valid generic load 64-bit imm */
				goto next_insn;

			if (insn->src_reg != BPF_PSEUDO_MAP_FD) {
				verbose(env,
					"unrecognized bpf_ld_imm64 insn\n");
				return -EINVAL;
			}

			f = fdget(insn->imm);
			map = __bpf_map_get(f);
			if (IS_ERR(map)) {
				verbose(env, "fd %d is not pointing to valid bpf_map\n",
					insn->imm);
				return PTR_ERR(map);
			}

			err = check_map_prog_compatibility(env, map, env->prog);
			if (err) {
				fdput(f);
				return err;
			}

			/* store map pointer inside BPF_LD_IMM64 instruction */
			insn[0].imm = (u32) (unsigned long) map;
			insn[1].imm = ((u64) (unsigned long) map) >> 32;

			/* check whether we recorded this map already */
			for (j = 0; j < env->used_map_cnt; j++)
				if (env->used_maps[j] == map) {
					fdput(f);
					goto next_insn;
				}

			if (env->used_map_cnt >= MAX_USED_MAPS) {
				fdput(f);
				return -E2BIG;
			}

			/* hold the map. If the program is rejected by verifier,
			 * the map will be released by release_maps() or it
			 * will be used by the valid program until it's unloaded
			 * and all maps are released in free_used_maps()
			 */
			map = bpf_map_inc(map, false);
			if (IS_ERR(map)) {
				fdput(f);
				return PTR_ERR(map);
			}
			env->used_maps[env->used_map_cnt++] = map;

			if (map->map_type == BPF_MAP_TYPE_CGROUP_STORAGE &&
			    bpf_cgroup_storage_assign(env->prog, map)) {
				verbose(env,
					"only one cgroup storage is allowed\n");
				fdput(f);
				return -EBUSY;
			}

			fdput(f);
next_insn:
			insn++;
			i++;
			continue;
		}

		/* Basic sanity check before we invest more work here. */
		if (!bpf_opcode_in_insntable(insn->code)) {
			verbose(env, "unknown opcode %02x\n", insn->code);
			return -EINVAL;
		}
	}

	/* now all pseudo BPF_LD_IMM64 instructions load valid
	 * 'struct bpf_map *' into a register instead of user map_fd.
	 * These pointers will be used later by verifier to validate map access.
	 */
	return 0;
}

/* drop refcnt of maps used by the rejected program */
static void release_maps(struct bpf_verifier_env *env)
{
	int i;

	if (env->prog->aux->cgroup_storage)
		bpf_cgroup_storage_release(env->prog,
					   env->prog->aux->cgroup_storage);

	for (i = 0; i < env->used_map_cnt; i++)
		bpf_map_put(env->used_maps[i]);
}

/* convert pseudo BPF_LD_IMM64 into generic BPF_LD_IMM64 */
static void convert_pseudo_ld_imm64(struct bpf_verifier_env *env)
{
	struct bpf_insn *insn = env->prog->insnsi;
	int insn_cnt = env->prog->len;
	int i;

	for (i = 0; i < insn_cnt; i++, insn++)
		if (insn->code == (BPF_LD | BPF_IMM | BPF_DW))
			insn->src_reg = 0;
}

/* single env->prog->insni[off] instruction was replaced with the range
 * insni[off, off + cnt).  Adjust corresponding insn_aux_data by copying
 * [0, off) and [off, end) to new locations, so the patched range stays zero
 */
static int adjust_insn_aux_data(struct bpf_verifier_env *env, u32 prog_len,
				u32 off, u32 cnt)
{
	struct bpf_insn_aux_data *new_data, *old_data = env->insn_aux_data;
	int i;

	if (cnt == 1)
		return 0;
	new_data = vzalloc(array_size(prog_len,
				      sizeof(struct bpf_insn_aux_data)));
	if (!new_data)
		return -ENOMEM;
	memcpy(new_data, old_data, sizeof(struct bpf_insn_aux_data) * off);
	memcpy(new_data + off + cnt - 1, old_data + off,
	       sizeof(struct bpf_insn_aux_data) * (prog_len - off - cnt + 1));
	for (i = off; i < off + cnt - 1; i++)
		new_data[i].seen = true;
	env->insn_aux_data = new_data;
	vfree(old_data);
	return 0;
}

static void adjust_subprog_starts(struct bpf_verifier_env *env, u32 off, u32 len)
{
	int i;

	if (len == 1)
		return;
	/* NOTE: fake 'exit' subprog should be updated as well. */
	for (i = 0; i <= env->subprog_cnt; i++) {
		if (env->subprog_info[i].start <= off)
			continue;
		env->subprog_info[i].start += len - 1;
	}
}

static struct bpf_prog *bpf_patch_insn_data(struct bpf_verifier_env *env, u32 off,
					    const struct bpf_insn *patch, u32 len)
{
	struct bpf_prog *new_prog;

	new_prog = bpf_patch_insn_single(env->prog, off, patch, len);
	if (!new_prog)
		return NULL;
	if (adjust_insn_aux_data(env, new_prog->len, off, len))
		return NULL;
	adjust_subprog_starts(env, off, len);
	return new_prog;
}

/* The verifier does more data flow analysis than llvm and will not
 * explore branches that are dead at run time. Malicious programs can
 * have dead code too. Therefore replace all dead at-run-time code
 * with 'ja -1'.
 *
 * Just nops are not optimal, e.g. if they would sit at the end of the
 * program and through another bug we would manage to jump there, then
 * we'd execute beyond program memory otherwise. Returning exception
 * code also wouldn't work since we can have subprogs where the dead
 * code could be located.
 */
static void sanitize_dead_code(struct bpf_verifier_env *env)
{
	struct bpf_insn_aux_data *aux_data = env->insn_aux_data;
	struct bpf_insn trap = BPF_JMP_IMM(BPF_JA, 0, 0, -1);
	struct bpf_insn *insn = env->prog->insnsi;
	const int insn_cnt = env->prog->len;
	int i;

	for (i = 0; i < insn_cnt; i++) {
		if (aux_data[i].seen)
			continue;
		memcpy(insn + i, &trap, sizeof(trap));
	}
}

/* convert load instructions that access fields of 'struct __sk_buff'
 * into sequence of instructions that access fields of 'struct sk_buff'
 */
static int convert_ctx_accesses(struct bpf_verifier_env *env)
{
	const struct bpf_verifier_ops *ops = env->ops;
	int i, cnt, size, ctx_field_size, delta = 0;
	const int insn_cnt = env->prog->len;
	struct bpf_insn insn_buf[16], *insn;
	u32 target_size, size_default, off;
	struct bpf_prog *new_prog;
	enum bpf_access_type type;
	bool is_narrower_load;

	if (ops->gen_prologue) {
		cnt = ops->gen_prologue(insn_buf, env->seen_direct_write,
					env->prog);
		if (cnt >= ARRAY_SIZE(insn_buf)) {
			verbose(env, "bpf verifier is misconfigured\n");
			return -EINVAL;
		} else if (cnt) {
			new_prog = bpf_patch_insn_data(env, 0, insn_buf, cnt);
			if (!new_prog)
				return -ENOMEM;

			env->prog = new_prog;
			delta += cnt - 1;
		}
	}

	if (!ops->convert_ctx_access || bpf_prog_is_dev_bound(env->prog->aux))
		return 0;

	insn = env->prog->insnsi + delta;

	for (i = 0; i < insn_cnt; i++, insn++) {
		if (insn->code == (BPF_LDX | BPF_MEM | BPF_B) ||
		    insn->code == (BPF_LDX | BPF_MEM | BPF_H) ||
		    insn->code == (BPF_LDX | BPF_MEM | BPF_W) ||
		    insn->code == (BPF_LDX | BPF_MEM | BPF_DW))
			type = BPF_READ;
		else if (insn->code == (BPF_STX | BPF_MEM | BPF_B) ||
			 insn->code == (BPF_STX | BPF_MEM | BPF_H) ||
			 insn->code == (BPF_STX | BPF_MEM | BPF_W) ||
			 insn->code == (BPF_STX | BPF_MEM | BPF_DW))
			type = BPF_WRITE;
		else
			continue;

		if (type == BPF_WRITE &&
		    env->insn_aux_data[i + delta].sanitize_stack_off) {
			struct bpf_insn patch[] = {
				/* Sanitize suspicious stack slot with zero.
				 * There are no memory dependencies for this store,
				 * since it's only using frame pointer and immediate
				 * constant of zero
				 */
				BPF_ST_MEM(BPF_DW, BPF_REG_FP,
					   env->insn_aux_data[i + delta].sanitize_stack_off,
					   0),
				/* the original STX instruction will immediately
				 * overwrite the same stack slot with appropriate value
				 */
				*insn,
			};

			cnt = ARRAY_SIZE(patch);
			new_prog = bpf_patch_insn_data(env, i + delta, patch, cnt);
			if (!new_prog)
				return -ENOMEM;

			delta    += cnt - 1;
			env->prog = new_prog;
			insn      = new_prog->insnsi + i + delta;
			continue;
		}

		if (env->insn_aux_data[i + delta].ptr_type != PTR_TO_CTX)
			continue;

		ctx_field_size = env->insn_aux_data[i + delta].ctx_field_size;
		size = BPF_LDST_BYTES(insn);

		/* If the read access is a narrower load of the field,
		 * convert to a 4/8-byte load, to minimum program type specific
		 * convert_ctx_access changes. If conversion is successful,
		 * we will apply proper mask to the result.
		 */
		is_narrower_load = size < ctx_field_size;
		size_default = bpf_ctx_off_adjust_machine(ctx_field_size);
		off = insn->off;
		if (is_narrower_load) {
			u8 size_code;

			if (type == BPF_WRITE) {
				verbose(env, "bpf verifier narrow ctx access misconfigured\n");
				return -EINVAL;
			}

			size_code = BPF_H;
			if (ctx_field_size == 4)
				size_code = BPF_W;
			else if (ctx_field_size == 8)
				size_code = BPF_DW;

			insn->off = off & ~(size_default - 1);
			insn->code = BPF_LDX | BPF_MEM | size_code;
		}

		target_size = 0;
		cnt = ops->convert_ctx_access(type, insn, insn_buf, env->prog,
					      &target_size);
		if (cnt == 0 || cnt >= ARRAY_SIZE(insn_buf) ||
		    (ctx_field_size && !target_size)) {
			verbose(env, "bpf verifier is misconfigured\n");
			return -EINVAL;
		}

		if (is_narrower_load && size < target_size) {
			u8 shift = (off & (size_default - 1)) * 8;

			if (ctx_field_size <= 4) {
				if (shift)
					insn_buf[cnt++] = BPF_ALU32_IMM(BPF_RSH,
									insn->dst_reg,
									shift);
				insn_buf[cnt++] = BPF_ALU32_IMM(BPF_AND, insn->dst_reg,
								(1 << size * 8) - 1);
			} else {
				if (shift)
					insn_buf[cnt++] = BPF_ALU64_IMM(BPF_RSH,
									insn->dst_reg,
									shift);
				insn_buf[cnt++] = BPF_ALU64_IMM(BPF_AND, insn->dst_reg,
								(1ULL << size * 8) - 1);
			}
		}

		new_prog = bpf_patch_insn_data(env, i + delta, insn_buf, cnt);
		if (!new_prog)
			return -ENOMEM;

		delta += cnt - 1;

		/* keep walking new program and skip insns we just inserted */
		env->prog = new_prog;
		insn      = new_prog->insnsi + i + delta;
	}

	return 0;
}

static int jit_subprogs(struct bpf_verifier_env *env)
{
	struct bpf_prog *prog = env->prog, **func, *tmp;
	int i, j, subprog_start, subprog_end = 0, len, subprog;
	struct bpf_insn *insn;
	void *old_bpf_func;
	int err = -ENOMEM;

	if (env->subprog_cnt <= 1)
		return 0;

	for (i = 0, insn = prog->insnsi; i < prog->len; i++, insn++) {
		if (insn->code != (BPF_JMP | BPF_CALL) ||
		    insn->src_reg != BPF_PSEUDO_CALL)
			continue;
		/* Upon error here we cannot fall back to interpreter but
		 * need a hard reject of the program. Thus -EFAULT is
		 * propagated in any case.
		 */
		subprog = find_subprog(env, i + insn->imm + 1);
		if (subprog < 0) {
			WARN_ONCE(1, "verifier bug. No program starts at insn %d\n",
				  i + insn->imm + 1);
			return -EFAULT;
		}
		/* temporarily remember subprog id inside insn instead of
		 * aux_data, since next loop will split up all insns into funcs
		 */
		insn->off = subprog;
		/* remember original imm in case JIT fails and fallback
		 * to interpreter will be needed
		 */
		env->insn_aux_data[i].call_imm = insn->imm;
		/* point imm to __bpf_call_base+1 from JITs point of view */
		insn->imm = 1;
	}

	func = kcalloc(env->subprog_cnt, sizeof(prog), GFP_KERNEL);
	if (!func)
		goto out_undo_insn;

	for (i = 0; i < env->subprog_cnt; i++) {
		subprog_start = subprog_end;
		subprog_end = env->subprog_info[i + 1].start;

		len = subprog_end - subprog_start;
		func[i] = bpf_prog_alloc(bpf_prog_size(len), GFP_USER);
		if (!func[i])
			goto out_free;
		memcpy(func[i]->insnsi, &prog->insnsi[subprog_start],
		       len * sizeof(struct bpf_insn));
		func[i]->type = prog->type;
		func[i]->len = len;
		if (bpf_prog_calc_tag(func[i]))
			goto out_free;
		func[i]->is_func = 1;
		/* Use bpf_prog_F_tag to indicate functions in stack traces.
		 * Long term would need debug info to populate names
		 */
		func[i]->aux->name[0] = 'F';
		func[i]->aux->stack_depth = env->subprog_info[i].stack_depth;
		func[i]->jit_requested = 1;
		func[i] = bpf_int_jit_compile(func[i]);
		if (!func[i]->jited) {
			err = -ENOTSUPP;
			goto out_free;
		}
		cond_resched();
	}
	/* at this point all bpf functions were successfully JITed
	 * now populate all bpf_calls with correct addresses and
	 * run last pass of JIT
	 */
	for (i = 0; i < env->subprog_cnt; i++) {
		insn = func[i]->insnsi;
		for (j = 0; j < func[i]->len; j++, insn++) {
			if (insn->code != (BPF_JMP | BPF_CALL) ||
			    insn->src_reg != BPF_PSEUDO_CALL)
				continue;
			subprog = insn->off;
			insn->imm = (u64 (*)(u64, u64, u64, u64, u64))
				func[subprog]->bpf_func -
				__bpf_call_base;
		}

		/* we use the aux data to keep a list of the start addresses
		 * of the JITed images for each function in the program
		 *
		 * for some architectures, such as powerpc64, the imm field
		 * might not be large enough to hold the offset of the start
		 * address of the callee's JITed image from __bpf_call_base
		 *
		 * in such cases, we can lookup the start address of a callee
		 * by using its subprog id, available from the off field of
		 * the call instruction, as an index for this list
		 */
		func[i]->aux->func = func;
		func[i]->aux->func_cnt = env->subprog_cnt;
	}
	for (i = 0; i < env->subprog_cnt; i++) {
		old_bpf_func = func[i]->bpf_func;
		tmp = bpf_int_jit_compile(func[i]);
		if (tmp != func[i] || func[i]->bpf_func != old_bpf_func) {
			verbose(env, "JIT doesn't support bpf-to-bpf calls\n");
			err = -ENOTSUPP;
			goto out_free;
		}
		cond_resched();
	}

	/* finally lock prog and jit images for all functions and
	 * populate kallsysm
	 */
	for (i = 0; i < env->subprog_cnt; i++) {
		bpf_prog_lock_ro(func[i]);
		bpf_prog_kallsyms_add(func[i]);
	}

	/* Last step: make now unused interpreter insns from main
	 * prog consistent for later dump requests, so they can
	 * later look the same as if they were interpreted only.
	 */
	for (i = 0, insn = prog->insnsi; i < prog->len; i++, insn++) {
		if (insn->code != (BPF_JMP | BPF_CALL) ||
		    insn->src_reg != BPF_PSEUDO_CALL)
			continue;
		insn->off = env->insn_aux_data[i].call_imm;
		subprog = find_subprog(env, i + insn->off + 1);
		insn->imm = subprog;
	}

	prog->jited = 1;
	prog->bpf_func = func[0]->bpf_func;
	prog->aux->func = func;
	prog->aux->func_cnt = env->subprog_cnt;
	return 0;
out_free:
	for (i = 0; i < env->subprog_cnt; i++)
		if (func[i])
			bpf_jit_free(func[i]);
	kfree(func);
out_undo_insn:
	/* cleanup main prog to be interpreted */
	prog->jit_requested = 0;
	for (i = 0, insn = prog->insnsi; i < prog->len; i++, insn++) {
		if (insn->code != (BPF_JMP | BPF_CALL) ||
		    insn->src_reg != BPF_PSEUDO_CALL)
			continue;
		insn->off = 0;
		insn->imm = env->insn_aux_data[i].call_imm;
	}
	return err;
}

static int fixup_call_args(struct bpf_verifier_env *env)
{
#ifndef CONFIG_BPF_JIT_ALWAYS_ON
	struct bpf_prog *prog = env->prog;
	struct bpf_insn *insn = prog->insnsi;
	int i, depth;
#endif
	int err;

	err = 0;
	if (env->prog->jit_requested) {
		err = jit_subprogs(env);
		if (err == 0)
			return 0;
		if (err == -EFAULT)
			return err;
	}
#ifndef CONFIG_BPF_JIT_ALWAYS_ON
	for (i = 0; i < prog->len; i++, insn++) {
		if (insn->code != (BPF_JMP | BPF_CALL) ||
		    insn->src_reg != BPF_PSEUDO_CALL)
			continue;
		depth = get_callee_stack_depth(env, insn, i);
		if (depth < 0)
			return depth;
		bpf_patch_call_args(insn, depth);
	}
	err = 0;
#endif
	return err;
}

/* fixup insn->imm field of bpf_call instructions
 * and inline eligible helpers as explicit sequence of BPF instructions
 *
 * this function is called after eBPF program passed verification
 */
static int fixup_bpf_calls(struct bpf_verifier_env *env)
{
	struct bpf_prog *prog = env->prog;
	struct bpf_insn *insn = prog->insnsi;
	const struct bpf_func_proto *fn;
	const int insn_cnt = prog->len;
	const struct bpf_map_ops *ops;
	struct bpf_insn_aux_data *aux;
	struct bpf_insn insn_buf[16];
	struct bpf_prog *new_prog;
	struct bpf_map *map_ptr;
	int i, cnt, delta = 0;

	for (i = 0; i < insn_cnt; i++, insn++) {
		if (insn->code == (BPF_ALU64 | BPF_MOD | BPF_X) ||
		    insn->code == (BPF_ALU64 | BPF_DIV | BPF_X) ||
		    insn->code == (BPF_ALU | BPF_MOD | BPF_X) ||
		    insn->code == (BPF_ALU | BPF_DIV | BPF_X)) {
			bool is64 = BPF_CLASS(insn->code) == BPF_ALU64;
			struct bpf_insn mask_and_div[] = {
				BPF_MOV32_REG(insn->src_reg, insn->src_reg),
				/* Rx div 0 -> 0 */
				BPF_JMP_IMM(BPF_JNE, insn->src_reg, 0, 2),
				BPF_ALU32_REG(BPF_XOR, insn->dst_reg, insn->dst_reg),
				BPF_JMP_IMM(BPF_JA, 0, 0, 1),
				*insn,
			};
			struct bpf_insn mask_and_mod[] = {
				BPF_MOV32_REG(insn->src_reg, insn->src_reg),
				/* Rx mod 0 -> Rx */
				BPF_JMP_IMM(BPF_JEQ, insn->src_reg, 0, 1),
				*insn,
			};
			struct bpf_insn *patchlet;

			if (insn->code == (BPF_ALU64 | BPF_DIV | BPF_X) ||
			    insn->code == (BPF_ALU | BPF_DIV | BPF_X)) {
				patchlet = mask_and_div + (is64 ? 1 : 0);
				cnt = ARRAY_SIZE(mask_and_div) - (is64 ? 1 : 0);
			} else {
				patchlet = mask_and_mod + (is64 ? 1 : 0);
				cnt = ARRAY_SIZE(mask_and_mod) - (is64 ? 1 : 0);
			}

			new_prog = bpf_patch_insn_data(env, i + delta, patchlet, cnt);
			if (!new_prog)
				return -ENOMEM;

			delta    += cnt - 1;
			env->prog = prog = new_prog;
			insn      = new_prog->insnsi + i + delta;
			continue;
		}

		if (BPF_CLASS(insn->code) == BPF_LD &&
		    (BPF_MODE(insn->code) == BPF_ABS ||
		     BPF_MODE(insn->code) == BPF_IND)) {
			cnt = env->ops->gen_ld_abs(insn, insn_buf);
			if (cnt == 0 || cnt >= ARRAY_SIZE(insn_buf)) {
				verbose(env, "bpf verifier is misconfigured\n");
				return -EINVAL;
			}

			new_prog = bpf_patch_insn_data(env, i + delta, insn_buf, cnt);
			if (!new_prog)
				return -ENOMEM;

			delta    += cnt - 1;
			env->prog = prog = new_prog;
			insn      = new_prog->insnsi + i + delta;
			continue;
		}

		if (insn->code == (BPF_ALU64 | BPF_ADD | BPF_X) ||
		    insn->code == (BPF_ALU64 | BPF_SUB | BPF_X)) {
			const u8 code_add = BPF_ALU64 | BPF_ADD | BPF_X;
			const u8 code_sub = BPF_ALU64 | BPF_SUB | BPF_X;
			struct bpf_insn insn_buf[16];
			struct bpf_insn *patch = &insn_buf[0];
			bool issrc, isneg;
			u32 off_reg;

			aux = &env->insn_aux_data[i + delta];
			if (!aux->alu_state ||
			    aux->alu_state == BPF_ALU_NON_POINTER)
				continue;

			isneg = aux->alu_state & BPF_ALU_NEG_VALUE;
			issrc = (aux->alu_state & BPF_ALU_SANITIZE) ==
				BPF_ALU_SANITIZE_SRC;

			off_reg = issrc ? insn->src_reg : insn->dst_reg;
			if (isneg)
				*patch++ = BPF_ALU64_IMM(BPF_MUL, off_reg, -1);
			*patch++ = BPF_MOV32_IMM(BPF_REG_AX, aux->alu_limit - 1);
			*patch++ = BPF_ALU64_REG(BPF_SUB, BPF_REG_AX, off_reg);
			*patch++ = BPF_ALU64_REG(BPF_OR, BPF_REG_AX, off_reg);
			*patch++ = BPF_ALU64_IMM(BPF_NEG, BPF_REG_AX, 0);
			*patch++ = BPF_ALU64_IMM(BPF_ARSH, BPF_REG_AX, 63);
			if (issrc) {
				*patch++ = BPF_ALU64_REG(BPF_AND, BPF_REG_AX,
							 off_reg);
				insn->src_reg = BPF_REG_AX;
			} else {
				*patch++ = BPF_ALU64_REG(BPF_AND, off_reg,
							 BPF_REG_AX);
			}
			if (isneg)
				insn->code = insn->code == code_add ?
					     code_sub : code_add;
			*patch++ = *insn;
			if (issrc && isneg)
				*patch++ = BPF_ALU64_IMM(BPF_MUL, off_reg, -1);
			cnt = patch - insn_buf;

			new_prog = bpf_patch_insn_data(env, i + delta, insn_buf, cnt);
			if (!new_prog)
				return -ENOMEM;

			delta    += cnt - 1;
			env->prog = prog = new_prog;
			insn      = new_prog->insnsi + i + delta;
			continue;
		}

		if (insn->code != (BPF_JMP | BPF_CALL))
			continue;
		if (insn->src_reg == BPF_PSEUDO_CALL)
			continue;

		if (insn->imm == BPF_FUNC_get_route_realm)
			prog->dst_needed = 1;
		if (insn->imm == BPF_FUNC_get_prandom_u32)
			bpf_user_rnd_init_once();
		if (insn->imm == BPF_FUNC_override_return)
			prog->kprobe_override = 1;
		if (insn->imm == BPF_FUNC_tail_call) {
			/* If we tail call into other programs, we
			 * cannot make any assumptions since they can
			 * be replaced dynamically during runtime in
			 * the program array.
			 */
			prog->cb_access = 1;
			env->prog->aux->stack_depth = MAX_BPF_STACK;

			/* mark bpf_tail_call as different opcode to avoid
			 * conditional branch in the interpeter for every normal
			 * call and to prevent accidental JITing by JIT compiler
			 * that doesn't support bpf_tail_call yet
			 */
			insn->imm = 0;
			insn->code = BPF_JMP | BPF_TAIL_CALL;

			aux = &env->insn_aux_data[i + delta];
			if (!bpf_map_ptr_unpriv(aux))
				continue;

			/* instead of changing every JIT dealing with tail_call
			 * emit two extra insns:
			 * if (index >= max_entries) goto out;
			 * index &= array->index_mask;
			 * to avoid out-of-bounds cpu speculation
			 */
			if (bpf_map_ptr_poisoned(aux)) {
				verbose(env, "tail_call abusing map_ptr\n");
				return -EINVAL;
			}

			map_ptr = BPF_MAP_PTR(aux->map_state);
			insn_buf[0] = BPF_JMP_IMM(BPF_JGE, BPF_REG_3,
						  map_ptr->max_entries, 2);
			insn_buf[1] = BPF_ALU32_IMM(BPF_AND, BPF_REG_3,
						    container_of(map_ptr,
								 struct bpf_array,
								 map)->index_mask);
			insn_buf[2] = *insn;
			cnt = 3;
			new_prog = bpf_patch_insn_data(env, i + delta, insn_buf, cnt);
			if (!new_prog)
				return -ENOMEM;

			delta    += cnt - 1;
			env->prog = prog = new_prog;
			insn      = new_prog->insnsi + i + delta;
			continue;
		}

		/* BPF_EMIT_CALL() assumptions in some of the map_gen_lookup
		 * and other inlining handlers are currently limited to 64 bit
		 * only.
		 */
		if (prog->jit_requested && BITS_PER_LONG == 64 &&
		    (insn->imm == BPF_FUNC_map_lookup_elem ||
		     insn->imm == BPF_FUNC_map_update_elem ||
		     insn->imm == BPF_FUNC_map_delete_elem)) {
			aux = &env->insn_aux_data[i + delta];
			if (bpf_map_ptr_poisoned(aux))
				goto patch_call_imm;

			map_ptr = BPF_MAP_PTR(aux->map_state);
			ops = map_ptr->ops;
			if (insn->imm == BPF_FUNC_map_lookup_elem &&
			    ops->map_gen_lookup) {
				cnt = ops->map_gen_lookup(map_ptr, insn_buf);
				if (cnt == 0 || cnt >= ARRAY_SIZE(insn_buf)) {
					verbose(env, "bpf verifier is misconfigured\n");
					return -EINVAL;
				}

				new_prog = bpf_patch_insn_data(env, i + delta,
							       insn_buf, cnt);
				if (!new_prog)
					return -ENOMEM;

				delta    += cnt - 1;
				env->prog = prog = new_prog;
				insn      = new_prog->insnsi + i + delta;
				continue;
			}

			BUILD_BUG_ON(!__same_type(ops->map_lookup_elem,
				     (void *(*)(struct bpf_map *map, void *key))NULL));
			BUILD_BUG_ON(!__same_type(ops->map_delete_elem,
				     (int (*)(struct bpf_map *map, void *key))NULL));
			BUILD_BUG_ON(!__same_type(ops->map_update_elem,
				     (int (*)(struct bpf_map *map, void *key, void *value,
					      u64 flags))NULL));
			switch (insn->imm) {
			case BPF_FUNC_map_lookup_elem:
				insn->imm = BPF_CAST_CALL(ops->map_lookup_elem) -
					    __bpf_call_base;
				continue;
			case BPF_FUNC_map_update_elem:
				insn->imm = BPF_CAST_CALL(ops->map_update_elem) -
					    __bpf_call_base;
				continue;
			case BPF_FUNC_map_delete_elem:
				insn->imm = BPF_CAST_CALL(ops->map_delete_elem) -
					    __bpf_call_base;
				continue;
			}

			goto patch_call_imm;
		}

patch_call_imm:
		fn = env->ops->get_func_proto(insn->imm, env->prog);
		/* all functions that have prototype and verifier allowed
		 * programs to call them, must be real in-kernel functions
		 */
		if (!fn->func) {
			verbose(env,
				"kernel subsystem misconfigured func %s#%d\n",
				func_id_name(insn->imm), insn->imm);
			return -EFAULT;
		}
		insn->imm = fn->func - __bpf_call_base;
	}

	return 0;
}

static void free_states(struct bpf_verifier_env *env)
{
	struct bpf_verifier_state_list *sl, *sln;
	int i;

	if (!env->explored_states)
		return;

	for (i = 0; i < env->prog->len; i++) {
		sl = env->explored_states[i];

		if (sl)
			while (sl != STATE_LIST_MARK) {
				sln = sl->next;
				free_verifier_state(&sl->state, false);
				kfree(sl);
				sl = sln;
			}
	}

	kfree(env->explored_states);
}

int bpf_check(struct bpf_prog **prog, union bpf_attr *attr)
{
	struct bpf_verifier_env *env;
	struct bpf_verifier_log *log;
	int ret = -EINVAL;

	/* no program is valid */
	if (ARRAY_SIZE(bpf_verifier_ops) == 0)
		return -EINVAL;

	/* 'struct bpf_verifier_env' can be global, but since it's not small,
	 * allocate/free it every time bpf_check() is called
	 */
	env = kzalloc(sizeof(struct bpf_verifier_env), GFP_KERNEL);
	if (!env)
		return -ENOMEM;
	log = &env->log;

	env->insn_aux_data =
		vzalloc(array_size(sizeof(struct bpf_insn_aux_data),
				   (*prog)->len));
	ret = -ENOMEM;
	if (!env->insn_aux_data)
		goto err_free_env;
	env->prog = *prog;
	env->ops = bpf_verifier_ops[env->prog->type];

	/* grab the mutex to protect few globals used by verifier */
	mutex_lock(&bpf_verifier_lock);

	if (attr->log_level || attr->log_buf || attr->log_size) {
		/* user requested verbose verifier output
		 * and supplied buffer to store the verification trace
		 */
		log->level = attr->log_level;
		log->ubuf = (char __user *) (unsigned long) attr->log_buf;
		log->len_total = attr->log_size;

		ret = -EINVAL;
		/* log attributes have to be sane */
		if (log->len_total < 128 || log->len_total > UINT_MAX >> 8 ||
		    !log->level || !log->ubuf)
			goto err_unlock;
	}

	env->strict_alignment = !!(attr->prog_flags & BPF_F_STRICT_ALIGNMENT);
	if (!IS_ENABLED(CONFIG_HAVE_EFFICIENT_UNALIGNED_ACCESS))
		env->strict_alignment = true;

	ret = replace_map_fd_with_map_ptr(env);
	if (ret < 0)
		goto skip_full_check;

	if (bpf_prog_is_dev_bound(env->prog->aux)) {
		ret = bpf_prog_offload_verifier_prep(env);
		if (ret)
			goto skip_full_check;
	}

	env->explored_states = kcalloc(env->prog->len,
				       sizeof(struct bpf_verifier_state_list *),
				       GFP_USER);
	ret = -ENOMEM;
	if (!env->explored_states)
		goto skip_full_check;

	env->allow_ptr_leaks = capable(CAP_SYS_ADMIN);

	ret = check_cfg(env);
	if (ret < 0)
		goto skip_full_check;

	ret = do_check(env);
	if (env->cur_state) {
		free_verifier_state(env->cur_state, true);
		env->cur_state = NULL;
	}

skip_full_check:
	while (!pop_stack(env, NULL, NULL));
	free_states(env);

	if (ret == 0)
		sanitize_dead_code(env);

	if (ret == 0)
		ret = check_max_stack_depth(env);

	if (ret == 0)
		/* program is valid, convert *(u32*)(ctx + off) accesses */
		ret = convert_ctx_accesses(env);

	if (ret == 0)
		ret = fixup_bpf_calls(env);

	if (ret == 0)
		ret = fixup_call_args(env);

	if (log->level && bpf_verifier_log_full(log))
		ret = -ENOSPC;
	if (log->level && !log->ubuf) {
		ret = -EFAULT;
		goto err_release_maps;
	}

	if (ret == 0 && env->used_map_cnt) {
		/* if program passed verifier, update used_maps in bpf_prog_info */
		env->prog->aux->used_maps = kmalloc_array(env->used_map_cnt,
							  sizeof(env->used_maps[0]),
							  GFP_KERNEL);

		if (!env->prog->aux->used_maps) {
			ret = -ENOMEM;
			goto err_release_maps;
		}

		memcpy(env->prog->aux->used_maps, env->used_maps,
		       sizeof(env->used_maps[0]) * env->used_map_cnt);
		env->prog->aux->used_map_cnt = env->used_map_cnt;

		/* program is valid. Convert pseudo bpf_ld_imm64 into generic
		 * bpf_ld_imm64 instructions
		 */
		convert_pseudo_ld_imm64(env);
	}

err_release_maps:
	if (!env->prog->aux->used_maps)
		/* if we didn't copy map pointers into bpf_prog_info, release
		 * them now. Otherwise free_used_maps() will release them.
		 */
		release_maps(env);
	*prog = env->prog;
err_unlock:
	mutex_unlock(&bpf_verifier_lock);
	vfree(env->insn_aux_data);
err_free_env:
	kfree(env);
	return ret;
}<|MERGE_RESOLUTION|>--- conflicted
+++ resolved
@@ -3313,13 +3313,8 @@
 			dst_reg->smin_value = (u32)(((s32)dst_reg->smin_value) >> umin_val);
 			dst_reg->smax_value = (u32)(((s32)dst_reg->smax_value) >> umin_val);
 		} else {
-<<<<<<< HEAD
-		dst_reg->smin_value >>= umin_val;
-		dst_reg->smax_value >>= umin_val;
-=======
 			dst_reg->smin_value >>= umin_val;
 			dst_reg->smax_value >>= umin_val;
->>>>>>> 8cb48704
 		}
 
 		dst_reg->var_off = tnum_arshift(dst_reg->var_off, umin_val,
