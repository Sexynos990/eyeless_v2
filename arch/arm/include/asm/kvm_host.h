/*
 * Copyright (C) 2012 - Virtual Open Systems and Columbia University
 * Author: Christoffer Dall <c.dall@virtualopensystems.com>
 *
 * This program is free software; you can redistribute it and/or modify
 * it under the terms of the GNU General Public License, version 2, as
 * published by the Free Software Foundation.
 *
 * This program is distributed in the hope that it will be useful,
 * but WITHOUT ANY WARRANTY; without even the implied warranty of
 * MERCHANTABILITY or FITNESS FOR A PARTICULAR PURPOSE.  See the
 * GNU General Public License for more details.
 *
 * You should have received a copy of the GNU General Public License
 * along with this program; if not, write to the Free Software
 * Foundation, 51 Franklin Street, Fifth Floor, Boston, MA  02110-1301, USA.
 */

#ifndef __ARM_KVM_HOST_H__
#define __ARM_KVM_HOST_H__

#include <linux/types.h>
#include <linux/kvm_types.h>
#include <asm/cputype.h>
#include <asm/kvm.h>
#include <asm/kvm_asm.h>
#include <asm/kvm_mmio.h>
#include <asm/fpstate.h>
#include <asm/spectre.h>
#include <kvm/arm_arch_timer.h>

#define __KVM_HAVE_ARCH_INTC_INITIALIZED

#define KVM_USER_MEM_SLOTS 32
#define KVM_HAVE_ONE_REG
#define KVM_HALT_POLL_NS_DEFAULT 500000

#define KVM_VCPU_MAX_FEATURES 2

#include <kvm/arm_vgic.h>


#ifdef CONFIG_ARM_GIC_V3
#define KVM_MAX_VCPUS VGIC_V3_MAX_CPUS
#else
#define KVM_MAX_VCPUS VGIC_V2_MAX_CPUS
#endif

#define KVM_REQ_SLEEP \
	KVM_ARCH_REQ_FLAGS(0, KVM_REQUEST_WAIT | KVM_REQUEST_NO_WAKEUP)
#define KVM_REQ_IRQ_PENDING	KVM_ARCH_REQ(1)
#define KVM_REQ_VCPU_RESET	KVM_ARCH_REQ(2)

DECLARE_STATIC_KEY_FALSE(userspace_irqchip_in_use);

u32 *kvm_vcpu_reg(struct kvm_vcpu *vcpu, u8 reg_num, u32 mode);
int __attribute_const__ kvm_target_cpu(void);
int kvm_reset_vcpu(struct kvm_vcpu *vcpu);
void kvm_reset_coprocs(struct kvm_vcpu *vcpu);

struct kvm_arch {
	/* VTTBR value associated with below pgd and vmid */
	u64    vttbr;

	/* The last vcpu id that ran on each physical CPU */
	int __percpu *last_vcpu_ran;

	/*
	 * Anything that is not used directly from assembly code goes
	 * here.
	 */

	/* The VMID generation used for the virt. memory system */
	u64    vmid_gen;
	u32    vmid;

	/* Stage-2 page table */
	pgd_t *pgd;

	/* Interrupt controller */
	struct vgic_dist	vgic;
	int max_vcpus;

	/* Mandated version of PSCI */
	u32 psci_version;
};

#define KVM_NR_MEM_OBJS     40

/*
 * We don't want allocation failures within the mmu code, so we preallocate
 * enough memory for a single page fault in a cache.
 */
struct kvm_mmu_memory_cache {
	int nobjs;
	void *objects[KVM_NR_MEM_OBJS];
};

struct kvm_vcpu_fault_info {
	u32 hsr;		/* Hyp Syndrome Register */
	u32 hxfar;		/* Hyp Data/Inst. Fault Address Register */
	u32 hpfar;		/* Hyp IPA Fault Address Register */
};

/*
 * 0 is reserved as an invalid value.
 * Order should be kept in sync with the save/restore code.
 */
enum vcpu_sysreg {
	__INVALID_SYSREG__,
	c0_MPIDR,		/* MultiProcessor ID Register */
	c0_CSSELR,		/* Cache Size Selection Register */
	c1_SCTLR,		/* System Control Register */
	c1_ACTLR,		/* Auxiliary Control Register */
	c1_CPACR,		/* Coprocessor Access Control */
	c2_TTBR0,		/* Translation Table Base Register 0 */
	c2_TTBR0_high,		/* TTBR0 top 32 bits */
	c2_TTBR1,		/* Translation Table Base Register 1 */
	c2_TTBR1_high,		/* TTBR1 top 32 bits */
	c2_TTBCR,		/* Translation Table Base Control R. */
	c3_DACR,		/* Domain Access Control Register */
	c5_DFSR,		/* Data Fault Status Register */
	c5_IFSR,		/* Instruction Fault Status Register */
	c5_ADFSR,		/* Auxilary Data Fault Status R */
	c5_AIFSR,		/* Auxilary Instrunction Fault Status R */
	c6_DFAR,		/* Data Fault Address Register */
	c6_IFAR,		/* Instruction Fault Address Register */
	c7_PAR,			/* Physical Address Register */
	c7_PAR_high,		/* PAR top 32 bits */
	c9_L2CTLR,		/* Cortex A15/A7 L2 Control Register */
	c10_PRRR,		/* Primary Region Remap Register */
	c10_NMRR,		/* Normal Memory Remap Register */
	c12_VBAR,		/* Vector Base Address Register */
	c13_CID,		/* Context ID Register */
	c13_TID_URW,		/* Thread ID, User R/W */
	c13_TID_URO,		/* Thread ID, User R/O */
	c13_TID_PRIV,		/* Thread ID, Privileged */
	c14_CNTKCTL,		/* Timer Control Register (PL1) */
	c10_AMAIR0,		/* Auxilary Memory Attribute Indirection Reg0 */
	c10_AMAIR1,		/* Auxilary Memory Attribute Indirection Reg1 */
	NR_CP15_REGS		/* Number of regs (incl. invalid) */
};

struct kvm_cpu_context {
	struct kvm_regs	gp_regs;
	struct vfp_hard_struct vfp;
	u32 cp15[NR_CP15_REGS];
};

typedef struct kvm_cpu_context kvm_cpu_context_t;

struct vcpu_reset_state {
	unsigned long	pc;
	unsigned long	r0;
	bool		be;
	bool		reset;
};

struct kvm_vcpu_arch {
	struct kvm_cpu_context ctxt;

	int target; /* Processor target */
	DECLARE_BITMAP(features, KVM_VCPU_MAX_FEATURES);

	/* The CPU type we expose to the VM */
	u32 midr;

	/* HYP trapping configuration */
	u32 hcr;

	/* Exception Information */
	struct kvm_vcpu_fault_info fault;

	/* Host FP context */
	kvm_cpu_context_t *host_cpu_context;

	/* VGIC state */
	struct vgic_cpu vgic_cpu;
	struct arch_timer_cpu timer_cpu;

	/*
	 * Anything that is not used directly from assembly code goes
	 * here.
	 */

	/* vcpu power-off state */
	bool power_off;

	 /* Don't run the guest (internal implementation need) */
	bool pause;

	/* IO related fields */
	struct kvm_decode mmio_decode;

	/* Cache some mmu pages needed inside spinlock regions */
	struct kvm_mmu_memory_cache mmu_page_cache;

	struct vcpu_reset_state reset_state;

	/* Detect first run of a vcpu */
	bool has_run_once;
};

struct kvm_vm_stat {
	ulong remote_tlb_flush;
};

struct kvm_vcpu_stat {
	u64 halt_successful_poll;
	u64 halt_attempted_poll;
	u64 halt_poll_invalid;
	u64 halt_wakeup;
	u64 hvc_exit_stat;
	u64 wfe_exit_stat;
	u64 wfi_exit_stat;
	u64 mmio_exit_user;
	u64 mmio_exit_kernel;
	u64 exits;
};

#define vcpu_cp15(v,r)	(v)->arch.ctxt.cp15[r]

int kvm_vcpu_preferred_target(struct kvm_vcpu_init *init);
unsigned long kvm_arm_num_regs(struct kvm_vcpu *vcpu);
int kvm_arm_copy_reg_indices(struct kvm_vcpu *vcpu, u64 __user *indices);
int kvm_arm_get_reg(struct kvm_vcpu *vcpu, const struct kvm_one_reg *reg);
int kvm_arm_set_reg(struct kvm_vcpu *vcpu, const struct kvm_one_reg *reg);
unsigned long kvm_call_hyp(void *hypfn, ...);
void force_vm_exit(const cpumask_t *mask);
int __kvm_arm_vcpu_get_events(struct kvm_vcpu *vcpu,
			      struct kvm_vcpu_events *events);

int __kvm_arm_vcpu_set_events(struct kvm_vcpu *vcpu,
			      struct kvm_vcpu_events *events);

#define KVM_ARCH_WANT_MMU_NOTIFIER
int kvm_unmap_hva_range(struct kvm *kvm,
			unsigned long start, unsigned long end, bool blockable);
void kvm_set_spte_hva(struct kvm *kvm, unsigned long hva, pte_t pte);

unsigned long kvm_arm_num_regs(struct kvm_vcpu *vcpu);
int kvm_arm_copy_reg_indices(struct kvm_vcpu *vcpu, u64 __user *indices);
int kvm_age_hva(struct kvm *kvm, unsigned long start, unsigned long end);
int kvm_test_age_hva(struct kvm *kvm, unsigned long hva);

struct kvm_vcpu *kvm_arm_get_running_vcpu(void);
struct kvm_vcpu __percpu **kvm_get_running_vcpus(void);
void kvm_arm_halt_guest(struct kvm *kvm);
void kvm_arm_resume_guest(struct kvm *kvm);

int kvm_arm_copy_coproc_indices(struct kvm_vcpu *vcpu, u64 __user *uindices);
unsigned long kvm_arm_num_coproc_regs(struct kvm_vcpu *vcpu);
int kvm_arm_coproc_get_reg(struct kvm_vcpu *vcpu, const struct kvm_one_reg *);
int kvm_arm_coproc_set_reg(struct kvm_vcpu *vcpu, const struct kvm_one_reg *);

int handle_exit(struct kvm_vcpu *vcpu, struct kvm_run *run,
		int exception_index);

static inline void handle_exit_early(struct kvm_vcpu *vcpu, struct kvm_run *run,
				     int exception_index) {}

static inline void __cpu_init_hyp_mode(phys_addr_t pgd_ptr,
				       unsigned long hyp_stack_ptr,
				       unsigned long vector_ptr)
{
	/*
	 * Call initialization code, and switch to the full blown HYP
	 * code. The init code doesn't need to preserve these
	 * registers as r0-r3 are already callee saved according to
	 * the AAPCS.
	 * Note that we slightly misuse the prototype by casting the
	 * stack pointer to a void *.

	 * The PGDs are always passed as the third argument, in order
	 * to be passed into r2-r3 to the init code (yes, this is
	 * compliant with the PCS!).
	 */

	kvm_call_hyp((void*)hyp_stack_ptr, vector_ptr, pgd_ptr);
}

static inline void __cpu_init_stage2(void)
{
	kvm_call_hyp(__init_stage2_translation);
}

static inline int kvm_arch_dev_ioctl_check_extension(struct kvm *kvm, long ext)
{
	return 0;
}

int kvm_perf_init(void);
int kvm_perf_teardown(void);

void kvm_mmu_wp_memory_region(struct kvm *kvm, int slot);

struct kvm_vcpu *kvm_mpidr_to_vcpu(struct kvm *kvm, unsigned long mpidr);

static inline bool kvm_arch_check_sve_has_vhe(void) { return true; }
static inline void kvm_arch_hardware_unsetup(void) {}
static inline void kvm_arch_sync_events(struct kvm *kvm) {}
static inline void kvm_arch_vcpu_uninit(struct kvm_vcpu *vcpu) {}
static inline void kvm_arch_sched_in(struct kvm_vcpu *vcpu, int cpu) {}
static inline void kvm_arch_vcpu_block_finish(struct kvm_vcpu *vcpu) {}

static inline void kvm_arm_init_debug(void) {}
static inline void kvm_arm_setup_debug(struct kvm_vcpu *vcpu) {}
static inline void kvm_arm_clear_debug(struct kvm_vcpu *vcpu) {}
static inline void kvm_arm_reset_debug_ptr(struct kvm_vcpu *vcpu) {}
static inline bool kvm_arm_handle_step_debug(struct kvm_vcpu *vcpu,
					     struct kvm_run *run)
{
	return false;
}

int kvm_arm_vcpu_arch_set_attr(struct kvm_vcpu *vcpu,
			       struct kvm_device_attr *attr);
int kvm_arm_vcpu_arch_get_attr(struct kvm_vcpu *vcpu,
			       struct kvm_device_attr *attr);
int kvm_arm_vcpu_arch_has_attr(struct kvm_vcpu *vcpu,
			       struct kvm_device_attr *attr);

/*
 * VFP/NEON switching is all done by the hyp switch code, so no need to
 * coordinate with host context handling for this state:
 */
static inline void kvm_arch_vcpu_load_fp(struct kvm_vcpu *vcpu) {}
static inline void kvm_arch_vcpu_ctxsync_fp(struct kvm_vcpu *vcpu) {}
static inline void kvm_arch_vcpu_put_fp(struct kvm_vcpu *vcpu) {}

static inline void kvm_arm_vhe_guest_enter(void) {}
static inline void kvm_arm_vhe_guest_exit(void) {}

static inline bool kvm_arm_harden_branch_predictor(void)
{
	switch(read_cpuid_part()) {
#ifdef CONFIG_HARDEN_BRANCH_PREDICTOR
	case ARM_CPU_PART_BRAHMA_B15:
	case ARM_CPU_PART_CORTEX_A12:
	case ARM_CPU_PART_CORTEX_A15:
	case ARM_CPU_PART_CORTEX_A17:
		return true;
#endif
	default:
		return false;
	}
}

#define KVM_SSBD_UNKNOWN		-1
#define KVM_SSBD_FORCE_DISABLE		0
#define KVM_SSBD_KERNEL		1
#define KVM_SSBD_FORCE_ENABLE		2
#define KVM_SSBD_MITIGATED		3

static inline int kvm_arm_have_ssbd(void)
{
	/* No way to detect it yet, pretend it is not there. */
	return KVM_SSBD_UNKNOWN;
}

static inline void kvm_vcpu_load_sysregs(struct kvm_vcpu *vcpu) {}
static inline void kvm_vcpu_put_sysregs(struct kvm_vcpu *vcpu) {}

#define __KVM_HAVE_ARCH_VM_ALLOC
struct kvm *kvm_arch_alloc_vm(void);
void kvm_arch_free_vm(struct kvm *kvm);

#define kvm_arm_vcpu_loaded(vcpu)	(false)

<<<<<<< HEAD
static inline int kvm_arm_get_spectre_bhb_state(void)
{
	/* 32bit guests don't need firmware for this */
	return SPECTRE_VULNERABLE; /* aka SMCCC_RET_NOT_SUPPORTED */
}

=======
>>>>>>> 9f80205d
#endif /* __ARM_KVM_HOST_H__ */<|MERGE_RESOLUTION|>--- conflicted
+++ resolved
@@ -367,13 +367,10 @@
 
 #define kvm_arm_vcpu_loaded(vcpu)	(false)
 
-<<<<<<< HEAD
 static inline int kvm_arm_get_spectre_bhb_state(void)
 {
 	/* 32bit guests don't need firmware for this */
 	return SPECTRE_VULNERABLE; /* aka SMCCC_RET_NOT_SUPPORTED */
 }
 
-=======
->>>>>>> 9f80205d
 #endif /* __ARM_KVM_HOST_H__ */