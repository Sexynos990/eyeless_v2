/*
 * arch/arm/mach-ep93xx/include/mach/system.h
 */
static inline void arch_idle(void)
{
	cpu_do_idle();
<<<<<<< HEAD
}

static inline void arch_reset(char mode, const char *cmd)
{
	/*
	 * Set then clear the SWRST bit to initiate a software reset
	 */
	ep93xx_devcfg_set_bits(EP93XX_SYSCON_DEVCFG_SWRST);
	ep93xx_devcfg_clear_bits(EP93XX_SYSCON_DEVCFG_SWRST);

	while (1)
		;
=======
>>>>>>> a07613a5
}<|MERGE_RESOLUTION|>--- conflicted
+++ resolved
@@ -4,19 +4,4 @@
 static inline void arch_idle(void)
 {
 	cpu_do_idle();
-<<<<<<< HEAD
-}
-
-static inline void arch_reset(char mode, const char *cmd)
-{
-	/*
-	 * Set then clear the SWRST bit to initiate a software reset
-	 */
-	ep93xx_devcfg_set_bits(EP93XX_SYSCON_DEVCFG_SWRST);
-	ep93xx_devcfg_clear_bits(EP93XX_SYSCON_DEVCFG_SWRST);
-
-	while (1)
-		;
-=======
->>>>>>> a07613a5
 }