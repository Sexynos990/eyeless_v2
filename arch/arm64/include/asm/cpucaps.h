/*
 * arch/arm64/include/asm/cpucaps.h
 *
 * Copyright (C) 2016 ARM Ltd.
 *
 * This program is free software: you can redistribute it and/or modify
 * it under the terms of the GNU General Public License version 2 as
 * published by the Free Software Foundation.
 *
 * This program is distributed in the hope that it will be useful,
 * but WITHOUT ANY WARRANTY; without even the implied warranty of
 * MERCHANTABILITY or FITNESS FOR A PARTICULAR PURPOSE.  See the
 * GNU General Public License for more details.
 *
 * You should have received a copy of the GNU General Public License
 * along with this program.  If not, see <http://www.gnu.org/licenses/>.
 */
#ifndef __ASM_CPUCAPS_H
#define __ASM_CPUCAPS_H

#define ARM64_WORKAROUND_CLEAN_CACHE		0
#define ARM64_WORKAROUND_DEVICE_LOAD_ACQUIRE	1
#define ARM64_WORKAROUND_845719			2
#define ARM64_HAS_SYSREG_GIC_CPUIF		3
#define ARM64_HAS_PAN				4
#define ARM64_HAS_LSE_ATOMICS			5
#define ARM64_WORKAROUND_CAVIUM_23154		6
#define ARM64_WORKAROUND_834220			7
#define ARM64_HAS_NO_HW_PREFETCH		8
#define ARM64_HAS_UAO				9
#define ARM64_ALT_PAN_NOT_UAO			10
#define ARM64_HAS_VIRT_HOST_EXTN		11
#define ARM64_WORKAROUND_CAVIUM_27456		12
#define ARM64_HAS_32BIT_EL0			13
#define ARM64_HARDEN_EL2_VECTORS		14
#define ARM64_MISMATCHED_CACHE_LINE_SIZE	15
#define ARM64_HAS_NO_FPSIMD			16
#define ARM64_WORKAROUND_REPEAT_TLBI		17
#define ARM64_WORKAROUND_QCOM_FALKOR_E1003	18
#define ARM64_WORKAROUND_858921			19
#define ARM64_WORKAROUND_CAVIUM_30115		20
#define ARM64_HAS_DCPOP				21
#define ARM64_SVE				22
#define ARM64_UNMAP_KERNEL_AT_EL0		23
#define ARM64_HARDEN_BRANCH_PREDICTOR		24
#define ARM64_HAS_RAS_EXTN			25
#define ARM64_WORKAROUND_843419			26
#define ARM64_HAS_CACHE_IDC			27
#define ARM64_HAS_CACHE_DIC			28
#define ARM64_HW_DBM				29
#define ARM64_SSBD				30
#define ARM64_MISMATCHED_CACHE_TYPE		31
#define ARM64_HAS_STAGE2_FWB			32
#define ARM64_WORKAROUND_1463225		33
#define ARM64_SSBS				34
#define ARM64_WORKAROUND_1542419		35
#define ARM64_SPECTRE_BHB			36
#define ARM64_WORKAROUND_1742098		37
#define ARM64_HAS_SB				38
#define ARM64_WORKAROUND_SPECULATIVE_SSBS	39

<<<<<<< HEAD
/* kabi: reserve 38 - 62 for future cpu capabilities */
#define ARM64_NCAPS				62
=======
#define ARM64_NCAPS				40
>>>>>>> 62b9122a

#endif /* __ASM_CPUCAPS_H */<|MERGE_RESOLUTION|>--- conflicted
+++ resolved
@@ -59,11 +59,7 @@
 #define ARM64_HAS_SB				38
 #define ARM64_WORKAROUND_SPECULATIVE_SSBS	39
 
-<<<<<<< HEAD
-/* kabi: reserve 38 - 62 for future cpu capabilities */
+/* kabi: reserve 40 - 62 for future cpu capabilities */
 #define ARM64_NCAPS				62
-=======
-#define ARM64_NCAPS				40
->>>>>>> 62b9122a
 
 #endif /* __ASM_CPUCAPS_H */