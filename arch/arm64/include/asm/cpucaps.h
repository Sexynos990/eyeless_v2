--- conflicted
+++ resolved
@@ -56,11 +56,7 @@
 #define ARM64_WORKAROUND_1542419		35
 #define ARM64_SPECTRE_BHB			36
 
-<<<<<<< HEAD
-#define ARM64_NCAPS				37
-=======
 /* kabi: reserve 35 - 62 for future cpu capabilities */
 #define ARM64_NCAPS				62
->>>>>>> 2d2af525
 
 #endif /* __ASM_CPUCAPS_H */