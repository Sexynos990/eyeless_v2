// SPDX-License-Identifier: GPL-2.0
/*
 * drivers/staging/android/ion/ion_mem_pool.c
 *
 * Copyright (C) 2011 Google, Inc.
 */

#include <linux/list.h>
#include <linux/slab.h>
#include <linux/swap.h>
#include <linux/sched/signal.h>

#include <asm/cacheflush.h>

#include "ion.h"

<<<<<<< HEAD
#ifdef CONFIG_HUGEPAGE_POOL
#include <linux/hugepage_pool.h>
#endif
static void *ion_page_pool_alloc_pages(struct ion_page_pool *pool, unsigned long flags)
=======
/*
 * We avoid atomic_long_t to minimize cache flushes at the cost of possible
 * race which would result in a small accounting inaccuracy that we can
 * tolerate.
 */
static long nr_total_pages;

static inline struct page *ion_page_pool_alloc_pages(struct ion_page_pool *pool)
>>>>>>> d902dae1
{
	gfp_t gfpmask = pool->gfp_mask;
	struct page *page;

	if (fatal_signal_pending(current))
		return NULL;

	if (flags & ION_FLAG_NOZEROED)
		gfpmask &= ~__GFP_ZERO;

	if (!(flags & ION_FLAG_MAY_HWRENDER))
		gfpmask |= (__GFP_MOVABLE | __GFP_NOCMA);

#ifdef CONFIG_HUGEPAGE_POOL
	/* we assume that this path is only being used by system heap */
	if (pool->order == HUGEPAGE_ORDER)
		page = alloc_zeroed_hugepage(gfpmask, pool->order, true,
					     HPAGE_ION);
	else
		page = alloc_pages(gfpmask, pool->order);
#else
	page = alloc_pages(gfpmask, pool->order);
#endif
	if (!page) {
		if (pool->order == 0)
			perrfn("failed to alloc order-0 page (gfp %pGg)", &gfpmask);
		return NULL;
	}
	return page;
}

static void ion_page_pool_free_pages(struct ion_page_pool *pool,
				     struct page *page)
{
	__free_pages(page, pool->order);
}

static void ion_page_pool_add(struct ion_page_pool *pool, struct page *page)
{
	mutex_lock(&pool->mutex);
	if (zone_idx(page_zone(page)) == ZONE_MOVABLE) {
		list_add_tail(&page->lru, &pool->high_items);
		pool->high_count++;
	} else {
		list_add_tail(&page->lru, &pool->low_items);
		pool->low_count++;
	}

	nr_total_pages += 1 << pool->order;
	mod_node_page_state(page_pgdat(page), NR_KERNEL_MISC_RECLAIMABLE,
							1 << pool->order);
	mutex_unlock(&pool->mutex);
}

static struct page *ion_page_pool_remove(struct ion_page_pool *pool, bool high)
{
	struct page *page;

	if (high) {
		BUG_ON(!pool->high_count);
		page = list_first_entry(&pool->high_items, struct page, lru);
		pool->high_count--;
	} else {
		BUG_ON(!pool->low_count);
		page = list_first_entry(&pool->low_items, struct page, lru);
		pool->low_count--;
	}

	list_del(&page->lru);
	nr_total_pages -= 1 << pool->order;
	mod_node_page_state(page_pgdat(page), NR_KERNEL_MISC_RECLAIMABLE,
							-(1 << pool->order));
	return page;
}

struct page *ion_page_pool_only_alloc(struct ion_page_pool *pool)
{
	struct page *page = NULL;

	BUG_ON(!pool);

	if (!pool->high_count && !pool->low_count)
		goto done;

	if (mutex_trylock(&pool->mutex)) {
		if (pool->high_count)
			page = ion_page_pool_remove(pool, true);
		else if (pool->low_count)
			page = ion_page_pool_remove(pool, false);
		mutex_unlock(&pool->mutex);
	}
done:
	return page;
}

struct page *ion_page_pool_alloc(struct ion_page_pool *pool, unsigned long flags)
{
	struct page *page = NULL;

	BUG_ON(!pool);

	mutex_lock(&pool->mutex);
	if (pool->high_count && !(flags & ION_FLAG_MAY_HWRENDER))
		page = ion_page_pool_remove(pool, true);
	else if (pool->low_count)
		page = ion_page_pool_remove(pool, false);
	mutex_unlock(&pool->mutex);

	if (!page)
		return ion_page_pool_alloc_pages(pool, flags);

	return page;
}

void ion_page_pool_free(struct ion_page_pool *pool, struct page *page)
{
#ifndef CONFIG_ION_RBIN_HEAP
	/*
	 * ION RBIN heap can utilize ion_page_pool_free() for pages which are
	 * not compound pages. Thus, comment out the below line.
	 */
	BUG_ON(pool->order != compound_order(page));
#endif

	ion_page_pool_add(pool, page);
}

static int ion_page_pool_total(struct ion_page_pool *pool, bool high)
{
	int count = pool->low_count;

	if (high)
		count += pool->high_count;

	return count << pool->order;
}

long ion_page_pool_nr_pages(void)
{
	/* Correct possible overflow caused by racing writes */
	if (nr_total_pages < 0)
		nr_total_pages = 0;
	return nr_total_pages;
}

int ion_page_pool_shrink(struct ion_page_pool *pool, gfp_t gfp_mask,
			 int nr_to_scan)
{
	int freed = 0;
	bool high;

	if (current_is_kswapd())
		high = true;
	else
		high = !!(gfp_mask & GFP_HIGHUSER_MOVABLE);

	if (nr_to_scan == 0)
		return ion_page_pool_total(pool, high);

	while (freed < nr_to_scan) {
		struct page *page;

		mutex_lock(&pool->mutex);
		if (pool->low_count) {
			page = ion_page_pool_remove(pool, false);
		} else if (high && pool->high_count) {
			page = ion_page_pool_remove(pool, true);
		} else {
			mutex_unlock(&pool->mutex);
			break;
		}
		mutex_unlock(&pool->mutex);
		ion_page_pool_free_pages(pool, page);
		freed += (1 << pool->order);
	}

	return freed;
}

struct ion_page_pool *ion_page_pool_create(gfp_t gfp_mask, unsigned int order)
{
	struct ion_page_pool *pool = kmalloc(sizeof(*pool), GFP_KERNEL);

	if (!pool)
		return NULL;
	pool->high_count = 0;
	pool->low_count = 0;
	INIT_LIST_HEAD(&pool->low_items);
	INIT_LIST_HEAD(&pool->high_items);
	pool->gfp_mask = gfp_mask | __GFP_COMP;
	pool->order = order;
	mutex_init(&pool->mutex);
	plist_node_init(&pool->list, order);

	return pool;
}

void ion_page_pool_destroy(struct ion_page_pool *pool)
{
	kfree(pool);
}<|MERGE_RESOLUTION|>--- conflicted
+++ resolved
@@ -14,12 +14,10 @@
 
 #include "ion.h"
 
-<<<<<<< HEAD
 #ifdef CONFIG_HUGEPAGE_POOL
 #include <linux/hugepage_pool.h>
 #endif
-static void *ion_page_pool_alloc_pages(struct ion_page_pool *pool, unsigned long flags)
-=======
+
 /*
  * We avoid atomic_long_t to minimize cache flushes at the cost of possible
  * race which would result in a small accounting inaccuracy that we can
@@ -27,8 +25,7 @@
  */
 static long nr_total_pages;
 
-static inline struct page *ion_page_pool_alloc_pages(struct ion_page_pool *pool)
->>>>>>> d902dae1
+static void *ion_page_pool_alloc_pages(struct ion_page_pool *pool, unsigned long flags)
 {
 	gfp_t gfpmask = pool->gfp_mask;
 	struct page *page;
