--- conflicted
+++ resolved
@@ -115,15 +115,12 @@
 
 	ion_buffer_add(dev, buffer);
 	mutex_unlock(&dev->buffer_lock);
-<<<<<<< HEAD
+	atomic_long_add(len, &total_heap_bytes);
 	nr_alloc_cur = atomic_long_add_return(len, &heap->total_allocated);
 	nr_alloc_peak = atomic_long_read(&heap->total_allocated_peak);
 	if (nr_alloc_cur > nr_alloc_peak)
 		atomic_long_set(&heap->total_allocated_peak, nr_alloc_cur);
 
-=======
-	atomic_long_add(len, &total_heap_bytes);
->>>>>>> d902dae1
 	return buffer;
 
 err1:
@@ -800,20 +797,14 @@
 	idev->dev.parent = NULL;
 	ret = misc_register(&idev->dev);
 	if (ret) {
-<<<<<<< HEAD
 		perr("ion: failed to register misc device.");
-		kfree(idev);
-		return ret;
-=======
-		pr_err("ion: failed to register misc device.\n");
 		goto err_reg;
 	}
 
 	ret = ion_init_sysfs();
 	if (ret) {
-		pr_err("ion: failed to add sysfs attributes.\n");
+		perr("ion: failed to add sysfs attributes.\n");
 		goto err_sysfs;
->>>>>>> d902dae1
 	}
 
 	idev->debug_root = debugfs_create_dir("ion", NULL);
