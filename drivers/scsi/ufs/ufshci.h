--- conflicted
+++ resolved
@@ -158,20 +158,14 @@
 				DEVICE_FATAL_ERROR |\
 				CONTROLLER_FATAL_ERROR |\
 				SYSTEM_BUS_FATAL_ERROR |\
-<<<<<<< HEAD
-				UIC_LINK_LOST)
-=======
+				UIC_LINK_LOST		   |\
 				CRYPTO_ENGINE_FATAL_ERROR)
->>>>>>> 2700cf83
 
 #define INT_FATAL_ERRORS	(DEVICE_FATAL_ERROR |\
 				CONTROLLER_FATAL_ERROR |\
 				SYSTEM_BUS_FATAL_ERROR |\
-<<<<<<< HEAD
-				UIC_LINK_LOST)
-=======
+				UIC_LINK_LOST		   |\
 				CRYPTO_ENGINE_FATAL_ERROR)
->>>>>>> 2700cf83
 
 /* HCS - Host Controller Status 30h */
 #define DEVICE_PRESENT				0x1
