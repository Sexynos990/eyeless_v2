--- conflicted
+++ resolved
@@ -2847,7 +2847,6 @@
 	} else {
 		lrbp->utr_descriptor_ptr->prd_table_length = 0;
 	}
-<<<<<<< HEAD
 	ret = ufshcd_vops_crypto_engine_cfg(hba, lrbp);
 	if (ret) {
 		dev_err(hba->dev,
@@ -2856,11 +2855,7 @@
 		return ret;
 	}
 
-	return 0;
-=======
-
 	return ufshcd_map_sg_crypto(hba, lrbp);
->>>>>>> 248555d6
 }
 
 /**
