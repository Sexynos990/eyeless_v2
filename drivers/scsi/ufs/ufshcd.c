/*
 * Universal Flash Storage Host controller driver Core
 *
 * This code is based on drivers/scsi/ufs/ufshcd.c
 * Copyright (C) 2011-2013 Samsung India Software Operations
 * Copyright (c) 2013-2016, The Linux Foundation. All rights reserved.
 *
 * Authors:
 *	Santosh Yaraganavi <santosh.sy@samsung.com>
 *	Vinayak Holikatti <h.vinayak@samsung.com>
 *
 * This program is free software; you can redistribute it and/or
 * modify it under the terms of the GNU General Public License
 * as published by the Free Software Foundation; either version 2
 * of the License, or (at your option) any later version.
 * See the COPYING file in the top-level directory or visit
 * <http://www.gnu.org/licenses/gpl-2.0.html>
 *
 * This program is distributed in the hope that it will be useful,
 * but WITHOUT ANY WARRANTY; without even the implied warranty of
 * MERCHANTABILITY or FITNESS FOR A PARTICULAR PURPOSE.  See the
 * GNU General Public License for more details.
 *
 * This program is provided "AS IS" and "WITH ALL FAULTS" and
 * without warranty of any kind. You are solely responsible for
 * determining the appropriateness of using and distributing
 * the program and assume all risks associated with your exercise
 * of rights with respect to the program, including but not limited
 * to infringement of third party rights, the risks and costs of
 * program errors, damage to or loss of data, programs or equipment,
 * and unavailability or interruption of operations. Under no
 * circumstances will the contributor of this Program be liable for
 * any damages of any kind arising from your use or distribution of
 * this program.
 *
 * The Linux Foundation chooses to take subject only to the GPLv2
 * license terms, and distributes only under these terms.
 */
#include <linux/sec_debug.h>

#include <linux/async.h>
#if defined(CONFIG_PM_DEVFREQ)
#include <linux/devfreq.h>
#endif
#include <linux/nls.h>
#include <linux/smc.h>
#include <scsi/ufs/ioctl.h>
#include <linux/of.h>
#include <linux/blkdev.h>
#include <linux/bitfield.h>
#include "ufshcd.h"
#include "ufs-exynos.h"
#include "ufs_quirks.h"
#include "unipro.h"
#include "ufs-sysfs.h"
#include "ufshcd-crypto.h"
#if defined(CONFIG_SEC_ABC)  
#include <linux/sti/abc_common.h>  
#endif

#define CREATE_TRACE_POINTS
#include <trace/events/ufs.h>

#define UFSHCD_REQ_SENSE_SIZE	18

#define UFSHCD_ENABLE_INTRS	(UTP_TRANSFER_REQ_COMPL |\
				 UTP_TASK_REQ_COMPL |\
				 UFSHCD_ERROR_MASK)
/* UIC command timeout, unit: ms */
#define UIC_CMD_TIMEOUT	500

/* NOP OUT retries waiting for NOP IN response */
#define NOP_OUT_RETRIES    10
/* Timeout after 30 msecs if NOP OUT hangs without response */
#define NOP_OUT_TIMEOUT    30 /* msecs */

/* Device initialization completion timeout, unit: ms */
#define DEV_INIT_COMPL_TIMEOUT  1500

/* Query request retries */
#define QUERY_REQ_RETRIES 2
/* Query request timeout */
#define QUERY_REQ_TIMEOUT 1500 /* 1.5 seconds */
/*
 * Query request timeout for fDeviceInit flag
 * fDeviceInit query response time for some devices is too large that default
 * QUERY_REQ_TIMEOUT may not be enough for such devices.
 */
#define QUERY_FDEVICEINIT_REQ_TIMEOUT 600 /* msec */

/* Task management command timeout */
#define TM_CMD_TIMEOUT	300 /* msecs */

/* maximum number of retries for a general UIC command  */
#define UFS_UIC_COMMAND_RETRIES 3

/* maximum number of link-startup retries */
#define DME_LINKSTARTUP_RETRIES 3

/* Maximum retries for Hibern8 enter */
#define UIC_HIBERN8_ENTER_RETRIES 3

/* maximum number of reset retries before giving up */
#define MAX_HOST_RESET_RETRIES 5

/* Expose the flag value from utp_upiu_query.value */
#define MASK_QUERY_UPIU_FLAG_LOC 0xFF

/* Interrupt aggregation default timeout, unit: 40us */
#define INT_AGGR_DEF_TO	0x01

/* Link Hibernation delay, msecs */
#define LINK_H8_DELAY  12

/* UFS link setup retries */
#define UFS_LINK_SETUP_RETRIES 5

/* IOCTL opcode for command - ufs set device read only */
#define UFS_IOCTL_BLKROSET      BLKROSET
#ifdef CONFIG_SCSI_UFS_SUPPORT_TW_MAN_GC
#define UFS_TW_MANUAL_FLUSH_THRESHOLD	5
#endif
#define UFS_TW_DISABLE_THRESHOLD	7

#ifdef CONFIG_BLK_TURBO_WRITE
#define SEC_UFS_TW_INFO_DIFF(t, n, o, member) ({		\
		(t)->member = (n)->member - (o)->member;	\
		(o)->member = (n)->member; })

static void SEC_UFS_TW_info_get_diff(struct SEC_UFS_TW_info *target,
		struct SEC_UFS_TW_info *new, struct SEC_UFS_TW_info *old)
{
		SEC_UFS_TW_INFO_DIFF(target, new, old, tw_enable_count);
		SEC_UFS_TW_INFO_DIFF(target, new, old, tw_disable_count);
		SEC_UFS_TW_INFO_DIFF(target, new, old, tw_amount_W_kb);
		SEC_UFS_TW_INFO_DIFF(target, new, old, hibern8_enter_count);
		SEC_UFS_TW_INFO_DIFF(target, new, old, hibern8_enter_count_100ms);
		SEC_UFS_TW_INFO_DIFF(target, new, old, hibern8_amount_ms);
		SEC_UFS_TW_INFO_DIFF(target, new, old, hibern8_amount_ms_100ms);

		target->hibern8_max_ms = new->hibern8_max_ms;

		// initialize min, max h8 time values.
		new->hibern8_max_ms = 0;
		get_monotonic_boottime(&(old->timestamp));	/* update timestamp */
}
#endif

/* default delay of autosuspend: 2000 ms */
#define RPM_AUTOSUSPEND_DELAY_MS 2000

#define ufshcd_toggle_vreg(_dev, _vreg, _on)				\
	({                                                              \
		int _ret;                                               \
		if (_on)                                                \
			_ret = ufshcd_enable_vreg(_dev, _vreg);         \
		else                                                    \
			_ret = ufshcd_disable_vreg(_dev, _vreg);        \
		_ret;                                                   \
	})

/* Called by FS */
extern void (*ufs_debug_func)(void *);

#define ufshcd_hex_dump(prefix_str, buf, len) do {                       \
	size_t __len = (len);                                            \
	print_hex_dump(KERN_ERR, prefix_str,                             \
		       __len > 4 ? DUMP_PREFIX_OFFSET : DUMP_PREFIX_NONE,\
		       16, 4, buf, __len, false);                        \
} while (0)

int ufshcd_dump_regs(struct ufs_hba *hba, size_t offset, size_t len,
		     const char *prefix)
{
	u32 *regs;
	size_t pos;

	if (offset % 4 != 0 || len % 4 != 0) /* keep readl happy */
		return -EINVAL;

	regs = kzalloc(len, GFP_KERNEL);
	if (!regs)
		return -ENOMEM;

	for (pos = 0; pos < len; pos += 4) {
		if (offset == 0 &&
		    pos >= REG_UIC_ERROR_CODE_PHY_ADAPTER_LAYER &&
		    pos <= REG_UIC_ERROR_CODE_DME)
			continue;
		regs[pos / 4] = ufshcd_readl(hba, offset + pos);
	}

	ufshcd_hex_dump(prefix, regs, len);
	kfree(regs);

	return 0;
}
EXPORT_SYMBOL_GPL(ufshcd_dump_regs);

enum {
	UFSHCD_MAX_CHANNEL	= 0,
	UFSHCD_MAX_ID		= 1,
	UFSHCD_CMD_PER_LUN	= 32,
	UFSHCD_CAN_QUEUE	= 32,
};

/* UFSHCD states */
enum {
	UFSHCD_STATE_RESET,
	UFSHCD_STATE_ERROR,
	UFSHCD_STATE_OPERATIONAL,
	UFSHCD_STATE_EH_SCHEDULED,
	UFSHCD_STATE_FATAL_MODE,
};

/* UFSHCD error handling flags */
enum {
	UFSHCD_EH_IN_PROGRESS = (1 << 0),
};

/* UFSHCD UIC layer error flags */
enum {
	UFSHCD_UIC_DL_PA_INIT_ERROR = (1 << 0), /* Data link layer error */
	UFSHCD_UIC_DL_NAC_RECEIVED_ERROR = (1 << 1), /* Data link layer error */
	UFSHCD_UIC_DL_TCx_REPLAY_ERROR = (1 << 2), /* Data link layer error */
	UFSHCD_UIC_NL_ERROR = (1 << 3), /* Network layer error */
	UFSHCD_UIC_TL_ERROR = (1 << 4), /* Transport Layer error */
	UFSHCD_UIC_DME_ERROR = (1 << 5), /* DME error */
	UFSHCD_UIC_DL_ERROR = (1 << 6), /* Data link layer error */
};

#define ufshcd_set_eh_in_progress(h) \
	((h)->eh_flags |= UFSHCD_EH_IN_PROGRESS)
#define ufshcd_eh_in_progress(h) \
	((h)->eh_flags & UFSHCD_EH_IN_PROGRESS)
#define ufshcd_clear_eh_in_progress(h) \
	((h)->eh_flags &= ~UFSHCD_EH_IN_PROGRESS)

#define ufshcd_set_ufs_dev_active(h) \
	((h)->curr_dev_pwr_mode = UFS_ACTIVE_PWR_MODE)
#define ufshcd_set_ufs_dev_sleep(h) \
	((h)->curr_dev_pwr_mode = UFS_SLEEP_PWR_MODE)
#define ufshcd_set_ufs_dev_poweroff(h) \
	((h)->curr_dev_pwr_mode = UFS_POWERDOWN_PWR_MODE)
#define ufshcd_is_ufs_dev_active(h) \
	((h)->curr_dev_pwr_mode == UFS_ACTIVE_PWR_MODE)
#define ufshcd_is_ufs_dev_sleep(h) \
	((h)->curr_dev_pwr_mode == UFS_SLEEP_PWR_MODE)
#define ufshcd_is_ufs_dev_poweroff(h) \
	((h)->curr_dev_pwr_mode == UFS_POWERDOWN_PWR_MODE)

struct ufs_pm_lvl_states ufs_pm_lvl_states[] = {
	{UFS_ACTIVE_PWR_MODE, UIC_LINK_ACTIVE_STATE},
	{UFS_ACTIVE_PWR_MODE, UIC_LINK_HIBERN8_STATE},
	{UFS_SLEEP_PWR_MODE, UIC_LINK_ACTIVE_STATE},
	{UFS_SLEEP_PWR_MODE, UIC_LINK_HIBERN8_STATE},
	{UFS_POWERDOWN_PWR_MODE, UIC_LINK_HIBERN8_STATE},
	{UFS_POWERDOWN_PWR_MODE, UIC_LINK_OFF_STATE},
};

#if defined(CONFIG_UFS_DATA_LOG)
#if defined(CONFIG_UFS_DATA_LOG_MAGIC_CODE)
#define	UFS_DATA_BUF_SIZE	8
#endif
#define UFS_CMDQ_DEPTH_MAX  32
#define	UFS_DATA_LOG_MAX	1024

static int queuing_req[UFS_CMDQ_DEPTH_MAX];

struct ufs_data_log_summary {
	u64 start_time;
	u64	end_time;
	sector_t	sector;
	int	segments_cnt;
	int done;
#if defined(CONFIG_UFS_DATA_LOG_MAGIC_CODE)
	u64 *virt_addr;
	char	datbuf[UFS_DATA_BUF_SIZE];
#endif

};

static struct ufs_data_log_summary ufs_data_log[UFS_DATA_LOG_MAX] __cacheline_aligned;
#endif

static inline enum ufs_dev_pwr_mode
ufs_get_pm_lvl_to_dev_pwr_mode(enum ufs_pm_level lvl)
{
	return ufs_pm_lvl_states[lvl].dev_state;
}

static inline enum uic_link_state
ufs_get_pm_lvl_to_link_pwr_state(enum ufs_pm_level lvl)
{
	return ufs_pm_lvl_states[lvl].link_state;
}

static struct ufs_dev_fix ufs_fixups[] = {
	/* UFS cards deviations table */
	UFS_FIX(UFS_VENDOR_MICRON, UFS_ANY_MODEL,
		UFS_DEVICE_QUIRK_DELAY_BEFORE_LPM),
	UFS_FIX(UFS_VENDOR_SAMSUNG, UFS_ANY_MODEL,
		UFS_DEVICE_QUIRK_DELAY_BEFORE_LPM),
	UFS_FIX(UFS_VENDOR_SAMSUNG, UFS_ANY_MODEL, UFS_DEVICE_NO_VCCQ),
	UFS_FIX(UFS_VENDOR_SAMSUNG, UFS_ANY_MODEL,
		UFS_DEVICE_NO_FASTAUTO),
	UFS_FIX(UFS_VENDOR_SAMSUNG, UFS_ANY_MODEL,
		UFS_DEVICE_QUIRK_HOST_PA_TACTIVATE),
	UFS_FIX(UFS_VENDOR_TOSHIBA, UFS_ANY_MODEL,
		UFS_DEVICE_QUIRK_DELAY_BEFORE_LPM),
	UFS_FIX(UFS_VENDOR_TOSHIBA, "THGLF2G9C8KBADG",
		UFS_DEVICE_QUIRK_PA_TACTIVATE),
	UFS_FIX(UFS_VENDOR_TOSHIBA, "THGLF2G9D8KBADG",
		UFS_DEVICE_QUIRK_PA_TACTIVATE),
	UFS_FIX(UFS_VENDOR_TOSHIBA, "THGAF8G9T43BAIR",
		UFS_DEVICE_QUIRK_SUPPORT_QUERY_FATAL_MODE),
	UFS_FIX(UFS_VENDOR_SKHYNIX, UFS_ANY_MODEL, UFS_DEVICE_NO_VCCQ),
	UFS_FIX(UFS_VENDOR_SKHYNIX, UFS_ANY_MODEL,
		UFS_DEVICE_QUIRK_HOST_PA_SAVECONFIGTIME),
	UFS_FIX(UFS_VENDOR_SKHYNIX, "hB8aL1" /*H28U62301AMR*/,
		UFS_DEVICE_QUIRK_HOST_VS_DEBUGSAVECONFIGTIME),

	END_FIX
};

static void ufshcd_tmc_handler(struct ufs_hba *hba);
static void ufshcd_async_scan(void *data, async_cookie_t cookie);
static int ufshcd_reset_and_restore(struct ufs_hba *hba);
static int ufshcd_eh_host_reset_handler(struct scsi_cmnd *cmd);
static int ufshcd_clear_tm_cmd(struct ufs_hba *hba, int tag);
static void ufshcd_hba_exit(struct ufs_hba *hba);
static int ufshcd_probe_hba(struct ufs_hba *hba);
static int __ufshcd_setup_clocks(struct ufs_hba *hba, bool on,
				 bool skip_ref_clk);
static int ufshcd_setup_clocks(struct ufs_hba *hba, bool on);
static int ufshcd_set_vccq_rail_unused(struct ufs_hba *hba, bool unused);
static int ufshcd_uic_hibern8_exit(struct ufs_hba *hba);
static int ufshcd_uic_hibern8_enter(struct ufs_hba *hba);
static int ufshcd_link_hibern8_ctrl(struct ufs_hba *hba, bool en);
static inline void ufshcd_add_delay_before_dme_cmd(struct ufs_hba *hba);
static int ufshcd_host_reset_and_restore(struct ufs_hba *hba);
static void ufshcd_resume_clkscaling(struct ufs_hba *hba);
static void ufshcd_suspend_clkscaling(struct ufs_hba *hba);
static void __ufshcd_suspend_clkscaling(struct ufs_hba *hba);
static int ufshcd_scale_clks(struct ufs_hba *hba, bool scale_up);
static irqreturn_t ufshcd_intr(int irq, void *__hba);
static int ufshcd_change_power_mode(struct ufs_hba *hba,
			     struct ufs_pa_layer_attr *pwr_mode);
static int ufshcd_set_dev_pwr_mode(struct ufs_hba *hba,
				     enum ufs_dev_pwr_mode pwr_mode);
static int ufshcd_send_request_sense(struct ufs_hba *hba,
                               struct scsi_device *sdp);

#if defined(SEC_UFS_ERROR_COUNT)
#include <scsi/scsi_proto.h>
#define MAX_U8_VALUE	0xff

static void SEC_ufs_operation_check(struct ufs_hba *hba, u32 command)
{
	struct SEC_UFS_counting *err_info = &(hba->SEC_err_info);
	struct SEC_UFS_op_count *op_cnt = &(err_info->op_count);

	switch (command) {
	case SEC_UFS_HW_RESET:
		op_cnt->HW_RESET_count++;
#if defined(CONFIG_SEC_ABC) 
		if ((op_cnt->HW_RESET_count % 10) == 0)
			sec_abc_send_event("MODULE=storage@ERROR=ufs_hwreset_err");
#endif
		break;
	case UIC_CMD_DME_LINK_STARTUP:
		op_cnt->link_startup_count++;
		break;
	case UIC_CMD_DME_HIBER_ENTER:
		op_cnt->Hibern8_enter_count++;
		break;
	case UIC_CMD_DME_HIBER_EXIT:
		op_cnt->Hibern8_exit_count++;
		break;
	default:
		break;
	}
	op_cnt->op_err++;
}

static void SEC_ufs_uic_error_check(struct ufs_hba *hba, bool cmd_count, bool fatal_error)
{
	struct SEC_UFS_counting *err_info = &(hba->SEC_err_info);

	if (cmd_count) {
		struct uic_command *uic_cmd = hba->active_uic_cmd;	// uic CMD error count logging
		struct SEC_UFS_UIC_cmd_count *uic_cmd_cnt = &(err_info->UIC_cmd_count);
		struct SEC_UFS_UIC_err_count *uic_err_cnt = &(err_info->UIC_err_count);
		u32 uic_error = hba->uic_error;

		if (!uic_cmd)	/* No UIC CMD error */
			goto passed_uic_cmd_err;

		switch (uic_cmd->command & COMMAND_OPCODE_MASK) {
		case UIC_CMD_DME_GET:
			if (uic_cmd_cnt->DME_GET_err < MAX_U8_VALUE) 
				uic_cmd_cnt->DME_GET_err++; 
			uic_cmd_cnt->UIC_cmd_err++;
			break;
		case UIC_CMD_DME_SET:
			if (uic_cmd_cnt->DME_SET_err < MAX_U8_VALUE) 
				uic_cmd_cnt->DME_SET_err++;
			uic_cmd_cnt->UIC_cmd_err++;
			break;
		case UIC_CMD_DME_PEER_GET:
			if (uic_cmd_cnt->DME_PEER_GET_err < MAX_U8_VALUE) 
				uic_cmd_cnt->DME_PEER_GET_err++;
			uic_cmd_cnt->UIC_cmd_err++;
			break;
		case UIC_CMD_DME_PEER_SET:
			if (uic_cmd_cnt->DME_PEER_SET_err < MAX_U8_VALUE)
				uic_cmd_cnt->DME_PEER_SET_err++;
			uic_cmd_cnt->UIC_cmd_err++;
			break;
		case UIC_CMD_DME_POWERON:
			if (uic_cmd_cnt->DME_POWERON_err < MAX_U8_VALUE)
				uic_cmd_cnt->DME_POWERON_err++;
			uic_cmd_cnt->UIC_cmd_err++;
			break;
		case UIC_CMD_DME_POWEROFF:
			if (uic_cmd_cnt->DME_POWEROFF_err < MAX_U8_VALUE)
				uic_cmd_cnt->DME_POWEROFF_err++;
			uic_cmd_cnt->UIC_cmd_err++;
			break;
		case UIC_CMD_DME_ENABLE:
			if (uic_cmd_cnt->DME_ENABLE_err < MAX_U8_VALUE)
				uic_cmd_cnt->DME_ENABLE_err++;
			uic_cmd_cnt->UIC_cmd_err++;
			break;
		case UIC_CMD_DME_RESET:
			if (uic_cmd_cnt->DME_RESET_err < MAX_U8_VALUE)
				uic_cmd_cnt->DME_RESET_err++;
			uic_cmd_cnt->UIC_cmd_err++;
			break;
		case UIC_CMD_DME_END_PT_RST:
			if (uic_cmd_cnt->DME_END_PT_RST_err < MAX_U8_VALUE)
				uic_cmd_cnt->DME_END_PT_RST_err++;
			uic_cmd_cnt->UIC_cmd_err++;
			break;
		case UIC_CMD_DME_LINK_STARTUP:
			if (uic_cmd_cnt->DME_LINK_STARTUP_err < MAX_U8_VALUE)
				uic_cmd_cnt->DME_LINK_STARTUP_err++;
			uic_cmd_cnt->UIC_cmd_err++;
			break;
		case UIC_CMD_DME_HIBER_ENTER:
			if (uic_cmd_cnt->DME_HIBER_ENTER_err < MAX_U8_VALUE)
				uic_cmd_cnt->DME_HIBER_ENTER_err++;
			uic_cmd_cnt->UIC_cmd_err++;
			break;
		case UIC_CMD_DME_HIBER_EXIT:
			if (uic_cmd_cnt->DME_HIBER_EXIT_err < MAX_U8_VALUE)
				uic_cmd_cnt->DME_HIBER_EXIT_err++;
			uic_cmd_cnt->UIC_cmd_err++;
			break;
		case UIC_CMD_DME_TEST_MODE:
			if (uic_cmd_cnt->DME_TEST_MODE_err < MAX_U8_VALUE)
				uic_cmd_cnt->DME_TEST_MODE_err++;
			uic_cmd_cnt->UIC_cmd_err++;
			break;
		default:
			break;
		}
 passed_uic_cmd_err:
		// hba->uic_error; // uic error info

		if (uic_error & UFSHCD_UIC_DL_PA_INIT_ERROR) {
			if (uic_err_cnt->DL_PA_INIT_ERROR_cnt < MAX_U8_VALUE)
				uic_err_cnt->DL_PA_INIT_ERROR_cnt++;
			uic_err_cnt->UIC_err++;
		}
		if (uic_error & UFSHCD_UIC_DL_NAC_RECEIVED_ERROR) {
			if (uic_err_cnt->DL_NAC_RECEIVED_ERROR_cnt < MAX_U8_VALUE) 
				uic_err_cnt->DL_NAC_RECEIVED_ERROR_cnt++; 
			uic_err_cnt->UIC_err++; 
		} 
		if (uic_error & UFSHCD_UIC_DL_ERROR) {
			if (uic_err_cnt->DL_TC_REPLAY_ERROR_cnt < MAX_U8_VALUE) 
				uic_err_cnt->DL_TC_REPLAY_ERROR_cnt++;
			uic_err_cnt->UIC_err++;
		}
		if (uic_error & UFSHCD_UIC_NL_ERROR) {
			if (uic_err_cnt->NL_ERROR_cnt < MAX_U8_VALUE) 
				uic_err_cnt->NL_ERROR_cnt++;
			uic_err_cnt->UIC_err++;
		}
		if (uic_error & UFSHCD_UIC_TL_ERROR) {
			if (uic_err_cnt->TL_ERROR_cnt < MAX_U8_VALUE) 
				uic_err_cnt->TL_ERROR_cnt++;
			uic_err_cnt->UIC_err++;
		}
		if (uic_error & UFSHCD_UIC_DME_ERROR) {
			if (uic_err_cnt->DME_ERROR_cnt < MAX_U8_VALUE) 
				uic_err_cnt->DME_ERROR_cnt++;
			uic_err_cnt->UIC_err++;
		}
	} else if (fatal_error) {
		struct SEC_UFS_Fatal_err_count *fatal_err_cnt = &(err_info->Fatal_err_count);
		// hba->error;  // each bit check and count
		if (hba->errors & DEVICE_FATAL_ERROR) {
			if (fatal_err_cnt->DFE < MAX_U8_VALUE) 
				fatal_err_cnt->DFE++;
		}
		if (hba->errors & CONTROLLER_FATAL_ERROR) {
			if (fatal_err_cnt->CFE < MAX_U8_VALUE) 
				fatal_err_cnt->CFE++;
		}
		if (hba->errors & SYSTEM_BUS_FATAL_ERROR) {
			if (fatal_err_cnt->SBFE < MAX_U8_VALUE) 
				fatal_err_cnt->SBFE++;
		}
		if (hba->errors & UIC_LINK_LOST) {
			if (fatal_err_cnt->LLE < MAX_U8_VALUE) 
				fatal_err_cnt->LLE++;
		}
		if (hba->errors & INT_FATAL_ERRORS)
			fatal_err_cnt->Fatal_err++;
	}
}

static void SEC_ufs_utp_error_check(struct ufs_hba *hba, struct scsi_cmnd *cmd, bool utmr_request, u8 tm_cmd)
{
	struct SEC_UFS_counting *err_info = &(hba->SEC_err_info);
	struct SEC_UFS_UTP_count *utp_err = &(err_info->UTP_count);

	if (utmr_request) {
		if (tm_cmd == UFS_QUERY_TASK) {
			if (utp_err->UTMR_query_task_count < MAX_U8_VALUE) 
				utp_err->UTMR_query_task_count++;
			utp_err->UTP_err++;
		} else if (tm_cmd == UFS_ABORT_TASK) {
			if (utp_err->UTMR_abort_task_count < MAX_U8_VALUE) 
				utp_err->UTMR_abort_task_count++;
			utp_err->UTP_err++;
		}
	} else {
		// cmd logging
		int opcode = cmd->cmnd[0];

		if (opcode == WRITE_10) {
			if (utp_err->UTR_write_err < MAX_U8_VALUE) 
				utp_err->UTR_write_err++;
			utp_err->UTP_err++;
		} else if (opcode == READ_10) {
			if (utp_err->UTR_read_err < MAX_U8_VALUE) 
				utp_err->UTR_read_err++;
			utp_err->UTP_err++;
		} else if (opcode == SYNCHRONIZE_CACHE) {
			if (utp_err->UTR_sync_cache_err < MAX_U8_VALUE) 
				utp_err->UTR_sync_cache_err++;
			utp_err->UTP_err++;
		} else if (opcode == UNMAP) {
			if (utp_err->UTR_unmap_err < MAX_U8_VALUE) 
				utp_err->UTR_unmap_err++;
			utp_err->UTP_err++;
		} else {
			if (utp_err->UTR_etc_err < MAX_U8_VALUE) 
				utp_err->UTR_etc_err++;
			utp_err->UTP_err++;
		}
	}
}

static void SEC_ufs_query_error_check(struct ufs_hba *hba, enum dev_cmd_type cmd_type)
{
	struct SEC_UFS_counting *err_info = &(hba->SEC_err_info);
	struct SEC_UFS_QUERY_count *query_cnt = &(err_info->query_count);
	struct ufs_query_req *request = &hba->dev_cmd.query.request;
	enum query_opcode opcode = request->upiu_req.opcode;

	if (cmd_type == DEV_CMD_TYPE_NOP) {
		if (query_cnt->NOP_err < MAX_U8_VALUE) 
			query_cnt->NOP_err++;
		query_cnt->Query_err++;
	} else {
		switch (opcode) {
		case UPIU_QUERY_OPCODE_READ_DESC:
			if (query_cnt->R_Desc_err < MAX_U8_VALUE) 
				query_cnt->R_Desc_err++;
			break;
		case UPIU_QUERY_OPCODE_WRITE_DESC:
			if (query_cnt->W_Desc_err < MAX_U8_VALUE) 
				query_cnt->W_Desc_err++;
			break;
		case UPIU_QUERY_OPCODE_READ_ATTR:
			if (query_cnt->R_Attr_err < MAX_U8_VALUE) 
				query_cnt->R_Attr_err++;
			break;
		case UPIU_QUERY_OPCODE_WRITE_ATTR:
			if (query_cnt->W_Attr_err < MAX_U8_VALUE) 
				query_cnt->W_Attr_err++;
			break;
		case UPIU_QUERY_OPCODE_READ_FLAG:
			if (query_cnt->R_Flag_err < MAX_U8_VALUE) 
				query_cnt->R_Flag_err++;
			break;
		case UPIU_QUERY_OPCODE_SET_FLAG:
			if (query_cnt->Set_Flag_err < MAX_U8_VALUE) 
				query_cnt->Set_Flag_err++;
			break;
		case UPIU_QUERY_OPCODE_CLEAR_FLAG:
			if (query_cnt->Clear_Flag_err < MAX_U8_VALUE) 
				query_cnt->Clear_Flag_err++;
			break;
		case UPIU_QUERY_OPCODE_TOGGLE_FLAG:
			if (query_cnt->Toggle_Flag_err < MAX_U8_VALUE) 
				query_cnt->Toggle_Flag_err++;
			break;
		default:
			break;
		}
		if (opcode && opcode < UPIU_QUERY_OPCODE_MAX)
			query_cnt->Query_err++;
	}
}
#endif	// SEC_UFS_ERROR_COUNT

static void SEC_ufs_update_tw_info(struct ufs_hba *hba, int write_transfer_len)
{
	struct SEC_UFS_TW_info *tw_info = &(hba->SEC_tw_info);
	enum ufs_tw_state tw_state = hba->ufs_tw_state;

	if (tw_info->tw_info_disable)
		return;

	if (write_transfer_len) {
		/*
		 * write_transfer_len : Byte
		 * tw_info->tw_amount_W_kb : KB
		 */
		tw_info->tw_amount_W_kb += (unsigned long)(write_transfer_len >> 10);
		if (unlikely((s64)tw_info->tw_amount_W_kb < 0))
			goto disable_tw_info;
		return;
	}

	switch (tw_state) {
	case UFS_TW_OFF_STATE:
		tw_info->tw_enable_ms += jiffies_to_msecs(jiffies - tw_info->tw_state_ts);
		tw_info->tw_state_ts = jiffies;
		tw_info->tw_disable_count++;
		if (unlikely(((s64)tw_info->tw_enable_ms < 0) || ((s64)tw_info->tw_disable_count < 0)))
			goto disable_tw_info;
		break;
	case UFS_TW_ON_STATE:
		tw_info->tw_disable_ms += jiffies_to_msecs(jiffies - tw_info->tw_state_ts);
		tw_info->tw_state_ts = jiffies;
		tw_info->tw_enable_count++;
		if (unlikely(((s64)tw_info->tw_disable_ms < 0) || ((s64)tw_info->tw_enable_count < 0)))
			goto disable_tw_info;
		break;
	case UFS_TW_ERR_STATE:
		tw_info->tw_setflag_error_count++; 
		if (unlikely((s64)tw_info->tw_setflag_error_count < 0)) 
			goto disable_tw_info; 
		break; 
	default:
		break;
	}
	return;

disable_tw_info:
	/* disable tw_info updating when MSB is set */
	tw_info->tw_info_disable = true;
	return;
}

static void SEC_ufs_update_h8_info(struct ufs_hba *hba, bool hibern8_enter)
{
	struct SEC_UFS_TW_info *tw_info = &(hba->SEC_tw_info);
	u64 calc_h8_time_ms = 0;

	if (unlikely(((s64)tw_info->hibern8_enter_count < 0) || ((s64)tw_info->hibern8_amount_ms < 0)))
		return;

	if (hibern8_enter) {
		tw_info->hibern8_enter_ts = ktime_get();
	} else {
		calc_h8_time_ms = (u64)ktime_ms_delta(ktime_get(), tw_info->hibern8_enter_ts);

		if (calc_h8_time_ms > 99) {
			tw_info->hibern8_enter_count_100ms++;
			tw_info->hibern8_amount_ms_100ms += calc_h8_time_ms;
		}

		if (tw_info->hibern8_max_ms < calc_h8_time_ms)
			tw_info->hibern8_max_ms = calc_h8_time_ms;

		tw_info->hibern8_amount_ms += calc_h8_time_ms;
		tw_info->hibern8_enter_count++;
	}
}

#if defined(CONFIG_UFSFEATURE) && defined(CONFIG_UFSHPB)
static void ufshcd_add_hpb_info_sysfs_node(struct ufs_hba *hba);

static void SEC_ufs_update_hpb_info(struct ufs_hba *hba, int read_transfer_len)
{
	struct SEC_UFS_HPB_info *hpb_info = &(hba->SEC_hpb_info);

	if (hpb_info->hpb_info_disable)
		return;

	/*
	 * read_transfer_len : Byte
	 * hpb_info->hpb_amount_R_kb : KB
	 */
	hpb_info->hpb_amount_R_kb += (unsigned long)(read_transfer_len >> 10);
	if (unlikely((s64)hpb_info->hpb_amount_R_kb < 0))
		goto disable_hpb_info;
	return;

disable_hpb_info:
	hpb_info->hpb_info_disable = true;
	return;
}

#define SEC_UFS_HPB_ERR_check(hpb_info, member) ({		\
		(hpb_info)->member++;				\
		if ((hpb_info)->member == UINT_MAX) 		\
			(hpb_info)->hpb_err_count_disable = true; })

static void SEC_ufs_hpb_error_check(struct ufs_hba *hba, struct scsi_cmnd *cmd)
{
	struct SEC_UFS_HPB_info *hpb_info = &(hba->SEC_hpb_info);

	u8 cmd_opcode = cmd->cmnd[0];
	u8 cmd_id = cmd->cmnd[1];

	if (hpb_info->hpb_err_count_disable)
		return;

	switch (cmd_opcode) {
	case READ_16:
		SEC_UFS_HPB_ERR_check(hpb_info, hpb_read_err_count);
		break;
	case UFSHPB_READ_BUFFER:
		if (cmd_id == UFSHPB_RB_ID_READ)
			SEC_UFS_HPB_ERR_check(hpb_info, hpb_RB_ID_READ_err_count);
		else if (cmd_id == UFSHPB_RB_ID_SET_RT)
			SEC_UFS_HPB_ERR_check(hpb_info, hpb_RB_ID_SET_RT_err_count);
		break;
	case UFSHPB_WRITE_BUFFER:
		if (cmd_id == UFSHPB_WB_ID_PREFETCH)
			SEC_UFS_HPB_ERR_check(hpb_info, hpb_WB_ID_PREFETCH_err_count);
		else if (cmd_id == UFSHPB_WB_ID_UNSET_RT)
			SEC_UFS_HPB_ERR_check(hpb_info, hpb_WB_ID_UNSET_RT_err_count);
		else if (cmd_id == UFSHPB_WB_ID_UNSET_RT_ALL)
			SEC_UFS_HPB_ERR_check(hpb_info, hpb_WB_ID_UNSET_RT_ALL_err_count);
		break;
	default:
		break;
	}

	return;
}

void SEC_ufs_hpb_rb_count(struct ufs_hba *hba, struct ufshpb_region *rgn)
{
       if (rgn->rgn_state == HPBREGION_PINNED ||
	   rgn->rgn_state == HPBREGION_RT_PINNED) {
	       atomic64_inc(&(hba->SEC_hpb_info.hpb_pinned_rb_cnt));
       } else if (rgn->rgn_state == HPBREGION_ACTIVE) {
	       atomic64_inc(&(hba->SEC_hpb_info.hpb_active_rb_cnt));
       }

       return;
}
#endif

static inline bool ufshcd_valid_tag(struct ufs_hba *hba, int tag)
{
	return tag >= 0 && tag < hba->nutrs;
}

static ssize_t ufshcd_monitor_show(struct device *dev,
		struct device_attribute *attr, char *buf)
{
	struct ufs_hba *hba = dev_get_drvdata(dev);

	return snprintf(buf, PAGE_SIZE, "%lu\n", hba->monitor.flag);
}

static ssize_t ufshcd_monitor_store(struct device *dev,
		struct device_attribute *attr, const char *buf, size_t count)
{
	struct ufs_hba *hba = dev_get_drvdata(dev);
	unsigned long value;

	if (kstrtoul(buf, 0, &value))
		return -EINVAL;

	hba->monitor.flag = value;
	return count;
}

static void ufshcd_init_monitor(struct ufs_hba *hba)
{
	hba->monitor.attrs.show = ufshcd_monitor_show;
	hba->monitor.attrs.store = ufshcd_monitor_store;
	sysfs_attr_init(&hba->monitor.attrs.attr);
	hba->monitor.attrs.attr.name = "monitor";
	hba->monitor.attrs.attr.mode = S_IRUGO | S_IWUSR;
	if (device_create_file(hba->dev, &hba->monitor.attrs))
		dev_err(hba->dev, "Failed to create sysfs for monitor\n");
}

static inline int ufshcd_enable_irq(struct ufs_hba *hba)
{
	int ret = 0;

	if (!hba->is_irq_enabled) {
		ret = request_irq(hba->irq, ufshcd_intr, IRQF_SHARED, UFSHCD,
				hba);
		if (ret)
			dev_err(hba->dev, "%s: request_irq failed, ret=%d\n",
				__func__, ret);
		hba->is_irq_enabled = true;
	}

	return ret;
}

static inline void ufshcd_disable_irq(struct ufs_hba *hba)
{
	if (hba->is_irq_enabled) {
		free_irq(hba->irq, hba);
		hba->is_irq_enabled = false;
	}
}

static void ufshcd_scsi_unblock_requests(struct ufs_hba *hba)
{
	if (atomic_dec_and_test(&hba->scsi_block_reqs_cnt))
		scsi_unblock_requests(hba->host);
}

static void ufshcd_scsi_block_requests(struct ufs_hba *hba)
{
	if (atomic_inc_return(&hba->scsi_block_reqs_cnt) == 1)
		scsi_block_requests(hba->host);
}

/* replace non-printable or non-ASCII characters with spaces */
static inline void ufshcd_remove_non_printable(char *val)
{
	if (!val)
		return;

	if (*val < 0x20 || *val > 0x7e)
		*val = ' ';
}

static void ufshcd_add_cmd_upiu_trace(struct ufs_hba *hba, unsigned int tag,
		const char *str)
{
	struct utp_upiu_req *rq = hba->lrb[tag].ucd_req_ptr;

	trace_ufshcd_upiu(dev_name(hba->dev), str, &rq->header, &rq->sc.cdb);
}

static void ufshcd_add_query_upiu_trace(struct ufs_hba *hba, unsigned int tag,
		const char *str)
{
	struct utp_upiu_req *rq = hba->lrb[tag].ucd_req_ptr;

	trace_ufshcd_upiu(dev_name(hba->dev), str, &rq->header, &rq->qr);
}

static void ufshcd_add_tm_upiu_trace(struct ufs_hba *hba, unsigned int tag,
		const char *str)
{
	int off = (int)tag - hba->nutrs;
	struct utp_task_req_desc *descp = &hba->utmrdl_base_addr[off];

	trace_ufshcd_upiu(dev_name(hba->dev), str, &descp->req_header,
			&descp->input_param1);
}

static void ufshcd_add_command_trace(struct ufs_hba *hba,
		unsigned int tag, const char *str)
{
	sector_t lba = -1;
	u8 opcode = 0;
	u32 intr, doorbell;
	struct ufshcd_lrb *lrbp = &hba->lrb[tag];
	struct scsi_cmnd *cmd = lrbp->cmd;
	int transfer_len = -1;

	if (!trace_ufshcd_command_enabled()) {
		/* trace UPIU W/O tracing command */
		if (cmd)
			ufshcd_add_cmd_upiu_trace(hba, tag, str);
		return;
	}

	if (cmd) { /* data phase exists */
		/* trace UPIU also */
		ufshcd_add_cmd_upiu_trace(hba, tag, str);
		opcode = cmd->cmnd[0];
		if ((opcode == READ_10) || (opcode == WRITE_10)) {
			/*
			 * Currently we only fully trace read(10) and write(10)
			 * commands
			 */
			if (cmd->request && cmd->request->bio)
				lba = cmd->request->bio->bi_iter.bi_sector;
			transfer_len = be32_to_cpu(
				lrbp->ucd_req_ptr->sc.exp_data_transfer_len);
		}
	}

	intr = ufshcd_readl(hba, REG_INTERRUPT_STATUS);
	doorbell = ufshcd_readl(hba, REG_UTP_TRANSFER_REQ_DOOR_BELL);
	trace_ufshcd_command(dev_name(hba->dev), str, tag,
				doorbell, transfer_len, intr, lba, opcode);
}

static void ufshcd_print_clk_freqs(struct ufs_hba *hba)
{
	struct ufs_clk_info *clki;
	struct list_head *head = &hba->clk_list_head;

	if (list_empty(head))
		return;

	list_for_each_entry(clki, head, list) {
		if (!IS_ERR_OR_NULL(clki->clk) && clki->min_freq &&
				clki->max_freq)
			dev_err(hba->dev, "clk: %s, rate: %u\n",
					clki->name, clki->curr_freq);
	}
}

static void ufshcd_print_uic_err_hist(struct ufs_hba *hba,
		struct ufs_uic_err_reg_hist *err_hist, char *err_name)
{
	int i;

	for (i = 0; i < UIC_ERR_REG_HIST_LENGTH; i++) {
		int p = (i + err_hist->pos - 1) % UIC_ERR_REG_HIST_LENGTH;

		if (err_hist->reg[p] == 0)
			continue;
		dev_err(hba->dev, "%s[%d] = 0x%x at %lld us\n", err_name, i,
			err_hist->reg[p], ktime_to_us(err_hist->tstamp[p]));
	}
}

static void ufshcd_print_host_regs(struct ufs_hba *hba)
{
	dev_err(hba->dev, "hba->ufs_version = 0x%x, hba->capabilities = 0x%x\n",
		hba->ufs_version, hba->capabilities);
	dev_err(hba->dev,
		"hba->outstanding_reqs = 0x%x, hba->outstanding_tasks = 0x%x\n",
		(u32)hba->outstanding_reqs, (u32)hba->outstanding_tasks);
	dev_err(hba->dev,
		"last_hibern8_exit_tstamp at %lld us, hibern8_exit_cnt = %d\n",
		ktime_to_us(hba->ufs_stats.last_hibern8_exit_tstamp),
		hba->ufs_stats.hibern8_exit_cnt);

	ufshcd_print_uic_err_hist(hba, &hba->ufs_stats.pa_err, "pa_err");
	ufshcd_print_uic_err_hist(hba, &hba->ufs_stats.dl_err, "dl_err");
	ufshcd_print_uic_err_hist(hba, &hba->ufs_stats.nl_err, "nl_err");
	ufshcd_print_uic_err_hist(hba, &hba->ufs_stats.tl_err, "tl_err");
	ufshcd_print_uic_err_hist(hba, &hba->ufs_stats.dme_err, "dme_err");

	ufshcd_print_clk_freqs(hba);

	if ((hba->quirks & UFSHCD_QUIRK_DUMP_DEBUG_INFO)
			&& (hba->vops && hba->vops->dbg_register_dump))
		hba->vops->dbg_register_dump(hba);

	ufshcd_crypto_debug(hba);
}

static
void ufshcd_print_trs(struct ufs_hba *hba, unsigned long bitmap, bool pr_prdt)
{
	struct ufshcd_lrb *lrbp;
	int prdt_length;
	int tag;

	for_each_set_bit(tag, &bitmap, hba->nutrs) {
		lrbp = &hba->lrb[tag];

		dev_err(hba->dev, "UPIU[%d] - issue time %lld us\n",
				tag, ktime_to_us(lrbp->issue_time_stamp));
		dev_err(hba->dev, "UPIU[%d] - complete time %lld us\n",
				tag, ktime_to_us(lrbp->compl_time_stamp));
		dev_err(hba->dev,
			"UPIU[%d] - Transfer Request Descriptor phys@0x%llx\n",
			tag, (u64)lrbp->utrd_dma_addr);

		ufshcd_hex_dump("UPIU TRD: ", lrbp->utr_descriptor_ptr,
				sizeof(struct utp_transfer_req_desc));
		dev_err(hba->dev, "UPIU[%d] - Request UPIU phys@0x%llx\n", tag,
			(u64)lrbp->ucd_req_dma_addr);
		ufshcd_hex_dump("UPIU REQ: ", lrbp->ucd_req_ptr,
				sizeof(struct utp_upiu_req));
		dev_err(hba->dev, "UPIU[%d] - Response UPIU phys@0x%llx\n", tag,
			(u64)lrbp->ucd_rsp_dma_addr);
		ufshcd_hex_dump("UPIU RSP: ", lrbp->ucd_rsp_ptr,
				sizeof(struct utp_upiu_rsp));

		prdt_length =
			le16_to_cpu(lrbp->utr_descriptor_ptr->prd_table_length);
		if (hba->quirks & UFSHCD_QUIRK_PRDT_BYTE_GRAN)
			prdt_length /= sizeof(struct ufshcd_sg_entry);

		dev_err(hba->dev,
			"UPIU[%d] - PRDT - %d entries  phys@0x%llx\n",
			tag, prdt_length,
			(u64)lrbp->ucd_prdt_dma_addr);

		if (pr_prdt)
			ufshcd_hex_dump("UPIU PRDT: ", lrbp->ucd_prdt_ptr,
				sizeof(struct ufshcd_sg_entry) * prdt_length);
	}
}

static void ufshcd_print_tmrs(struct ufs_hba *hba, unsigned long bitmap)
{
	int tag;

	for_each_set_bit(tag, &bitmap, hba->nutmrs) {
		struct utp_task_req_desc *tmrdp = &hba->utmrdl_base_addr[tag];

		dev_err(hba->dev, "TM[%d] - Task Management Header\n", tag);
		ufshcd_hex_dump("", tmrdp, sizeof(*tmrdp));
	}
}

static void ufshcd_print_host_state(struct ufs_hba *hba)
{
	dev_err(hba->dev, "UFS Host state=%d\n", hba->ufshcd_state);
	dev_err(hba->dev, "lrb in use=0x%lx, outstanding reqs=0x%lx tasks=0x%lx\n",
		hba->lrb_in_use, hba->outstanding_reqs, hba->outstanding_tasks);
	dev_err(hba->dev, "saved_err=0x%x, saved_uic_err=0x%x\n",
		hba->saved_err, hba->saved_uic_err);
	dev_err(hba->dev, "Device power mode=%d, UIC link state=%d\n",
		hba->curr_dev_pwr_mode, hba->uic_link_state);
	dev_err(hba->dev, "PM in progress=%d, sys. suspended=%d\n",
		hba->pm_op_in_progress, hba->is_sys_suspended);
	dev_err(hba->dev, "Auto BKOPS=%d, Host self-block=%d\n",
		hba->auto_bkops_enabled, hba->host->host_self_blocked);
	dev_err(hba->dev, "Clk gate=%d\n", hba->clk_gating.state);
	dev_err(hba->dev, "error handling flags=0x%x, req. abort count=%d\n",
		hba->eh_flags, hba->req_abort_count);
	dev_err(hba->dev, "Host capabilities=0x%x, caps=0x%x\n",
		hba->capabilities, hba->caps);
	dev_err(hba->dev, "quirks=0x%x, dev. quirks=0x%x\n", hba->quirks,
		hba->dev_quirks);
}

/**
 * ufshcd_print_pwr_info - print power params as saved in hba
 * power info
 * @hba: per-adapter instance
 */
static void ufshcd_print_pwr_info(struct ufs_hba *hba)
{
	static const char * const names[] = {
		"INVALID MODE",
		"FAST MODE",
		"SLOW_MODE",
		"INVALID MODE",
		"FASTAUTO_MODE",
		"SLOWAUTO_MODE",
		"INVALID MODE",
	};

	dev_err(hba->dev, "%s:[RX, TX]: gear=[%d, %d], lane[%d, %d], pwr[%s, %s], rate = %d\n",
		 __func__,
		 hba->pwr_info.gear_rx, hba->pwr_info.gear_tx,
		 hba->pwr_info.lane_rx, hba->pwr_info.lane_tx,
		 names[hba->pwr_info.pwr_rx],
		 names[hba->pwr_info.pwr_tx],
		 hba->pwr_info.hs_rate);
}

/*
 * ufshcd_wait_for_register - wait for register value to change
 * @hba - per-adapter interface
 * @reg - mmio register offset
 * @mask - mask to apply to read register value
 * @val - wait condition
 * @interval_us - polling interval in microsecs
 * @timeout_ms - timeout in millisecs
 * @can_sleep - perform sleep or just spin
 *
 * Returns -ETIMEDOUT on error, zero on success
 */
int ufshcd_wait_for_register(struct ufs_hba *hba, u32 reg, u32 mask,
				u32 val, unsigned long interval_us,
				unsigned long timeout_ms, bool can_sleep)
{
	int err = 0;
	unsigned long timeout = jiffies + msecs_to_jiffies(timeout_ms);

	/* ignore bits that we don't intend to wait on */
	val = val & mask;

	while ((ufshcd_readl(hba, reg) & mask) != val) {
		if (can_sleep)
			usleep_range(interval_us, interval_us + 50);
		else
			udelay(interval_us);
		if (time_after(jiffies, timeout)) {
			if ((ufshcd_readl(hba, reg) & mask) != val)
				err = -ETIMEDOUT;
			break;
		}
	}

	return err;
}

/**
 * ufshcd_get_intr_mask - Get the interrupt bit mask
 * @hba: Pointer to adapter instance
 *
 * Returns interrupt bit mask per version
 */
static inline u32 ufshcd_get_intr_mask(struct ufs_hba *hba)
{
	u32 intr_mask = 0;

	switch (hba->ufs_version) {
	case UFSHCI_VERSION_10:
		intr_mask = INTERRUPT_MASK_ALL_VER_10;
		break;
	case UFSHCI_VERSION_11:
	case UFSHCI_VERSION_20:
		intr_mask = INTERRUPT_MASK_ALL_VER_11;
		break;
	case UFSHCI_VERSION_21:
	default:
		intr_mask = INTERRUPT_MASK_ALL_VER_21;
		break;
	}

	return intr_mask;
}

/**
 * ufshcd_get_ufs_version - Get the UFS version supported by the HBA
 * @hba: Pointer to adapter instance
 *
 * Returns UFSHCI version supported by the controller
 */
static inline u32 ufshcd_get_ufs_version(struct ufs_hba *hba)
{
	if (hba->quirks & UFSHCD_QUIRK_BROKEN_UFS_HCI_VERSION)
		return ufshcd_vops_get_ufs_hci_version(hba);

	return ufshcd_readl(hba, REG_UFS_VERSION);
}

/**
 * ufshcd_is_device_present - Check if any device connected to
 *			      the host controller
 * @hba: pointer to adapter instance
 *
 * Returns true if device present, false if no device detected
 */
static inline bool ufshcd_is_device_present(struct ufs_hba *hba)
{
	return (ufshcd_readl(hba, REG_CONTROLLER_STATUS) &
						DEVICE_PRESENT) ? true : false;
}

/**
 * ufshcd_get_tr_ocs - Get the UTRD Overall Command Status
 * @lrbp: pointer to local command reference block
 *
 * This function is used to get the OCS field from UTRD
 * Returns the OCS field in the UTRD
 */
static inline int ufshcd_get_tr_ocs(struct ufshcd_lrb *lrbp)
{
	return le32_to_cpu(lrbp->utr_descriptor_ptr->header.dword_2) & MASK_OCS;
}

/**
 * ufshcd_get_tm_free_slot - get a free slot for task management request
 * @hba: per adapter instance
 * @free_slot: pointer to variable with available slot value
 *
 * Get a free tag and lock it until ufshcd_put_tm_slot() is called.
 * Returns 0 if free slot is not available, else return 1 with tag value
 * in @free_slot.
 */
static bool ufshcd_get_tm_free_slot(struct ufs_hba *hba, int *free_slot)
{
	int tag;
	bool ret = false;

	if (!free_slot)
		goto out;

	do {
		tag = find_first_zero_bit(&hba->tm_slots_in_use, hba->nutmrs);
		if (tag >= hba->nutmrs)
			goto out;
	} while (test_and_set_bit_lock(tag, &hba->tm_slots_in_use));

	*free_slot = tag;
	ret = true;
out:
	return ret;
}

static inline void ufshcd_put_tm_slot(struct ufs_hba *hba, int slot)
{
	clear_bit_unlock(slot, &hba->tm_slots_in_use);
}

/**
 * ufshcd_utrl_clear - Clear a bit in UTRLCLR register
 * @hba: per adapter instance
 * @pos: position of the bit to be cleared
 */
static inline void ufshcd_utrl_clear(struct ufs_hba *hba, u32 pos)
{
	if (hba->quirks & UFSHCI_QUIRK_BROKEN_REQ_LIST_CLR)
		ufshcd_writel(hba, (1 << pos), REG_UTP_TRANSFER_REQ_LIST_CLEAR);
	else
		ufshcd_writel(hba, ~(1 << pos),
				REG_UTP_TRANSFER_REQ_LIST_CLEAR);
}

/**
 * ufshcd_utmrl_clear - Clear a bit in UTRMLCLR register
 * @hba: per adapter instance
 * @pos: position of the bit to be cleared
 */
static inline void ufshcd_utmrl_clear(struct ufs_hba *hba, u32 pos)
{
	if (hba->quirks & UFSHCI_QUIRK_BROKEN_REQ_LIST_CLR)
		ufshcd_writel(hba, (1 << pos), REG_UTP_TASK_REQ_LIST_CLEAR);
	else
		ufshcd_writel(hba, ~(1 << pos), REG_UTP_TASK_REQ_LIST_CLEAR);
}

/**
 * ufshcd_outstanding_req_clear - Clear a bit in outstanding request field
 * @hba: per adapter instance
 * @tag: position of the bit to be cleared
 */
static inline void ufshcd_outstanding_req_clear(struct ufs_hba *hba, int tag)
{
	__clear_bit(tag, &hba->outstanding_reqs);
}

/**
 * ufshcd_get_lists_status - Check UCRDY, UTRLRDY and UTMRLRDY
 * @reg: Register value of host controller status
 *
 * Returns integer, 0 on Success and positive value if failed
 */
static inline int ufshcd_get_lists_status(u32 reg)
{
	/*
	 * The mask 0xFF is for the following HCS register bits
	 * Bit		Description
	 *  0		Device Present
	 *  1		UTRLRDY
	 *  2		UTMRLRDY
	 *  3		UCRDY
	 * 4-7		reserved
	 */
	return ((reg & 0xFF) >> 1) ^ 0x07;
}

/**
 * ufshcd_get_uic_cmd_result - Get the UIC command result
 * @hba: Pointer to adapter instance
 *
 * This function gets the result of UIC command completion
 * Returns 0 on success, non zero value on error
 */
static inline int ufshcd_get_uic_cmd_result(struct ufs_hba *hba)
{
	return ufshcd_readl(hba, REG_UIC_COMMAND_ARG_2) &
	       MASK_UIC_COMMAND_RESULT;
}

/**
 * ufshcd_get_dme_attr_val - Get the value of attribute returned by UIC command
 * @hba: Pointer to adapter instance
 *
 * This function gets UIC command argument3
 * Returns 0 on success, non zero value on error
 */
static inline u32 ufshcd_get_dme_attr_val(struct ufs_hba *hba)
{
	return ufshcd_readl(hba, REG_UIC_COMMAND_ARG_3);
}

/**
 * ufshcd_get_req_rsp - returns the TR response transaction type
 * @ucd_rsp_ptr: pointer to response UPIU
 */
static inline int
ufshcd_get_req_rsp(struct utp_upiu_rsp *ucd_rsp_ptr)
{
	return be32_to_cpu(ucd_rsp_ptr->header.dword_0) >> 24;
}

/**
 * ufshcd_get_rsp_upiu_result - Get the result from response UPIU
 * @ucd_rsp_ptr: pointer to response UPIU
 *
 * This function gets the response status and scsi_status from response UPIU
 * Returns the response result code.
 */
static inline int
ufshcd_get_rsp_upiu_result(struct utp_upiu_rsp *ucd_rsp_ptr)
{
	return be32_to_cpu(ucd_rsp_ptr->header.dword_1) & MASK_RSP_UPIU_RESULT;
}

/*
 * ufshcd_get_rsp_upiu_data_seg_len - Get the data segment length
 *				from response UPIU
 * @ucd_rsp_ptr: pointer to response UPIU
 *
 * Return the data segment length.
 */
static inline unsigned int
ufshcd_get_rsp_upiu_data_seg_len(struct utp_upiu_rsp *ucd_rsp_ptr)
{
	return be32_to_cpu(ucd_rsp_ptr->header.dword_2) &
		MASK_RSP_UPIU_DATA_SEG_LEN;
}

/**
 * ufshcd_is_exception_event - Check if the device raised an exception event
 * @ucd_rsp_ptr: pointer to response UPIU
 *
 * The function checks if the device raised an exception event indicated in
 * the Device Information field of response UPIU.
 *
 * Returns true if exception is raised, false otherwise.
 */
static inline bool ufshcd_is_exception_event(struct utp_upiu_rsp *ucd_rsp_ptr)
{
	return be32_to_cpu(ucd_rsp_ptr->header.dword_2) &
			MASK_RSP_EXCEPTION_EVENT ? true : false;
}

/**
 * ufshcd_reset_intr_aggr - Reset interrupt aggregation values.
 * @hba: per adapter instance
 */
static inline void
ufshcd_reset_intr_aggr(struct ufs_hba *hba)
{
	ufshcd_writel(hba, INT_AGGR_ENABLE |
		      INT_AGGR_COUNTER_AND_TIMER_RESET,
		      REG_UTP_TRANSFER_REQ_INT_AGG_CONTROL);
}

/**
 * ufshcd_config_intr_aggr - Configure interrupt aggregation values.
 * @hba: per adapter instance
 * @cnt: Interrupt aggregation counter threshold
 * @tmout: Interrupt aggregation timeout value
 */
static inline void
ufshcd_config_intr_aggr(struct ufs_hba *hba, u8 cnt, u8 tmout)
{
	ufshcd_writel(hba, INT_AGGR_ENABLE | INT_AGGR_PARAM_WRITE |
		      INT_AGGR_COUNTER_THLD_VAL(cnt) |
		      INT_AGGR_TIMEOUT_VAL(tmout),
		      REG_UTP_TRANSFER_REQ_INT_AGG_CONTROL);
}

/**
 * ufshcd_disable_intr_aggr - Disables interrupt aggregation.
 * @hba: per adapter instance
 */
static inline void ufshcd_disable_intr_aggr(struct ufs_hba *hba)
{
	ufshcd_writel(hba, 0, REG_UTP_TRANSFER_REQ_INT_AGG_CONTROL);
}

/**
 * ufshcd_enable_run_stop_reg - Enable run-stop registers,
 *			When run-stop registers are set to 1, it indicates the
 *			host controller that it can process the requests
 * @hba: per adapter instance
 */
static void ufshcd_enable_run_stop_reg(struct ufs_hba *hba)
{
	ufshcd_writel(hba, UTP_TASK_REQ_LIST_RUN_STOP_BIT,
		      REG_UTP_TASK_REQ_LIST_RUN_STOP);
	ufshcd_writel(hba, UTP_TRANSFER_REQ_LIST_RUN_STOP_BIT,
		      REG_UTP_TRANSFER_REQ_LIST_RUN_STOP);
}

/**
 * ufshcd_hba_start - Start controller initialization sequence
 * @hba: per adapter instance
 */
static inline void ufshcd_hba_start(struct ufs_hba *hba)
{
	u32 val = CONTROLLER_ENABLE;

	if (ufshcd_hba_is_crypto_supported(hba)) {
		ufshcd_crypto_enable(hba);
		val |= CRYPTO_GENERAL_ENABLE;
	}

	ufshcd_writel(hba, val, REG_CONTROLLER_ENABLE);
}

/**
 * ufshcd_is_hba_active - Get controller state
 * @hba: per adapter instance
 *
 * Returns false if controller is active, true otherwise
 */
static inline bool ufshcd_is_hba_active(struct ufs_hba *hba)
{
	return (ufshcd_readl(hba, REG_CONTROLLER_ENABLE) & CONTROLLER_ENABLE)
		? false : true;
}

u32 ufshcd_get_local_unipro_ver(struct ufs_hba *hba)
{
	/* HCI version 1.0 and 1.1 supports UniPro 1.41 */
	if ((hba->ufs_version == UFSHCI_VERSION_10) ||
	    (hba->ufs_version == UFSHCI_VERSION_11))
		return UFS_UNIPRO_VER_1_41;
	else
		return UFS_UNIPRO_VER_1_6;
}
EXPORT_SYMBOL(ufshcd_get_local_unipro_ver);

static bool ufshcd_is_unipro_pa_params_tuning_req(struct ufs_hba *hba)
{
	/*
	 * If both host and device support UniPro ver1.6 or later, PA layer
	 * parameters tuning happens during link startup itself.
	 *
	 * We can manually tune PA layer parameters if either host or device
	 * doesn't support UniPro ver 1.6 or later. But to keep manual tuning
	 * logic simple, we will only do manual tuning if local unipro version
	 * doesn't support ver1.6 or later.
	 */
	if (ufshcd_get_local_unipro_ver(hba) < UFS_UNIPRO_VER_1_6)
		return true;
	else
		return false;
}

#if defined(CONFIG_PM_DEVFREQ)
static int ufshcd_scale_clks(struct ufs_hba *hba, bool scale_up)
{
	int ret = 0;
	struct ufs_clk_info *clki;
	struct list_head *head = &hba->clk_list_head;
	ktime_t start = ktime_get();
	bool clk_state_changed = false;

	if (list_empty(head))
		goto out;

	ret = ufshcd_vops_clk_scale_notify(hba, scale_up, PRE_CHANGE);
	if (ret)
		return ret;

	list_for_each_entry(clki, head, list) {
		if (!IS_ERR_OR_NULL(clki->clk)) {
			if (scale_up && clki->max_freq) {
				if (clki->curr_freq == clki->max_freq)
					continue;

				clk_state_changed = true;
				ret = clk_set_rate(clki->clk, clki->max_freq);
				if (ret) {
					dev_err(hba->dev, "%s: %s clk set rate(%dHz) failed, %d\n",
						__func__, clki->name,
						clki->max_freq, ret);
					break;
				}
				trace_ufshcd_clk_scaling(dev_name(hba->dev),
						"scaled up", clki->name,
						clki->curr_freq,
						clki->max_freq);

				clki->curr_freq = clki->max_freq;

			} else if (!scale_up && clki->min_freq) {
				if (clki->curr_freq == clki->min_freq)
					continue;

				clk_state_changed = true;
				ret = clk_set_rate(clki->clk, clki->min_freq);
				if (ret) {
					dev_err(hba->dev, "%s: %s clk set rate(%dHz) failed, %d\n",
						__func__, clki->name,
						clki->min_freq, ret);
					break;
				}
				trace_ufshcd_clk_scaling(dev_name(hba->dev),
						"scaled down", clki->name,
						clki->curr_freq,
						clki->min_freq);
				clki->curr_freq = clki->min_freq;
			}
		}
		dev_dbg(hba->dev, "%s: clk: %s, rate: %lu\n", __func__,
				clki->name, clk_get_rate(clki->clk));
	}

	ret = ufshcd_vops_clk_scale_notify(hba, scale_up, POST_CHANGE);

out:
	if (clk_state_changed)
		trace_ufshcd_profile_clk_scaling(dev_name(hba->dev),
			(scale_up ? "up" : "down"),
			ktime_to_us(ktime_sub(ktime_get(), start)), ret);
	return ret;
}

/**
 * ufshcd_is_devfreq_scaling_required - check if scaling is required or not
 * @hba: per adapter instance
 * @scale_up: True if scaling up and false if scaling down
 *
 * Returns true if scaling is required, false otherwise.
 */
static bool ufshcd_is_devfreq_scaling_required(struct ufs_hba *hba,
					       bool scale_up)
{
	struct ufs_clk_info *clki;
	struct list_head *head = &hba->clk_list_head;

	if (list_empty(head))
		return false;

	list_for_each_entry(clki, head, list) {
		if (!IS_ERR_OR_NULL(clki->clk)) {
			if (scale_up && clki->max_freq) {
				if (clki->curr_freq == clki->max_freq)
					continue;
				return true;
			} else if (!scale_up && clki->min_freq) {
				if (clki->curr_freq == clki->min_freq)
					continue;
				return true;
			}
		}
	}

	return false;
}

static int ufshcd_wait_for_doorbell_clr(struct ufs_hba *hba,
					u64 wait_timeout_us)
{
	unsigned long flags;
	int ret = 0;
	u32 tm_doorbell;
	u32 tr_doorbell;
	bool timeout = false, do_last_check = false;
	ktime_t start;

	ufshcd_hold(hba, false);
	spin_lock_irqsave(hba->host->host_lock, flags);
	/*
	 * Wait for all the outstanding tasks/transfer requests.
	 * Verify by checking the doorbell registers are clear.
	 */
	start = ktime_get();
	do {
		if (hba->ufshcd_state != UFSHCD_STATE_OPERATIONAL) {
			ret = -EBUSY;
			goto out;
		}

		tm_doorbell = ufshcd_readl(hba, REG_UTP_TASK_REQ_DOOR_BELL);
		tr_doorbell = ufshcd_readl(hba, REG_UTP_TRANSFER_REQ_DOOR_BELL);
		if (!tm_doorbell && !tr_doorbell) {
			timeout = false;
			break;
		} else if (do_last_check) {
			break;
		}

		spin_unlock_irqrestore(hba->host->host_lock, flags);
		schedule();
		if (ktime_to_us(ktime_sub(ktime_get(), start)) >
		    wait_timeout_us) {
			timeout = true;
			/*
			 * We might have scheduled out for long time so make
			 * sure to check if doorbells are cleared by this time
			 * or not.
			 */
			do_last_check = true;
		}
		spin_lock_irqsave(hba->host->host_lock, flags);
	} while (tm_doorbell || tr_doorbell);

	if (timeout) {
		dev_err(hba->dev,
			"%s: timedout waiting for doorbell to clear (tm=0x%x, tr=0x%x)\n",
			__func__, tm_doorbell, tr_doorbell);
		ret = -EBUSY;
	}
out:
	spin_unlock_irqrestore(hba->host->host_lock, flags);
	ufshcd_release(hba);
	return ret;
}

/**
 * ufshcd_scale_gear - scale up/down UFS gear
 * @hba: per adapter instance
 * @scale_up: True for scaling up gear and false for scaling down
 *
 * Returns 0 for success,
 * Returns -EBUSY if scaling can't happen at this time
 * Returns non-zero for any other errors
 */
static int ufshcd_scale_gear(struct ufs_hba *hba, bool scale_up)
{
	#define UFS_MIN_GEAR_TO_SCALE_DOWN	UFS_HS_G1
	int ret = 0;
	struct ufs_pa_layer_attr new_pwr_info;

	if (scale_up) {
		memcpy(&new_pwr_info, &hba->clk_scaling.saved_pwr_info.info,
		       sizeof(struct ufs_pa_layer_attr));
	} else {
		memcpy(&new_pwr_info, &hba->pwr_info,
		       sizeof(struct ufs_pa_layer_attr));

		if (hba->pwr_info.gear_tx > UFS_MIN_GEAR_TO_SCALE_DOWN
		    || hba->pwr_info.gear_rx > UFS_MIN_GEAR_TO_SCALE_DOWN) {
			/* save the current power mode */
			memcpy(&hba->clk_scaling.saved_pwr_info.info,
				&hba->pwr_info,
				sizeof(struct ufs_pa_layer_attr));

			/* scale down gear */
			new_pwr_info.gear_tx = UFS_MIN_GEAR_TO_SCALE_DOWN;
			new_pwr_info.gear_rx = UFS_MIN_GEAR_TO_SCALE_DOWN;
		}
	}

	/* check if the power mode needs to be changed or not? */
	ret = ufshcd_change_power_mode(hba, &new_pwr_info);

	if (ret)
		dev_err(hba->dev, "%s: failed err %d, old gear: (tx %d rx %d), new gear: (tx %d rx %d)",
			__func__, ret,
			hba->pwr_info.gear_tx, hba->pwr_info.gear_rx,
			new_pwr_info.gear_tx, new_pwr_info.gear_rx);

	return ret;
}

static int ufshcd_clock_scaling_prepare(struct ufs_hba *hba)
{
	#define DOORBELL_CLR_TOUT_US		(1000 * 1000) /* 1 sec */
	int ret = 0;
	/*
	 * make sure that there are no outstanding requests when
	 * clock scaling is in progress
	 */
	ufshcd_scsi_block_requests(hba);
	down_write(&hba->clk_scaling_lock);
	if (ufshcd_wait_for_doorbell_clr(hba, DOORBELL_CLR_TOUT_US)) {
		ret = -EBUSY;
		up_write(&hba->clk_scaling_lock);
		ufshcd_scsi_unblock_requests(hba);
	}

	return ret;
}

static void ufshcd_clock_scaling_unprepare(struct ufs_hba *hba)
{
	up_write(&hba->clk_scaling_lock);
	ufshcd_scsi_unblock_requests(hba);
}

/**
 * ufshcd_devfreq_scale - scale up/down UFS clocks and gear
 * @hba: per adapter instance
 * @scale_up: True for scaling up and false for scalin down
 *
 * Returns 0 for success,
 * Returns -EBUSY if scaling can't happen at this time
 * Returns non-zero for any other errors
 */
static int ufshcd_devfreq_scale(struct ufs_hba *hba, bool scale_up)
{
	int ret = 0;

	/* let's not get into low power until clock scaling is completed */
	ufshcd_hold(hba, false);

	ret = ufshcd_clock_scaling_prepare(hba);
	if (ret)
		return ret;

	/* scale down the gear before scaling down clocks */
	if (!scale_up) {
		ret = ufshcd_scale_gear(hba, false);
		if (ret)
			goto out;
	}

	ret = ufshcd_scale_clks(hba, scale_up);
	if (ret) {
		if (!scale_up)
			ufshcd_scale_gear(hba, true);
		goto out;
	}

	/* scale up the gear after scaling up clocks */
	if (scale_up) {
		ret = ufshcd_scale_gear(hba, true);
		if (ret) {
			ufshcd_scale_clks(hba, false);
			goto out;
		}
	}

	ret = ufshcd_vops_clk_scale_notify(hba, scale_up, POST_CHANGE);

out:
	ufshcd_clock_scaling_unprepare(hba);
	ufshcd_release(hba);
	return ret;
}

static void ufshcd_clk_scaling_suspend_work(struct work_struct *work)
{
	struct ufs_hba *hba = container_of(work, struct ufs_hba,
					   clk_scaling.suspend_work);
	unsigned long irq_flags;

	spin_lock_irqsave(hba->host->host_lock, irq_flags);
	if (hba->clk_scaling.active_reqs || hba->clk_scaling.is_suspended) {
		spin_unlock_irqrestore(hba->host->host_lock, irq_flags);
		return;
	}
	hba->clk_scaling.is_suspended = true;
	spin_unlock_irqrestore(hba->host->host_lock, irq_flags);

	__ufshcd_suspend_clkscaling(hba);
}

static void ufshcd_clk_scaling_resume_work(struct work_struct *work)
{
	struct ufs_hba *hba = container_of(work, struct ufs_hba,
					   clk_scaling.resume_work);
	unsigned long irq_flags;

	spin_lock_irqsave(hba->host->host_lock, irq_flags);
	if (!hba->clk_scaling.is_suspended) {
		spin_unlock_irqrestore(hba->host->host_lock, irq_flags);
		return;
	}
	hba->clk_scaling.is_suspended = false;
	spin_unlock_irqrestore(hba->host->host_lock, irq_flags);

	devfreq_resume_device(hba->devfreq);
}

static int ufshcd_devfreq_target(struct device *dev,
				unsigned long *freq, u32 flags)
{
	int ret = 0;
	struct ufs_hba *hba = dev_get_drvdata(dev);
	ktime_t start;
	bool scale_up, sched_clk_scaling_suspend_work = false;
	struct list_head *clk_list = &hba->clk_list_head;
	struct ufs_clk_info *clki;
	unsigned long irq_flags;

	if (!ufshcd_is_clkscaling_supported(hba))
		return -EINVAL;

	spin_lock_irqsave(hba->host->host_lock, irq_flags);
	if (ufshcd_eh_in_progress(hba)) {
		spin_unlock_irqrestore(hba->host->host_lock, irq_flags);
		return 0;
	}

	if (!hba->clk_scaling.active_reqs)
		sched_clk_scaling_suspend_work = true;

	if (list_empty(clk_list)) {
		spin_unlock_irqrestore(hba->host->host_lock, irq_flags);
		goto out;
	}

	clki = list_first_entry(&hba->clk_list_head, struct ufs_clk_info, list);
	scale_up = (*freq == clki->max_freq) ? true : false;
	if (!ufshcd_is_devfreq_scaling_required(hba, scale_up)) {
		spin_unlock_irqrestore(hba->host->host_lock, irq_flags);
		ret = 0;
		goto out; /* no state change required */
	}
	spin_unlock_irqrestore(hba->host->host_lock, irq_flags);

	pm_runtime_get_noresume(hba->dev);
	if (!pm_runtime_active(hba->dev)) {
		pm_runtime_put_noidle(hba->dev);
		ret = -EAGAIN;
		goto out;
	}
	start = ktime_get();
	ret = ufshcd_devfreq_scale(hba, scale_up);
	pm_runtime_put(hba->dev);

	trace_ufshcd_profile_clk_scaling(dev_name(hba->dev),
		(scale_up ? "up" : "down"),
		ktime_to_us(ktime_sub(ktime_get(), start)), ret);

out:
	if (sched_clk_scaling_suspend_work)
		queue_work(hba->clk_scaling.workq,
			   &hba->clk_scaling.suspend_work);

	return ret;
}


static int ufshcd_devfreq_get_dev_status(struct device *dev,
		struct devfreq_dev_status *stat)
{
	struct ufs_hba *hba = dev_get_drvdata(dev);
	struct ufs_clk_scaling *scaling = &hba->clk_scaling;
	unsigned long flags;

	if (!ufshcd_is_clkscaling_supported(hba))
		return -EINVAL;

	memset(stat, 0, sizeof(*stat));

	spin_lock_irqsave(hba->host->host_lock, flags);
	if (!scaling->window_start_t)
		goto start_window;

	if (scaling->is_busy_started)
		scaling->tot_busy_t += ktime_to_us(ktime_sub(ktime_get(),
					scaling->busy_start_t));

	stat->total_time = jiffies_to_usecs((long)jiffies -
				(long)scaling->window_start_t);
	stat->busy_time = scaling->tot_busy_t;
start_window:
	scaling->window_start_t = jiffies;
	scaling->tot_busy_t = 0;

	if (hba->outstanding_reqs) {
		scaling->busy_start_t = ktime_get();
		scaling->is_busy_started = true;
	} else {
		scaling->busy_start_t = 0;
		scaling->is_busy_started = false;
	}
	spin_unlock_irqrestore(hba->host->host_lock, flags);
	return 0;
}

static struct devfreq_dev_profile ufs_devfreq_profile = {
	.polling_ms	= 100,
	.target		= ufshcd_devfreq_target,
	.get_dev_status	= ufshcd_devfreq_get_dev_status,
};

static int ufshcd_devfreq_init(struct ufs_hba *hba)
{
	struct list_head *clk_list = &hba->clk_list_head;
	struct ufs_clk_info *clki;
	struct devfreq *devfreq;
	int ret;

	/* Skip devfreq if we don't have any clocks in the list */
	if (list_empty(clk_list))
		return 0;

	clki = list_first_entry(clk_list, struct ufs_clk_info, list);
	dev_pm_opp_add(hba->dev, clki->min_freq, 0);
	dev_pm_opp_add(hba->dev, clki->max_freq, 0);

	devfreq = devfreq_add_device(hba->dev,
			&ufs_devfreq_profile,
			DEVFREQ_GOV_SIMPLE_ONDEMAND,
			NULL);
	if (IS_ERR(devfreq)) {
		ret = PTR_ERR(devfreq);
		dev_err(hba->dev, "Unable to register with devfreq %d\n", ret);

		dev_pm_opp_remove(hba->dev, clki->min_freq);
		dev_pm_opp_remove(hba->dev, clki->max_freq);
		return ret;
	}

	hba->devfreq = devfreq;

	return 0;
}

static void ufshcd_devfreq_remove(struct ufs_hba *hba)
{
	struct list_head *clk_list = &hba->clk_list_head;
	struct ufs_clk_info *clki;

	if (!hba->devfreq)
		return;

	devfreq_remove_device(hba->devfreq);
	hba->devfreq = NULL;

	clki = list_first_entry(clk_list, struct ufs_clk_info, list);
	dev_pm_opp_remove(hba->dev, clki->min_freq);
	dev_pm_opp_remove(hba->dev, clki->max_freq);
}

static void __ufshcd_suspend_clkscaling(struct ufs_hba *hba)
{
	unsigned long flags;

	devfreq_suspend_device(hba->devfreq);
	spin_lock_irqsave(hba->host->host_lock, flags);
	hba->clk_scaling.window_start_t = 0;
	spin_unlock_irqrestore(hba->host->host_lock, flags);
}

static void ufshcd_suspend_clkscaling(struct ufs_hba *hba)
{
	unsigned long flags;
	bool suspend = false;

	if (!ufshcd_is_clkscaling_supported(hba))
		return;

	spin_lock_irqsave(hba->host->host_lock, flags);
	if (!hba->clk_scaling.is_suspended) {
		suspend = true;
		hba->clk_scaling.is_suspended = true;
	}
	spin_unlock_irqrestore(hba->host->host_lock, flags);

	if (suspend)
		__ufshcd_suspend_clkscaling(hba);
}

static void ufshcd_resume_clkscaling(struct ufs_hba *hba)
{
	unsigned long flags;
	bool resume = false;

	if (!ufshcd_is_clkscaling_supported(hba))
		return;

	spin_lock_irqsave(hba->host->host_lock, flags);
	if (hba->clk_scaling.is_suspended) {
		resume = true;
		hba->clk_scaling.is_suspended = false;
	}
	spin_unlock_irqrestore(hba->host->host_lock, flags);

	if (resume)
		devfreq_resume_device(hba->devfreq);
}

static ssize_t ufshcd_clkscale_enable_show(struct device *dev,
		struct device_attribute *attr, char *buf)
{
	struct ufs_hba *hba = dev_get_drvdata(dev);

	return snprintf(buf, PAGE_SIZE, "%d\n", hba->clk_scaling.is_allowed);
}

static ssize_t ufshcd_clkscale_enable_store(struct device *dev,
		struct device_attribute *attr, const char *buf, size_t count)
{
	struct ufs_hba *hba = dev_get_drvdata(dev);
	u32 value;
	int err;

	if (kstrtou32(buf, 0, &value))
		return -EINVAL;

	value = !!value;
	if (value == hba->clk_scaling.is_allowed)
		goto out;

	pm_runtime_get_sync(hba->dev);
	ufshcd_hold(hba, false);

	cancel_work_sync(&hba->clk_scaling.suspend_work);
	cancel_work_sync(&hba->clk_scaling.resume_work);

	hba->clk_scaling.is_allowed = value;

	if (value) {
		ufshcd_resume_clkscaling(hba);
	} else {
		ufshcd_suspend_clkscaling(hba);
		err = ufshcd_devfreq_scale(hba, true);
		if (err)
			dev_err(hba->dev, "%s: failed to scale clocks up %d\n",
					__func__, err);
	}

	ufshcd_release(hba);
	pm_runtime_put_sync(hba->dev);
out:
	return count;
}

static void ufshcd_clkscaling_init_sysfs(struct ufs_hba *hba)
{
	hba->clk_scaling.enable_attr.show = ufshcd_clkscale_enable_show;
	hba->clk_scaling.enable_attr.store = ufshcd_clkscale_enable_store;
	sysfs_attr_init(&hba->clk_scaling.enable_attr.attr);
	hba->clk_scaling.enable_attr.attr.name = "clkscale_enable";
	hba->clk_scaling.enable_attr.attr.mode = 0644;
	if (device_create_file(hba->dev, &hba->clk_scaling.enable_attr))
		dev_err(hba->dev, "Failed to create sysfs for clkscale_enable\n");
}
#endif

static void ufshcd_ungate_work(struct work_struct *work)
{
	int ret;
	unsigned long flags;
	struct ufs_hba *hba = container_of(work, struct ufs_hba,
			clk_gating.ungate_work);
	bool gating_allowed = !ufshcd_can_fake_clkgating(hba);

	cancel_delayed_work_sync(&hba->clk_gating.gate_work);

	spin_lock_irqsave(hba->host->host_lock, flags);
	if (hba->clk_gating.state == CLKS_ON && gating_allowed) {
		spin_unlock_irqrestore(hba->host->host_lock, flags);
		goto unblock_reqs;
	}

	spin_unlock_irqrestore(hba->host->host_lock, flags);
	if (gating_allowed) {
		ufshcd_setup_clocks(hba, true);
	} else {
		spin_lock_irqsave(hba->host->host_lock, flags);
		hba->clk_gating.state = CLKS_ON;
		spin_unlock_irqrestore(hba->host->host_lock, flags);
	}

	/* Exit from hibern8 */
	if (ufshcd_can_hibern8_during_gating(hba)) {
		/* Prevent gating in this path */
		hba->clk_gating.is_suspended = true;
		if (ufshcd_is_link_hibern8(hba)) {
			ufshcd_set_link_trans_active(hba);
			ret = ufshcd_link_hibern8_ctrl(hba, false);
			if (ret) {
				ufshcd_set_link_off(hba);
				dev_err(hba->dev, "%s: hibern8 exit failed %d\n",
					__func__, ret);
			} else {
				ufshcd_set_link_active(hba);
			}
		}
		hba->clk_gating.is_suspended = false;
	}
unblock_reqs:
	ufshcd_scsi_unblock_requests(hba);
}

/**
 * ufshcd_hold - Enable clocks that were gated earlier due to ufshcd_release.
 * Also, exit from hibern8 mode and set the link as active.
 * @hba: per adapter instance
 * @async: This indicates whether caller should ungate clocks asynchronously.
 */
int ufshcd_hold(struct ufs_hba *hba, bool async)
{
	int rc = 0;
	bool flush_result;
	unsigned long flags;

	if (!ufshcd_is_clkgating_allowed(hba))
		goto out;
	spin_lock_irqsave(hba->host->host_lock, flags);
	hba->clk_gating.active_reqs++;

	if (ufshcd_eh_in_progress(hba)) {
		spin_unlock_irqrestore(hba->host->host_lock, flags);
		return 0;
	}

start:
	switch (hba->clk_gating.state) {
	case __CLKS_ON:
		rc = -EAGAIN;
		if (async)
			hba->clk_gating.active_reqs--;
	case CLKS_ON:
		/*
		 * Wait for the ungate work to complete if in progress.
		 * Though the clocks may be in ON state, the link could
		 * still be in hibner8 state if hibern8 is allowed
		 * during clock gating.
		 * Make sure we exit hibern8 state also in addition to
		 * clocks being ON.
		 */
		if (ufshcd_can_hibern8_during_gating(hba) &&
		    ufshcd_is_link_hibern8(hba)) {
			if (async) {
				rc = -EAGAIN;
				hba->clk_gating.active_reqs--;
				break;
			}
			spin_unlock_irqrestore(hba->host->host_lock, flags);
			flush_result = flush_work(&hba->clk_gating.ungate_work);
			if (hba->clk_gating.is_suspended && !flush_result)
				goto out;
			spin_lock_irqsave(hba->host->host_lock, flags);
			goto start;
		}
		break;
	case REQ_CLKS_OFF:
		if (cancel_delayed_work(&hba->clk_gating.gate_work)) {
			hba->clk_gating.state = CLKS_ON;
			trace_ufshcd_clk_gating(dev_name(hba->dev),
						hba->clk_gating.state);
			break;
		}
		/*
		 * If we are here, it means gating work is either done or
		 * currently running. Hence, fall through to cancel gating
		 * work and to enable clocks.
		 */
	case CLKS_OFF:
		hba->clk_gating.state = REQ_CLKS_ON;
		trace_ufshcd_clk_gating(dev_name(hba->dev),
					hba->clk_gating.state);
		if (queue_work(hba->clk_gating.clk_gating_workq,
			       &hba->clk_gating.ungate_work))
			ufshcd_scsi_block_requests(hba);
		/*
		 * fall through to check if we should wait for this
		 * work to be done or not.
		 */
	case REQ_CLKS_ON:
		if (async) {
			rc = -EAGAIN;
			hba->clk_gating.active_reqs--;
			break;
		}

		spin_unlock_irqrestore(hba->host->host_lock, flags);
		flush_work(&hba->clk_gating.ungate_work);
		/* Make sure state is CLKS_ON before returning */
		spin_lock_irqsave(hba->host->host_lock, flags);
		goto start;
	default:
		dev_err(hba->dev, "%s: clk gating is in invalid state %d\n",
				__func__, hba->clk_gating.state);
		break;
	}
	spin_unlock_irqrestore(hba->host->host_lock, flags);
out:
	return rc;
}
EXPORT_SYMBOL_GPL(ufshcd_hold);

static void ufshcd_gate_work(struct work_struct *work)
{
	struct ufs_hba *hba = container_of(work, struct ufs_hba,
			clk_gating.gate_work.work);
	bool gating_allowed = !ufshcd_can_fake_clkgating(hba);
	unsigned long flags;

	spin_lock_irqsave(hba->host->host_lock, flags);
	/*
	 * In case you are here to cancel this work the gating state
	 * would be marked as REQ_CLKS_ON. In this case save time by
	 * skipping the gating work and exit after changing the clock
	 * state to CLKS_ON.
	 */
	if (hba->clk_gating.is_suspended ||
		(hba->clk_gating.state == REQ_CLKS_ON)) {
		hba->clk_gating.state = CLKS_ON;
		trace_ufshcd_clk_gating(dev_name(hba->dev),
					hba->clk_gating.state);
		goto rel_lock;
	}

	if (hba->clk_gating.active_reqs
		|| hba->ufshcd_state != UFSHCD_STATE_OPERATIONAL
		|| hba->lrb_in_use || hba->outstanding_tasks
		|| hba->active_uic_cmd || hba->uic_async_done
		|| scsi_host_in_recovery(hba->host))
		goto rel_lock;

	spin_unlock_irqrestore(hba->host->host_lock, flags);

	/* put the link into hibern8 mode before turning off clocks */
	if (ufshcd_can_hibern8_during_gating(hba)) {
		ufshcd_set_link_trans_hibern8(hba);
		if (ufshcd_link_hibern8_ctrl(hba, true)) {
			spin_lock_irqsave(hba->host->host_lock, flags);
			hba->clk_gating.state = __CLKS_ON;
			spin_unlock_irqrestore(hba->host->host_lock, flags);
			hba->clk_gating.is_suspended = true;
			ufshcd_reset_and_restore(hba);
			spin_lock_irqsave(hba->host->host_lock, flags);
			hba->clk_gating.state = CLKS_ON;
			spin_unlock_irqrestore(hba->host->host_lock, flags);
			hba->clk_gating.is_suspended = false;
			scsi_unblock_requests(hba->host);
			trace_ufshcd_clk_gating(dev_name(hba->dev),
						hba->clk_gating.state);
			goto out;
		}
		ufshcd_set_link_hibern8(hba);
	}

	if (gating_allowed) {
		if (!ufshcd_is_link_active(hba))
			ufshcd_setup_clocks(hba, false);
		else
			/* If link is active, device ref_clk can't be switched off */
			__ufshcd_setup_clocks(hba, false, true);
	}

	/*
	 * In case you are here to cancel this work the gating state
	 * would be marked as REQ_CLKS_ON. In this case keep the state
	 * as REQ_CLKS_ON which would anyway imply that clocks are off
	 * and a request to turn them on is pending. By doing this way,
	 * we keep the state machine in tact and this would ultimately
	 * prevent from doing cancel work multiple times when there are
	 * new requests arriving before the current cancel work is done.
	 */
	spin_lock_irqsave(hba->host->host_lock, flags);
	if (hba->clk_gating.state == REQ_CLKS_OFF) {
		hba->clk_gating.state = CLKS_OFF;
		trace_ufshcd_clk_gating(dev_name(hba->dev),
					hba->clk_gating.state);
	}
rel_lock:
	spin_unlock_irqrestore(hba->host->host_lock, flags);
out:
	return;
}

/* host lock must be held before calling this variant */
static void __ufshcd_release(struct ufs_hba *hba)
{
	if (!ufshcd_is_clkgating_allowed(hba))
		return;

	hba->clk_gating.active_reqs--;

	if (hba->clk_gating.active_reqs || hba->clk_gating.is_suspended
		|| hba->ufshcd_state != UFSHCD_STATE_OPERATIONAL
		|| hba->lrb_in_use || hba->outstanding_tasks
		|| hba->active_uic_cmd || hba->uic_async_done
		|| scsi_host_in_recovery(hba->host)
		|| ufshcd_eh_in_progress(hba))
		return;

	hba->clk_gating.state = REQ_CLKS_OFF;
	trace_ufshcd_clk_gating(dev_name(hba->dev), hba->clk_gating.state);
	queue_delayed_work(hba->clk_gating.clk_gating_workq,
			   &hba->clk_gating.gate_work,
			   msecs_to_jiffies(hba->clk_gating.delay_ms));
}

void ufshcd_release(struct ufs_hba *hba)
{
	unsigned long flags;

	spin_lock_irqsave(hba->host->host_lock, flags);
	__ufshcd_release(hba);
	spin_unlock_irqrestore(hba->host->host_lock, flags);
}
EXPORT_SYMBOL_GPL(ufshcd_release);

static ssize_t ufshcd_clkgate_delay_show(struct device *dev,
		struct device_attribute *attr, char *buf)
{
	struct ufs_hba *hba = dev_get_drvdata(dev);

	return snprintf(buf, PAGE_SIZE, "%lu\n", hba->clk_gating.delay_ms);
}

static ssize_t ufshcd_clkgate_delay_store(struct device *dev,
		struct device_attribute *attr, const char *buf, size_t count)
{
	struct ufs_hba *hba = dev_get_drvdata(dev);
	unsigned long flags, value;

	if (kstrtoul(buf, 0, &value))
		return -EINVAL;

	spin_lock_irqsave(hba->host->host_lock, flags);
	hba->clk_gating.delay_ms = value;
	spin_unlock_irqrestore(hba->host->host_lock, flags);
	return count;
}

static ssize_t ufshcd_clkgate_enable_show(struct device *dev,
		struct device_attribute *attr, char *buf)
{
	struct ufs_hba *hba = dev_get_drvdata(dev);

	return snprintf(buf, PAGE_SIZE, "%d\n", hba->clk_gating.is_enabled);
}

static ssize_t ufshcd_clkgate_enable_store(struct device *dev,
		struct device_attribute *attr, const char *buf, size_t count)
{
	struct ufs_hba *hba = dev_get_drvdata(dev);
	unsigned long flags;
	u32 value;

	if (kstrtou32(buf, 0, &value))
		return -EINVAL;

	value = !!value;
	if (value == hba->clk_gating.is_enabled)
		goto out;

	if (value) {
		ufshcd_release(hba);
	} else {
		spin_lock_irqsave(hba->host->host_lock, flags);
		hba->clk_gating.active_reqs++;
		spin_unlock_irqrestore(hba->host->host_lock, flags);
	}

	hba->clk_gating.is_enabled = value;
out:
	return count;
}

static void ufshcd_init_clk_scaling(struct ufs_hba *hba)
{
	char wq_name[sizeof("ufs_clkscaling_00")];

	if (!ufshcd_is_clkscaling_supported(hba))
		return;

	INIT_WORK(&hba->clk_scaling.suspend_work,
		  ufshcd_clk_scaling_suspend_work);
	INIT_WORK(&hba->clk_scaling.resume_work,
		  ufshcd_clk_scaling_resume_work);

	snprintf(wq_name, sizeof(wq_name), "ufs_clkscaling_%d",
		 hba->host->host_no);
	hba->clk_scaling.workq = create_singlethread_workqueue(wq_name);

	ufshcd_clkscaling_init_sysfs(hba);
}

static void ufshcd_exit_clk_scaling(struct ufs_hba *hba)
{
	if (!ufshcd_is_clkscaling_supported(hba))
		return;

	destroy_workqueue(hba->clk_scaling.workq);
	ufshcd_devfreq_remove(hba);
}

static int ufshcd_init_clk_gating(struct ufs_hba *hba)
{
	int ret = 0;
	char wq_name[sizeof("ufs_clk_gating_00")];

	if (!ufshcd_is_clkgating_allowed(hba))
		goto out;

	hba->clk_gating.delay_ms = LINK_H8_DELAY;
	INIT_DELAYED_WORK(&hba->clk_gating.gate_work, ufshcd_gate_work);
	INIT_WORK(&hba->clk_gating.ungate_work, ufshcd_ungate_work);

	snprintf(wq_name, ARRAY_SIZE(wq_name), "ufs_clk_gating_%d",
		 hba->host->host_no);
	hba->clk_gating.clk_gating_workq = alloc_ordered_workqueue("%s",
										WQ_MEM_RECLAIM, wq_name);

	if (!hba->clk_gating.clk_gating_workq) {
		ret = -ENOMEM;
	}

	hba->clk_gating.is_enabled = true;

	hba->clk_gating.delay_attr.show = ufshcd_clkgate_delay_show;
	hba->clk_gating.delay_attr.store = ufshcd_clkgate_delay_store;
	sysfs_attr_init(&hba->clk_gating.delay_attr.attr);
	hba->clk_gating.delay_attr.attr.name = "clkgate_delay_ms";
	hba->clk_gating.delay_attr.attr.mode = 0644;
	if (device_create_file(hba->dev, &hba->clk_gating.delay_attr))
		dev_err(hba->dev, "Failed to create sysfs for clkgate_delay\n");

	hba->clk_gating.enable_attr.show = ufshcd_clkgate_enable_show;
	hba->clk_gating.enable_attr.store = ufshcd_clkgate_enable_store;
	sysfs_attr_init(&hba->clk_gating.enable_attr.attr);
	hba->clk_gating.enable_attr.attr.name = "clkgate_enable";
	hba->clk_gating.enable_attr.attr.mode = 0644;
	if (device_create_file(hba->dev, &hba->clk_gating.enable_attr))
		dev_err(hba->dev, "Failed to create sysfs for clkgate_enable\n");

out:
       return ret;
}

static void ufshcd_exit_clk_gating(struct ufs_hba *hba)
{
	if (!ufshcd_is_clkgating_allowed(hba))
		return;
	device_remove_file(hba->dev, &hba->clk_gating.delay_attr);
	device_remove_file(hba->dev, &hba->clk_gating.enable_attr);

	destroy_workqueue(hba->clk_gating.clk_gating_workq);
}

#if defined(CONFIG_PM_DEVFREQ)
/* Must be called with host lock acquired */
static void ufshcd_clk_scaling_start_busy(struct ufs_hba *hba)
{
	bool queue_resume_work = false;

	if (!ufshcd_is_clkscaling_supported(hba))
		return;

	if (!hba->clk_scaling.active_reqs++)
		queue_resume_work = true;

	if (!hba->clk_scaling.is_allowed || hba->pm_op_in_progress)
		return;

	if (queue_resume_work)
		queue_work(hba->clk_scaling.workq,
			   &hba->clk_scaling.resume_work);

	if (!hba->clk_scaling.window_start_t) {
		hba->clk_scaling.window_start_t = jiffies;
		hba->clk_scaling.tot_busy_t = 0;
		hba->clk_scaling.is_busy_started = false;
	}

	if (!hba->clk_scaling.is_busy_started) {
		hba->clk_scaling.busy_start_t = ktime_get();
		hba->clk_scaling.is_busy_started = true;
	}
}

static void ufshcd_clk_scaling_update_busy(struct ufs_hba *hba)
{
	struct ufs_clk_scaling *scaling = &hba->clk_scaling;

	if (!ufshcd_is_clkscaling_supported(hba))
		return;

	if (!hba->outstanding_reqs && scaling->is_busy_started) {
		scaling->tot_busy_t += ktime_to_us(ktime_sub(ktime_get(),
					scaling->busy_start_t));
		scaling->busy_start_t = 0;
		scaling->is_busy_started = false;
	}
}
#endif

/**
 * ufshcd_send_command - Send SCSI or device management commands
 * @hba: per adapter instance
 * @task_tag: Task tag of the command
 */
static inline
void ufshcd_send_command(struct ufs_hba *hba, unsigned int task_tag)
{
	hba->lrb[task_tag].issue_time_stamp = ktime_get();
	ufshcd_add_command_trace(hba, task_tag, "send");
#if defined(CONFIG_PM_DEVFREQ)
	ufshcd_clk_scaling_start_busy(hba);
#endif
	__set_bit(task_tag, &hba->outstanding_reqs);
	ufshcd_writel(hba, 1 << task_tag, REG_UTP_TRANSFER_REQ_DOOR_BELL);
	/* Make sure that doorbell is committed immediately */
	wmb();
}

/**
 * ufshcd_copy_sense_data - Copy sense data in case of check condition
 * @lrbp: pointer to local reference block
 */
static inline void ufshcd_copy_sense_data(struct ufshcd_lrb *lrbp)
{
	int len;
	if (lrbp->sense_buffer &&
	    ufshcd_get_rsp_upiu_data_seg_len(lrbp->ucd_rsp_ptr)) {
		int len_to_copy;

		len = be16_to_cpu(lrbp->ucd_rsp_ptr->sr.sense_data_len);
		len_to_copy = min_t(int, RESPONSE_UPIU_SENSE_DATA_LENGTH, len);

		memcpy(lrbp->sense_buffer,
			lrbp->ucd_rsp_ptr->sr.sense_data,
			min_t(int, len_to_copy, UFSHCD_REQ_SENSE_SIZE));
	}
}

/**
 * ufshcd_copy_query_response() - Copy the Query Response and the data
 * descriptor
 * @hba: per adapter instance
 * @lrbp: pointer to local reference block
 */
static
int ufshcd_copy_query_response(struct ufs_hba *hba, struct ufshcd_lrb *lrbp)
{
	struct ufs_query_res *query_res = &hba->dev_cmd.query.response;

	memcpy(&query_res->upiu_res, &lrbp->ucd_rsp_ptr->qr, QUERY_OSF_SIZE);

	/* Get the descriptor */
	if (hba->dev_cmd.query.descriptor &&
	    lrbp->ucd_rsp_ptr->qr.opcode == UPIU_QUERY_OPCODE_READ_DESC) {
		u8 *descp = (u8 *)lrbp->ucd_rsp_ptr +
				GENERAL_UPIU_REQUEST_SIZE;
		u16 resp_len;
		u16 buf_len;

		/* data segment length */
		resp_len = be32_to_cpu(lrbp->ucd_rsp_ptr->header.dword_2) &
						MASK_QUERY_DATA_SEG_LEN;
		buf_len = be16_to_cpu(
				hba->dev_cmd.query.request.upiu_req.length);
		if (likely(buf_len >= resp_len)) {
			memcpy(hba->dev_cmd.query.descriptor, descp, resp_len);
		} else {
			dev_warn(hba->dev,
				"%s: Response size is bigger than buffer",
				__func__);
			return -EINVAL;
		}
	}

	return 0;
}

/**
 * ufshcd_hba_capabilities - Read controller capabilities
 * @hba: per adapter instance
 */
static inline void ufshcd_hba_capabilities(struct ufs_hba *hba)
{
	hba->capabilities = ufshcd_readl(hba, REG_CONTROLLER_CAPABILITIES);

	/* nutrs and nutmrs are 0 based values */
	hba->nutrs = (hba->capabilities & MASK_TRANSFER_REQUESTS_SLOTS) + 1;
	hba->nutmrs =
	((hba->capabilities & MASK_TASK_MANAGEMENT_REQUEST_SLOTS) >> 16) + 1;
}

/**
 * ufshcd_ready_for_uic_cmd - Check if controller is ready
 *                            to accept UIC commands
 * @hba: per adapter instance
 * Return true on success, else false
 */
static inline bool ufshcd_ready_for_uic_cmd(struct ufs_hba *hba)
{
	if (ufshcd_readl(hba, REG_CONTROLLER_STATUS) & UIC_COMMAND_READY)
		return true;
	else
		return false;
}

/**
 * ufshcd_get_upmcrs - Get the power mode change request status
 * @hba: Pointer to adapter instance
 *
 * This function gets the UPMCRS field of HCS register
 * Returns value of UPMCRS field
 */
static inline u8 ufshcd_get_upmcrs(struct ufs_hba *hba, struct uic_command *cmd)
{
	if (hba->quirks & UFSHCD_QUIRK_GET_GENERRCODE_DIRECT) {
		if (cmd->command == UIC_CMD_DME_SET &&
				cmd->argument1 == UIC_ARG_MIB(PA_PWRMODE))
			return ufshcd_vops_get_unipro(hba, 3);
		else if (cmd->command == UIC_CMD_DME_HIBER_ENTER)
			return ufshcd_vops_get_unipro(hba, 4);
		else if (cmd->command == UIC_CMD_DME_HIBER_EXIT)
			return ufshcd_vops_get_unipro(hba, 5);
		else
			return (ufshcd_readl(hba, REG_CONTROLLER_STATUS) >> 8) & 0x7;
	} else
		return (ufshcd_readl(hba, REG_CONTROLLER_STATUS) >> 8) & 0x7;
}

/**
 * ufshcd_dispatch_uic_cmd - Dispatch UIC commands to unipro layers
 * @hba: per adapter instance
 * @uic_cmd: UIC command
 *
 * Mutex must be held.
 */
static inline void
ufshcd_dispatch_uic_cmd(struct ufs_hba *hba, struct uic_command *uic_cmd)
{
	WARN_ON(hba->active_uic_cmd);

	hba->active_uic_cmd = uic_cmd;

	/* Write Args */
	ufshcd_writel(hba, uic_cmd->argument1, REG_UIC_COMMAND_ARG_1);
	ufshcd_writel(hba, uic_cmd->argument2, REG_UIC_COMMAND_ARG_2);
	ufshcd_writel(hba, uic_cmd->argument3, REG_UIC_COMMAND_ARG_3);

	/* Write UIC Cmd */
	ufshcd_writel(hba, uic_cmd->command & COMMAND_OPCODE_MASK,
		      REG_UIC_COMMAND);
}

/**
 * ufshcd_wait_for_uic_cmd - Wait complectioin of UIC command
 * @hba: per adapter instance
 * @uic_cmd: UIC command
 *
 * Must be called with mutex held.
 * Returns 0 only if success.
 */
static int
ufshcd_wait_for_uic_cmd(struct ufs_hba *hba, struct uic_command *uic_cmd)
{
	int ret;
	unsigned long flags;

	if (wait_for_completion_timeout(&uic_cmd->done,
				msecs_to_jiffies(UIC_CMD_TIMEOUT))) {
		switch (uic_cmd->command) {
		case UIC_CMD_DME_LINK_STARTUP:
		case UIC_CMD_DME_HIBER_ENTER:
		case UIC_CMD_DME_HIBER_EXIT:
			if (hba->quirks & UFSHCD_QUIRK_GET_GENERRCODE_DIRECT)
				ret = ufshcd_vops_get_unipro(hba, uic_cmd->command - UIC_CMD_DME_LINK_STARTUP);
			else
				ret = uic_cmd->argument2 & MASK_UIC_COMMAND_RESULT;
			break;
		default:
				ret = uic_cmd->argument2 & MASK_UIC_COMMAND_RESULT;
			break;
		}
	} else
		ret = -ETIMEDOUT;
#if defined(SEC_UFS_ERROR_COUNT)
	if (ret)
		SEC_ufs_uic_error_check(hba, true, false);
#endif

	spin_lock_irqsave(hba->host->host_lock, flags);
	hba->active_uic_cmd = NULL;
	spin_unlock_irqrestore(hba->host->host_lock, flags);

	return ret;
}

/**
 * __ufshcd_send_uic_cmd - Send UIC commands and retrieve the result
 * @hba: per adapter instance
 * @uic_cmd: UIC command
 * @completion: initialize the completion only if this is set to true
 *
 * Identical to ufshcd_send_uic_cmd() expect mutex. Must be called
 * with mutex held and host_lock locked.
 * Returns 0 only if success.
 */
static int
__ufshcd_send_uic_cmd(struct ufs_hba *hba, struct uic_command *uic_cmd,
		      bool completion)
{
	if (!ufshcd_ready_for_uic_cmd(hba)) {
		dev_err(hba->dev,
			"Controller not ready to accept UIC commands\n");
		return -EIO;
	}

	if (completion)
		init_completion(&uic_cmd->done);

	ufshcd_dispatch_uic_cmd(hba, uic_cmd);

	return 0;
}

/**
 * ufshcd_send_uic_cmd - Send UIC commands and retrieve the result
 * @hba: per adapter instance
 * @uic_cmd: UIC command
 *
 * Returns 0 only if success.
 */
static int
ufshcd_send_uic_cmd(struct ufs_hba *hba, struct uic_command *uic_cmd)
{
	int ret;
	unsigned long flags;

	ufshcd_hold(hba, false);
	mutex_lock(&hba->uic_cmd_mutex);
	ufshcd_add_delay_before_dme_cmd(hba);

	spin_lock_irqsave(hba->host->host_lock, flags);
	ret = __ufshcd_send_uic_cmd(hba, uic_cmd, true);
	spin_unlock_irqrestore(hba->host->host_lock, flags);
	if (!ret)
		ret = ufshcd_wait_for_uic_cmd(hba, uic_cmd);

	mutex_unlock(&hba->uic_cmd_mutex);

	ufshcd_release(hba);
	return ret;
}

/**
 * ufshcd_map_sg - Map scatter-gather list to prdt
 * @hba: per adapter instance
 * @lrbp: pointer to local reference block
 *
 * Returns 0 in case of success, non-zero value in case of failure
 */
#if defined(CONFIG_UFSFEATURE)
int ufshcd_map_sg(struct ufs_hba *hba, struct ufshcd_lrb *lrbp)
#else
static int ufshcd_map_sg(struct ufs_hba *hba, struct ufshcd_lrb *lrbp)
#endif
{
	struct ufshcd_sg_entry *prd_table;
	struct scatterlist *sg;
	struct scsi_cmnd *cmd;
	int sg_segments;
	int i;
	u32 offset;
	void *bounce_buffer_addr;
	void *dma_phy_addr;

#if defined(CONFIG_UFS_DATA_LOG)
	unsigned int dump_index;
	int cpu = raw_smp_processor_id();
	int id = 0;

#if defined(CONFIG_UFS_DATA_LOG_MAGIC_CODE)
	unsigned long  magicword[1];
	void  *virt_sg_addr;
	/*
	 * 0x1F5E3A7069245CBE
	 * 0x4977C72608FCE51F
	 * 0x524E74A9005F0D1B
	 * 0x05D3D11A26CF3142
	 */
	magicword[0] = 0x1F5E3A7069245CBE;
#endif
#endif

	cmd = lrbp->cmd;

#if defined(CONFIG_UFS_DATA_LOG)
	if (cmd->request && hba->host->ufs_sys_log_en){
		/*condition of data log*/
		/*read request of system area for debugging dm verity issue*/
		if (rq_data_dir(cmd->request) == READ &&
			cmd->request->__sector >= hba->host->ufs_system_start &&
			cmd->request->__sector < hba->host->ufs_system_end) {

			for (id = 0; id < UFS_DATA_LOG_MAX; id++){
				dump_index = atomic_inc_return(&hba->log_count) & (UFS_DATA_LOG_MAX - 1);
				if (ufs_data_log[dump_index].done != 0xA)
					break;
			}
			
			if (id == UFS_DATA_LOG_MAX)
				queuing_req[cmd->request->tag] = UFS_DATA_LOG_MAX - 1;
			else
				queuing_req[cmd->request->tag] = dump_index;

			ufs_data_log[dump_index].done = 0xA;
			ufs_data_log[dump_index].start_time = cpu_clock(cpu);
			ufs_data_log[dump_index].end_time = 0;
			ufs_data_log[dump_index].sector = cmd->request->__sector;

#if defined(CONFIG_UFS_DATA_LOG_MAGIC_CODE)		
			sg_segments = scsi_sg_count(cmd);
			scsi_for_each_sg(cmd, sg, sg_segments, i) {
				/*
				 * Write magicword each memory location pointed  by SG element
				 */
				virt_sg_addr = sg_virt(sg);
				ufs_data_log[dump_index].virt_addr = virt_sg_addr;
				memcpy(virt_sg_addr, magicword, UFS_DATA_BUF_SIZE);
			}
#endif
			}
		}
#endif

	sg_segments = scsi_dma_map(cmd);
	if (sg_segments < 0)
		return sg_segments;

	if (sg_segments) {
		if (hba->quirks & UFSHCD_QUIRK_PRDT_BYTE_GRAN)
			lrbp->utr_descriptor_ptr->prd_table_length =
				cpu_to_le16((u16)(sg_segments *
					sizeof(struct ufshcd_sg_entry)));
		else
			lrbp->utr_descriptor_ptr->prd_table_length =
				cpu_to_le16((u16) (sg_segments));

		prd_table = (struct ufshcd_sg_entry *)lrbp->ucd_prdt_ptr;

		offset = ((lrbp->task_tag) % 8) * TAG_MAX_SIZE;

		lrbp->mem_check = 0;
		lrbp->bu_sg_len = 0;

		for (i = 0; i < sg_segments; i++) {
			if (scsi_sglist(cmd)[i].dma_address >= DMA_UPPER_ADDR) {
				lrbp->mem_check = 1;
				i = 0;
				break;
			}
		}

		scsi_for_each_sg(cmd, sg, sg_segments, i) {
			prd_table[i].size  =
				cpu_to_le32(((u32) sg_dma_len(sg))-1);
			prd_table[i].base_addr =
				cpu_to_le32(lower_32_bits(sg->dma_address));
			prd_table[i].upper_addr =
				cpu_to_le32(upper_32_bits(sg->dma_address));
			prd_table[i].reserved = 0;

			if (lrbp->mem_check) {
				lrbp->backup_addr[i] = sg->dma_address;
				lrbp->backup_size[i] = cpu_to_le32((u32) sg_dma_len(sg));
				prd_table[i].size  =
					cpu_to_le32(((u32) sg_dma_len(sg)) - 1);

				if (lrbp->data_trans == DATA_WRITE) {
					if (lrbp->task_tag < 8) {
						bounce_buffer_addr =
							(hba->bounce_buffer_addr) + offset;
						dma_phy_addr = phys_to_virt(sg->dma_address);

						memcpy(bounce_buffer_addr,
								dma_phy_addr, lrbp->backup_size[i]);

						prd_table[i].base_addr =
							cpu_to_le32(lower_32_bits(virt_to_phys(hba->bounce_buffer_addr + offset)));
						prd_table[i].upper_addr =
							cpu_to_le32(upper_32_bits(virt_to_phys(hba->bounce_buffer_addr + offset)));
					} else if (lrbp->task_tag > 7 && lrbp->task_tag < 16) {
						bounce_buffer_addr =
							(hba->bounce_buffer_addr1) + offset;
						dma_phy_addr = phys_to_virt(sg->dma_address);

						memcpy(bounce_buffer_addr,
								dma_phy_addr, lrbp->backup_size[i]);

						prd_table[i].base_addr =
							cpu_to_le32(lower_32_bits(virt_to_phys(hba->bounce_buffer_addr1 + offset)));
						prd_table[i].upper_addr =
							cpu_to_le32(upper_32_bits(virt_to_phys(hba->bounce_buffer_addr1 + offset)));
					} else if (lrbp->task_tag > 15 && lrbp->task_tag < 24) {
						bounce_buffer_addr =
							(hba->bounce_buffer_addr2) + offset;
						dma_phy_addr = phys_to_virt(sg->dma_address);

						memcpy(bounce_buffer_addr,
								dma_phy_addr, lrbp->backup_size[i]);

						prd_table[i].base_addr =
							cpu_to_le32(lower_32_bits(virt_to_phys(hba->bounce_buffer_addr2 + offset)));
						prd_table[i].upper_addr =
							cpu_to_le32(upper_32_bits(virt_to_phys(hba->bounce_buffer_addr2 + offset)));
					} else if (lrbp->task_tag > 23 && lrbp->task_tag < 32) {
						bounce_buffer_addr = (hba->bounce_buffer_addr3) + offset;
						dma_phy_addr = phys_to_virt(sg->dma_address);

						memcpy(bounce_buffer_addr,
								dma_phy_addr, lrbp->backup_size[i]);

						prd_table[i].base_addr =
							cpu_to_le32(lower_32_bits(virt_to_phys(hba->bounce_buffer_addr3 + offset)));
						prd_table[i].upper_addr =
							cpu_to_le32(upper_32_bits(virt_to_phys(hba->bounce_buffer_addr3 + offset)));
					}

					offset += lrbp->backup_size[i];
				} else if (lrbp->data_trans == DATA_READ) {
					if (lrbp->task_tag < 8) {
						prd_table[i].base_addr =
							cpu_to_le32(lower_32_bits(virt_to_phys(hba->bounce_buffer_addr + offset)));
						prd_table[i].upper_addr =
							cpu_to_le32(upper_32_bits(virt_to_phys(hba->bounce_buffer_addr + offset)));
					} else if (lrbp->task_tag > 7 && lrbp->task_tag < 16) {
						prd_table[i].base_addr =
							cpu_to_le32(lower_32_bits(virt_to_phys(hba->bounce_buffer_addr1 + offset)));
						prd_table[i].upper_addr =
							cpu_to_le32(upper_32_bits(virt_to_phys(hba->bounce_buffer_addr1 + offset)));
					} else if (lrbp->task_tag > 15 && lrbp->task_tag < 24) {
						prd_table[i].base_addr =
							cpu_to_le32(lower_32_bits(virt_to_phys(hba->bounce_buffer_addr2 + offset)));
						prd_table[i].upper_addr =
							cpu_to_le32(upper_32_bits(virt_to_phys(hba->bounce_buffer_addr2 + offset)));
					} else if (lrbp->task_tag > 23 && lrbp->task_tag < 32) {
						prd_table[i].base_addr =
							cpu_to_le32(lower_32_bits(virt_to_phys(hba->bounce_buffer_addr3 + offset)));
						prd_table[i].upper_addr =
							cpu_to_le32(upper_32_bits(virt_to_phys(hba->bounce_buffer_addr3 + offset)));
					}
					offset += lrbp->backup_size[i];
				}
				prd_table[i].reserved = 0;
				hba->transferred_sector += prd_table[i].size;
				lrbp->bu_sg_len = i;
			} else {
				prd_table[i].size  =
					cpu_to_le32(((u32) sg_dma_len(sg))-1);
				prd_table[i].base_addr =
					cpu_to_le32(lower_32_bits(sg->dma_address));
				prd_table[i].upper_addr =
					cpu_to_le32(upper_32_bits(sg->dma_address));
				prd_table[i].reserved = 0;
				hba->transferred_sector += prd_table[i].size;
			}
		}
	} else {
		lrbp->utr_descriptor_ptr->prd_table_length = 0;
	}

	return ufshcd_map_sg_crypto(hba, lrbp);
}

/**
 * ufshcd_enable_intr - enable interrupts
 * @hba: per adapter instance
 * @intrs: interrupt bits
 */
static void ufshcd_enable_intr(struct ufs_hba *hba, u32 intrs)
{
	u32 set = ufshcd_readl(hba, REG_INTERRUPT_ENABLE);

	if (hba->ufs_version == UFSHCI_VERSION_10) {
		u32 rw;
		rw = set & INTERRUPT_MASK_RW_VER_10;
		set = rw | ((set ^ intrs) & intrs);
	} else {
		set |= intrs;
	}

	ufshcd_writel(hba, set, REG_INTERRUPT_ENABLE);
}

/**
 * ufshcd_disable_intr - disable interrupts
 * @hba: per adapter instance
 * @intrs: interrupt bits
 */
static void ufshcd_disable_intr(struct ufs_hba *hba, u32 intrs)
{
	u32 set = ufshcd_readl(hba, REG_INTERRUPT_ENABLE);

	if (hba->ufs_version == UFSHCI_VERSION_10) {
		u32 rw;
		rw = (set & INTERRUPT_MASK_RW_VER_10) &
			~(intrs & INTERRUPT_MASK_RW_VER_10);
		set = rw | ((set & intrs) & ~INTERRUPT_MASK_RW_VER_10);

	} else {
		set &= ~intrs;
	}

	ufshcd_writel(hba, set, REG_INTERRUPT_ENABLE);
}

/* IOPP-upiu_flags-v1.2.k5.4 */
static void set_customized_upiu_flags(struct ufshcd_lrb *lrbp, u32 *upiu_flags)
{
	if (!lrbp->cmd || !lrbp->cmd->request)
		return;

	switch (req_op(lrbp->cmd->request)) {
	case REQ_OP_READ:
		*upiu_flags |= UPIU_CMD_PRIO_HIGH;
		break;
	case REQ_OP_WRITE:
		if (lrbp->cmd->request->cmd_flags & REQ_SYNC)
			*upiu_flags |= UPIU_CMD_PRIO_HIGH;
		break;
	case REQ_OP_FLUSH:
		*upiu_flags |= UPIU_TASK_ATTR_HEADQ;
		break;
	case REQ_OP_DISCARD:
		*upiu_flags |= UPIU_TASK_ATTR_ORDERED;
		break;
	}
}

/**
 * ufshcd_prepare_req_desc_hdr() - Fills the requests header
 * descriptor according to request
 * @lrbp: pointer to local reference block
 * @upiu_flags: flags required in the header
 * @cmd_dir: requests data direction
 */
static void ufshcd_prepare_req_desc_hdr(struct ufshcd_lrb *lrbp,
			u32 *upiu_flags, enum dma_data_direction cmd_dir)
{
	struct utp_transfer_req_desc *req_desc = lrbp->utr_descriptor_ptr;
	u32 data_direction;
	u32 dword_0;

	if (cmd_dir == DMA_FROM_DEVICE) {
		data_direction = UTP_DEVICE_TO_HOST;
		*upiu_flags = UPIU_CMD_FLAGS_READ;
		lrbp->data_trans = DATA_READ;
	} else if (cmd_dir == DMA_TO_DEVICE) {
		data_direction = UTP_HOST_TO_DEVICE;
		*upiu_flags = UPIU_CMD_FLAGS_WRITE;
		lrbp->data_trans = DATA_WRITE;
	} else {
		data_direction = UTP_NO_DATA_TRANSFER;
		*upiu_flags = UPIU_CMD_FLAGS_NONE;
		lrbp->data_trans = DATA_NON;
	}

	set_customized_upiu_flags(lrbp, upiu_flags);

	dword_0 = data_direction | (lrbp->command_type
				<< UPIU_COMMAND_TYPE_OFFSET);
	if (lrbp->intr_cmd)
		dword_0 |= UTP_REQ_DESC_INT_CMD;

	/* Transfer request descriptor header fields */
	if (ufshcd_lrbp_crypto_enabled(lrbp)) {
#if IS_ENABLED(CONFIG_SCSI_UFS_CRYPTO)
		dword_0 |= UTP_REQ_DESC_CRYPTO_ENABLE_CMD;
		dword_0 |= lrbp->crypto_key_slot;
		req_desc->header.dword_1 =
			cpu_to_le32(lower_32_bits(lrbp->data_unit_num));
		req_desc->header.dword_3 =
			cpu_to_le32(upper_32_bits(lrbp->data_unit_num));
#endif /* CONFIG_SCSI_UFS_CRYPTO */
	} else {
		/* dword_1 and dword_3 are reserved, hence they are set to 0 */
		req_desc->header.dword_1 = 0;
		req_desc->header.dword_3 = 0;
	}

	req_desc->header.dword_0 = cpu_to_le32(dword_0);

	/*
	 * assigning invalid value for command status. Controller
	 * updates OCS on command completion, with the command
	 * status
	 */
	req_desc->header.dword_2 =
		cpu_to_le32(OCS_INVALID_COMMAND_STATUS);

	req_desc->prd_table_length = 0;
}

/**
 * ufshcd_prepare_utp_scsi_cmd_upiu() - fills the utp_transfer_req_desc,
 * for scsi commands
 * @lrbp: local reference block pointer
 * @upiu_flags: flags
 */
static
void ufshcd_prepare_utp_scsi_cmd_upiu(struct ufshcd_lrb *lrbp, u32 upiu_flags)
{
	struct utp_upiu_req *ucd_req_ptr = lrbp->ucd_req_ptr;
	unsigned short cdb_len;

	/* command descriptor fields */
	ucd_req_ptr->header.dword_0 = UPIU_HEADER_DWORD(
				UPIU_TRANSACTION_COMMAND, upiu_flags,
				lrbp->lun, lrbp->task_tag);
	ucd_req_ptr->header.dword_1 = UPIU_HEADER_DWORD(
				UPIU_COMMAND_SET_TYPE_SCSI, 0, 0, 0);

	/* Total EHS length and Data segment length will be zero */
	ucd_req_ptr->header.dword_2 = 0;

	ucd_req_ptr->sc.exp_data_transfer_len =
		cpu_to_be32(lrbp->cmd->sdb.length);

	cdb_len = min_t(unsigned short, lrbp->cmd->cmd_len, MAX_CDB_SIZE);
	memset(ucd_req_ptr->sc.cdb, 0, MAX_CDB_SIZE);
	memcpy(ucd_req_ptr->sc.cdb, lrbp->cmd->cmnd, cdb_len);

	memset(lrbp->ucd_rsp_ptr, 0, sizeof(struct utp_upiu_rsp));
}

/**
 * ufshcd_prepare_utp_query_req_upiu() - fills the utp_transfer_req_desc,
 * for query requsts
 * @hba: UFS hba
 * @lrbp: local reference block pointer
 * @upiu_flags: flags
 */
static void ufshcd_prepare_utp_query_req_upiu(struct ufs_hba *hba,
				struct ufshcd_lrb *lrbp, u32 upiu_flags)
{
	struct utp_upiu_req *ucd_req_ptr = lrbp->ucd_req_ptr;
	struct ufs_query *query = &hba->dev_cmd.query;
	u16 len = be16_to_cpu(query->request.upiu_req.length);
	u8 *descp = (u8 *)lrbp->ucd_req_ptr + GENERAL_UPIU_REQUEST_SIZE;

	/* Query request header */
	ucd_req_ptr->header.dword_0 = UPIU_HEADER_DWORD(
			UPIU_TRANSACTION_QUERY_REQ, upiu_flags,
			lrbp->lun, lrbp->task_tag);
	ucd_req_ptr->header.dword_1 = UPIU_HEADER_DWORD(
			0, query->request.query_func, 0, 0);

	if (query->request.upiu_req.opcode == UPIU_QUERY_OPCODE_READ_DESC)
		len = 0;

	/* Data segment length only need for WRITE_DESC */
	if (query->request.upiu_req.opcode == UPIU_QUERY_OPCODE_WRITE_DESC)
		ucd_req_ptr->header.dword_2 =
			UPIU_HEADER_DWORD(0, 0, (len >> 8), (u8)len);
	else
		ucd_req_ptr->header.dword_2 = 0;

	/* Copy the Query Request buffer as is */
	memcpy(&ucd_req_ptr->qr, &query->request.upiu_req,
			QUERY_OSF_SIZE);

	/* Copy the Descriptor */
	if (query->request.upiu_req.opcode == UPIU_QUERY_OPCODE_WRITE_DESC)
		memcpy(descp, query->descriptor, len);

	if (query->request.query_func == UPIU_QUERY_FUNC_VENDOR_TOSHIBA_FATALMODE) {
		ucd_req_ptr->header.dword_2 =
			UPIU_HEADER_DWORD(0, 0, (len >> 8), (u8)len);
		memcpy(descp, query->descriptor, len);
	}

	memset(lrbp->ucd_rsp_ptr, 0, sizeof(struct utp_upiu_rsp));
}

static inline void ufshcd_prepare_utp_nop_upiu(struct ufshcd_lrb *lrbp)
{
	struct utp_upiu_req *ucd_req_ptr = lrbp->ucd_req_ptr;

	memset(ucd_req_ptr, 0, sizeof(struct utp_upiu_req));

	/* command descriptor fields */
	ucd_req_ptr->header.dword_0 =
		UPIU_HEADER_DWORD(
			UPIU_TRANSACTION_NOP_OUT, 0, 0, lrbp->task_tag);
	/* clear rest of the fields of basic header */
	ucd_req_ptr->header.dword_1 = 0;
	ucd_req_ptr->header.dword_2 = 0;

	memset(lrbp->ucd_rsp_ptr, 0, sizeof(struct utp_upiu_rsp));
}

/**
 * ufshcd_comp_devman_upiu - UFS Protocol Information Unit(UPIU)
 *			     for Device Management Purposes
 * @hba: per adapter instance
 * @lrbp: pointer to local reference block
 */
static int ufshcd_comp_devman_upiu(struct ufs_hba *hba, struct ufshcd_lrb *lrbp)
{
	u32 upiu_flags;
	int ret = 0;

	if ((hba->ufs_version == UFSHCI_VERSION_10) ||
	    (hba->ufs_version == UFSHCI_VERSION_11))
		lrbp->command_type = UTP_CMD_TYPE_DEV_MANAGE;
	else
		lrbp->command_type = UTP_CMD_TYPE_UFS_STORAGE;

	ufshcd_prepare_req_desc_hdr(lrbp, &upiu_flags, DMA_NONE);
	if (hba->dev_cmd.type == DEV_CMD_TYPE_QUERY)
		ufshcd_prepare_utp_query_req_upiu(hba, lrbp, upiu_flags);
	else if (hba->dev_cmd.type == DEV_CMD_TYPE_NOP)
		ufshcd_prepare_utp_nop_upiu(lrbp);
	else
		ret = -EINVAL;

	return ret;
}

/**
 * ufshcd_comp_scsi_upiu - UFS Protocol Information Unit(UPIU)
 *			   for SCSI Purposes
 * @hba: per adapter instance
 * @lrbp: pointer to local reference block
 */
#if defined(CONFIG_UFSFEATURE)
int ufshcd_comp_scsi_upiu(struct ufs_hba *hba, struct ufshcd_lrb *lrbp)
#else
static int ufshcd_comp_scsi_upiu(struct ufs_hba *hba, struct ufshcd_lrb *lrbp)
#endif
{
	u32 upiu_flags;
	int ret = 0;

	if ((hba->ufs_version == UFSHCI_VERSION_10) ||
	    (hba->ufs_version == UFSHCI_VERSION_11))
		lrbp->command_type = UTP_CMD_TYPE_SCSI;
	else
		lrbp->command_type = UTP_CMD_TYPE_UFS_STORAGE;

	if (likely(lrbp->cmd)) {
#if defined(CONFIG_UFSFEATURE)
		ufsf_hpb_change_lun(&hba->ufsf, lrbp);
		ufsf_hpb_prep_fn(&hba->ufsf, lrbp);
#endif
		ufshcd_prepare_req_desc_hdr(lrbp, &upiu_flags,
						lrbp->cmd->sc_data_direction);
		ufshcd_prepare_utp_scsi_cmd_upiu(lrbp, upiu_flags);
	} else {
		ret = -EINVAL;
	}

	return ret;
}

static inline unsigned int ufshcd_get_scsi_lun(struct scsi_cmnd *cmd)
{
	if (cmd->cmnd[0] == SECURITY_PROTOCOL_IN ||
			cmd->cmnd[0] == SECURITY_PROTOCOL_OUT)
		return (SCSI_W_LUN_BASE |
			(UFS_UPIU_RPMB_WLUN & UFS_UPIU_MAX_UNIT_NUM_ID));
	else
		return cmd->device->lun;
}

/**
 * ufshcd_upiu_wlun_to_scsi_wlun - maps UPIU W-LUN id to SCSI W-LUN ID
 * @upiu_wlun_id: UPIU W-LUN id
 *
 * Returns SCSI W-LUN id
 */
static inline u16 ufshcd_upiu_wlun_to_scsi_wlun(u8 upiu_wlun_id)
{
	return (upiu_wlun_id & ~UFS_UPIU_WLUN_ID) | SCSI_W_LUN_BASE;
}

/**
 * ufshcd_queuecommand - main entry point for SCSI requests
 * @host: SCSI host pointer
 * @cmd: command from SCSI Midlayer
 *
 * Returns 0 for success, non-zero in case of failure
 */
static int ufshcd_queuecommand(struct Scsi_Host *host, struct scsi_cmnd *cmd)
{
	struct ufshcd_lrb *lrbp;
	struct ufs_hba *hba;
	unsigned long flags;
	int tag;
	int err = 0;
	unsigned int scsi_lun;
#if defined(CONFIG_UFSFEATURE) && defined(CONFIG_UFSHPB)
	struct scsi_cmnd *pre_cmd;
	struct ufshcd_lrb *add_lrbp;
	int add_tag;
	int pre_req_err = -EBUSY;
	int lun = 0;

	if (cmd && cmd->device)
		lun = ufshcd_scsi_to_upiu_lun(cmd->device->lun);
#endif

	hba = shost_priv(host);

	if (!cmd || !cmd->request || !hba) {
		printk("%s: some data have a null pointer. hba: 0x%p: cmd=0x%p, cmd->request=0x%p",
			__func__, hba, cmd, cmd->request);
		return -EINVAL;
	}

	tag = cmd->request->tag;
	if (!ufshcd_valid_tag(hba, tag)) {
		dev_err(hba->dev,
			"%s: invalid command tag %d: cmd=0x%p, cmd->request=0x%p",
			__func__, tag, cmd, cmd->request);
		BUG();
	}

	if (!down_read_trylock(&hba->clk_scaling_lock))
		return SCSI_MLQUEUE_HOST_BUSY;

	spin_lock_irqsave(hba->host->host_lock, flags);
	switch (hba->ufshcd_state) {
	case UFSHCD_STATE_OPERATIONAL:
		break;
	case UFSHCD_STATE_EH_SCHEDULED:
	case UFSHCD_STATE_RESET:
		err = SCSI_MLQUEUE_HOST_BUSY;
		goto out_unlock;
	case UFSHCD_STATE_ERROR:
		set_host_byte(cmd, DID_ERROR);
		scsi_dma_map(cmd);
		cmd->scsi_done(cmd);
		goto out_unlock;
	default:
		dev_WARN_ONCE(hba->dev, 1, "%s: invalid state %d\n",
				__func__, hba->ufshcd_state);
		set_host_byte(cmd, DID_BAD_TARGET);
		cmd->scsi_done(cmd);
		goto out_unlock;
	}

	/* if error handling is in progress, don't issue commands */
	if (ufshcd_eh_in_progress(hba)) {
		set_host_byte(cmd, DID_ERROR);
		cmd->scsi_done(cmd);
		goto out_unlock;
	}
	spin_unlock_irqrestore(hba->host->host_lock, flags);

	hba->req_abort_count = 0;

	/* acquire the tag to make sure device cmds don't use it */
	if (test_and_set_bit_lock(tag, &hba->lrb_in_use)) {
		/*
		 * Dev manage command in progress, requeue the command.
		 * Requeuing the command helps in cases where the request *may*
		 * find different tag instead of waiting for dev manage command
		 * completion.
		 */
		err = SCSI_MLQUEUE_HOST_BUSY;
		goto out;
	}

	err = ufshcd_hold(hba, true);
	if (err) {
		err = SCSI_MLQUEUE_HOST_BUSY;
		clear_bit_unlock(tag, &hba->lrb_in_use);
		goto out;
	}
	WARN_ON(hba->clk_gating.state != CLKS_ON);

#if defined(CONFIG_UFSFEATURE) && defined(CONFIG_UFSHPB)
	add_tag = ufsf_hpb_prepare_pre_req(&hba->ufsf, cmd, lun);
	if (add_tag < 0) {
		hba->lrb[tag].hpb_ctx_id = MAX_HPB_CONTEXT_ID;
		goto send_orig_cmd;
	}

	add_lrbp = &hba->lrb[add_tag];

	pre_req_err = ufsf_hpb_prepare_add_lrbp(&hba->ufsf, add_tag);
	if (pre_req_err)
		hba->lrb[tag].hpb_ctx_id = MAX_HPB_CONTEXT_ID;
send_orig_cmd:
#endif
	lrbp = &hba->lrb[tag];

	WARN_ON(lrbp->cmd);
	lrbp->cmd = cmd;
	lrbp->sense_bufflen = UFSHCD_REQ_SENSE_SIZE;
	lrbp->sense_buffer = cmd->sense_buffer;
	lrbp->task_tag = tag;

	scsi_lun = ufshcd_get_scsi_lun(cmd);
	lrbp->lun = ufshcd_scsi_to_upiu_lun(scsi_lun);
	lrbp->intr_cmd = !ufshcd_is_intr_aggr_allowed(hba) ? true : false;

	err = ufshcd_prepare_lrbp_crypto(hba, cmd, lrbp);
	if (err) {
		ufshcd_release(hba);
		lrbp->cmd = NULL;
		clear_bit_unlock(tag, &hba->lrb_in_use);
		goto out;
	}
	lrbp->req_abort_skip = false;

	/* Only for SCSI */
	if (cmd)
		ufshcd_vops_perf_mode(hba, cmd);

	ufshcd_comp_scsi_upiu(hba, lrbp);

	err = ufshcd_map_sg(hba, lrbp);
	if (err) {
		ufshcd_release(hba);
		lrbp->cmd = NULL;
		clear_bit_unlock(tag, &hba->lrb_in_use);
		ufshcd_release(hba);
		goto out;
	}
	/* Make sure descriptors are ready before ringing the doorbell */
	wmb();

	/* issue command to the controller */
	spin_lock_irqsave(hba->host->host_lock, flags);
#if defined(CONFIG_UFSFEATURE) && defined(CONFIG_UFSHPB)
	if (!pre_req_err) {
		if (hba->vops && hba->vops->set_nexus_t_xfer_req)
			hba->vops->set_nexus_t_xfer_req(hba, add_tag,
							add_lrbp->cmd);
#ifdef CONFIG_SCSI_UFS_CMD_LOGGING
		exynos_ufs_cmd_log_start(hba, add_lrbp->cmd);
#endif
		ufshcd_send_command(hba, add_tag);
		pre_req_err = -EBUSY;
		atomic64_inc(&hba->ufsf.ufshpb_lup[add_lrbp->lun]->pre_req_cnt);
	}
#endif
	if (hba->vops && hba->vops->set_nexus_t_xfer_req)
		hba->vops->set_nexus_t_xfer_req(hba, tag, lrbp->cmd);
#ifdef CONFIG_SCSI_UFS_CMD_LOGGING
	exynos_ufs_cmd_log_start(hba, cmd);
#endif
	ufshcd_send_command(hba, tag);

	if (hba->monitor.flag & UFSHCD_MONITOR_LEVEL1)
		dev_info(hba->dev, "IO issued(%d)\n", tag);
out_unlock:
	spin_unlock_irqrestore(hba->host->host_lock, flags);
out:
#if defined(CONFIG_UFSFEATURE) && defined(CONFIG_UFSHPB)
	if (!pre_req_err) {
		pre_cmd = add_lrbp->cmd;
		add_lrbp->cmd = NULL;
		clear_bit_unlock(add_tag, &hba->lrb_in_use);
		ufshcd_release(hba);
		ufsf_hpb_end_pre_req(&hba->ufsf, pre_cmd->request);
	}
#endif

	up_read(&hba->clk_scaling_lock);
	return err;
}

static int ufshcd_compose_dev_cmd(struct ufs_hba *hba,
		struct ufshcd_lrb *lrbp, enum dev_cmd_type cmd_type, int tag)
{
	lrbp->cmd = NULL;
	lrbp->sense_bufflen = 0;
	lrbp->sense_buffer = NULL;
	lrbp->task_tag = tag;
	lrbp->lun = 0; /* device management cmd is not specific to any LUN */
	lrbp->intr_cmd = true; /* No interrupt aggregation */
#if IS_ENABLED(CONFIG_SCSI_UFS_CRYPTO)
	lrbp->crypto_enable = false; /* No crypto operations */
#endif
	hba->dev_cmd.type = cmd_type;

	return ufshcd_comp_devman_upiu(hba, lrbp);
}

static int
ufshcd_clear_cmd(struct ufs_hba *hba, int tag)
{
	int err = 0;
	unsigned long flags;
	u32 mask = 1 << tag;

	/* clear outstanding transaction before retry */
	spin_lock_irqsave(hba->host->host_lock, flags);
	ufshcd_utrl_clear(hba, tag);
	spin_unlock_irqrestore(hba->host->host_lock, flags);

	/*
	 * wait for for h/w to clear corresponding bit in door-bell.
	 * max. wait is 1 sec.
	 */
	err = ufshcd_wait_for_register(hba,
			REG_UTP_TRANSFER_REQ_DOOR_BELL,
			mask, ~mask, 1000, 1000, true);

	return err;
}

static int
ufshcd_check_query_response(struct ufs_hba *hba, struct ufshcd_lrb *lrbp)
{
	struct ufs_query_res *query_res = &hba->dev_cmd.query.response;

	/* Get the UPIU response */
	query_res->response = ufshcd_get_rsp_upiu_result(lrbp->ucd_rsp_ptr) >>
				UPIU_RSP_CODE_OFFSET;
	return query_res->response;
}

/**
 * ufshcd_dev_cmd_completion() - handles device management command responses
 * @hba: per adapter instance
 * @lrbp: pointer to local reference block
 */
static int
ufshcd_dev_cmd_completion(struct ufs_hba *hba, struct ufshcd_lrb *lrbp)
{
	int resp;
	int err = 0;

	hba->ufs_stats.last_hibern8_exit_tstamp = ktime_set(0, 0);
	resp = ufshcd_get_req_rsp(lrbp->ucd_rsp_ptr);

	switch (resp) {
	case UPIU_TRANSACTION_NOP_IN:
		if (hba->dev_cmd.type != DEV_CMD_TYPE_NOP) {
			err = -EINVAL;
			dev_err(hba->dev, "%s: unexpected response 0x%x\n",
					__func__, resp);
		}
		break;
	case UPIU_TRANSACTION_QUERY_RSP:
		err = ufshcd_check_query_response(hba, lrbp);
		if (!err)
			err = ufshcd_copy_query_response(hba, lrbp);
		break;
	case UPIU_TRANSACTION_REJECT_UPIU:
		/* TODO: handle Reject UPIU Response */
		err = -EPERM;
		dev_err(hba->dev, "%s: Reject UPIU not fully implemented\n",
				__func__);
		break;
	default:
		err = -EINVAL;
		dev_err(hba->dev, "%s: Invalid device management cmd response: 0x%x\n",
				__func__, resp);
		break;
	}

	return err;
}

static int ufshcd_wait_for_dev_cmd(struct ufs_hba *hba,
		struct ufshcd_lrb *lrbp, int max_timeout)
{
	int err = 0;
	unsigned long time_left;
	unsigned long flags;

	time_left = wait_for_completion_timeout(hba->dev_cmd.complete,
			msecs_to_jiffies(max_timeout));

	/* Make sure descriptors are ready before ringing the doorbell */
	wmb();
	spin_lock_irqsave(hba->host->host_lock, flags);
	hba->dev_cmd.complete = NULL;
	if (likely(time_left)) {
		err = ufshcd_get_tr_ocs(lrbp);
		if (!err)
			err = ufshcd_dev_cmd_completion(hba, lrbp);
	}
	spin_unlock_irqrestore(hba->host->host_lock, flags);

	if (!time_left) {
		err = -ETIMEDOUT;
		dev_dbg(hba->dev, "%s: dev_cmd request timedout, tag %d\n",
			__func__, lrbp->task_tag);
		if (!ufshcd_clear_cmd(hba, lrbp->task_tag))
			/* successfully cleared the command, retry if needed */
			err = -EAGAIN;
		/*
		 * in case of an error, after clearing the doorbell,
		 * we also need to clear the outstanding_request
		 * field in hba
		 */
		ufshcd_outstanding_req_clear(hba, lrbp->task_tag);
	}

	return err;
}

/**
 * ufshcd_get_dev_cmd_tag - Get device management command tag
 * @hba: per-adapter instance
 * @tag_out: pointer to variable with available slot value
 *
 * Get a free slot and lock it until device management command
 * completes.
 *
 * Returns false if free slot is unavailable for locking, else
 * return true with tag value in @tag.
 */
static bool ufshcd_get_dev_cmd_tag(struct ufs_hba *hba, int *tag_out)
{
	int tag;
	bool ret = false;
	unsigned long tmp;

	if (!tag_out)
		goto out;

	do {
		tmp = ~hba->lrb_in_use;
		tag = find_last_bit(&tmp, hba->nutrs);
		if (tag >= hba->nutrs)
			goto out;
	} while (test_and_set_bit_lock(tag, &hba->lrb_in_use));

	*tag_out = tag;
	ret = true;
out:
	return ret;
}

static inline void ufshcd_put_dev_cmd_tag(struct ufs_hba *hba, int tag)
{
	clear_bit_unlock(tag, &hba->lrb_in_use);
}

/**
 * ufshcd_exec_dev_cmd - API for sending device management requests
 * @hba: UFS hba
 * @cmd_type: specifies the type (NOP, Query...)
 * @timeout: time in seconds
 *
 * NOTE: Since there is only one available tag for device management commands,
 * it is expected you hold the hba->dev_cmd.lock mutex.
 */
static int ufshcd_exec_dev_cmd(struct ufs_hba *hba,
		enum dev_cmd_type cmd_type, int timeout)
{
	struct ufshcd_lrb *lrbp;
	int err;
	int tag;
	struct completion wait;
	unsigned long flags;
	ktime_t start = ktime_get();

	/*
	 * Add timeout to ensure link actvie status.
	 * There is a case where link activity takes
	 * a long time during tw control.
	 */
	while (!ufshcd_is_link_active(hba)) {
		if (ktime_to_us(ktime_sub(ktime_get(), start)) > 50000)
			return -EPERM;
		usleep_range(200, 400);
	}

	down_read(&hba->clk_scaling_lock);

	/*
	 * Get free slot, sleep if slots are unavailable.
	 * Even though we use wait_event() which sleeps indefinitely,
	 * the maximum wait time is bounded by SCSI request timeout.
	 */
	wait_event(hba->dev_cmd.tag_wq, ufshcd_get_dev_cmd_tag(hba, &tag));

	init_completion(&wait);
	lrbp = &hba->lrb[tag];
	WARN_ON(lrbp->cmd);
	err = ufshcd_compose_dev_cmd(hba, lrbp, cmd_type, tag);
	if (unlikely(err))
		goto out_put_tag;

	hba->dev_cmd.complete = &wait;

	ufshcd_add_query_upiu_trace(hba, tag, "query_send");
	/* Make sure descriptors are ready before ringing the doorbell */
	wmb();
	spin_lock_irqsave(hba->host->host_lock, flags);
	if (hba->vops && hba->vops->set_nexus_t_xfer_req)
		hba->vops->set_nexus_t_xfer_req(hba, tag, lrbp->cmd);
	ufshcd_send_command(hba, tag);
	spin_unlock_irqrestore(hba->host->host_lock, flags);

	err = ufshcd_wait_for_dev_cmd(hba, lrbp, timeout);

	ufshcd_add_query_upiu_trace(hba, tag,
			err ? "query_complete_err" : "query_complete");

out_put_tag:
	ufshcd_put_dev_cmd_tag(hba, tag);
	wake_up(&hba->dev_cmd.tag_wq);
	up_read(&hba->clk_scaling_lock);
#if defined(SEC_UFS_ERROR_COUNT)
	if (err && (cmd_type != DEV_CMD_TYPE_NOP))
		SEC_ufs_query_error_check(hba, cmd_type);
#endif
	return err;
}

/**
 * ufshcd_init_query() - init the query response and request parameters
 * @hba: per-adapter instance
 * @request: address of the request pointer to be initialized
 * @response: address of the response pointer to be initialized
 * @opcode: operation to perform
 * @idn: flag idn to access
 * @index: LU number to access
 * @selector: query/flag/descriptor further identification
 */
static inline void ufshcd_init_query(struct ufs_hba *hba,
		struct ufs_query_req **request, struct ufs_query_res **response,
		enum query_opcode opcode, u8 idn, u8 index, u8 selector)
{
	*request = &hba->dev_cmd.query.request;
	*response = &hba->dev_cmd.query.response;
	memset(*request, 0, sizeof(struct ufs_query_req));
	memset(*response, 0, sizeof(struct ufs_query_res));
	(*request)->upiu_req.opcode = opcode;
	(*request)->upiu_req.idn = idn;
	(*request)->upiu_req.index = index;
	(*request)->upiu_req.selector = selector;
}

#if defined(CONFIG_UFSFEATURE)
int ufshcd_query_flag_retry(struct ufs_hba *hba, enum query_opcode opcode,
			    enum flag_idn idn, bool *flag_res)
#else
static int ufshcd_query_flag_retry(struct ufs_hba *hba,
	enum query_opcode opcode, enum flag_idn idn, bool *flag_res)
#endif
{
	int ret;
	int retries;

	for (retries = 0; retries < QUERY_REQ_RETRIES; retries++) {
		ret = ufshcd_query_flag(hba, opcode, idn, flag_res);
		if (ret)
			dev_dbg(hba->dev,
				"%s: failed with error %d, retries %d\n",
				__func__, ret, retries);
		else
			break;
	}

	if (ret)
		dev_err(hba->dev,
			"%s: query attribute, opcode %d, idn %d, failed with error %d after %d retires\n",
			__func__, opcode, idn, ret, retries);
	return ret;
}

/**
 * ufshcd_query_flag() - API function for sending flag query requests
 * @hba: per-adapter instance
 * @opcode: flag query to perform
 * @idn: flag idn to access
 * @flag_res: the flag value after the query request completes
 *
 * Returns 0 for success, non-zero in case of failure
 */
int ufshcd_query_flag(struct ufs_hba *hba, enum query_opcode opcode,
			enum flag_idn idn, bool *flag_res)
{
	struct ufs_query_req *request = NULL;
	struct ufs_query_res *response = NULL;
	int err, index = 0, selector = 0;
	int timeout = QUERY_REQ_TIMEOUT;

	BUG_ON(!hba);

	ufshcd_hold(hba, false);
	mutex_lock(&hba->dev_cmd.lock);
	ufshcd_init_query(hba, &request, &response, opcode, idn, index,
			selector);

	switch (opcode) {
	case UPIU_QUERY_OPCODE_SET_FLAG:
	case UPIU_QUERY_OPCODE_CLEAR_FLAG:
	case UPIU_QUERY_OPCODE_TOGGLE_FLAG:
		request->query_func = UPIU_QUERY_FUNC_STANDARD_WRITE_REQUEST;
		break;
	case UPIU_QUERY_OPCODE_READ_FLAG:
		request->query_func = UPIU_QUERY_FUNC_STANDARD_READ_REQUEST;
		if (!flag_res) {
			/* No dummy reads */
			dev_err(hba->dev, "%s: Invalid argument for read request\n",
					__func__);
			err = -EINVAL;
			goto out_unlock;
		}
		break;
	default:
		dev_err(hba->dev,
			"%s: Expected query flag opcode but got = %d\n",
			__func__, opcode);
		err = -EINVAL;
		goto out_unlock;
	}

	if (idn == QUERY_FLAG_IDN_FDEVICEINIT)
		timeout = QUERY_FDEVICEINIT_REQ_TIMEOUT;

	err = ufshcd_exec_dev_cmd(hba, DEV_CMD_TYPE_QUERY, timeout);

	if (err) {
		dev_err(hba->dev,
			"%s: Sending flag query for idn %d failed, err = %d\n",
			__func__, idn, err);
		goto out_unlock;
	}

	if (flag_res)
		*flag_res = (be32_to_cpu(response->upiu_res.value) &
				MASK_QUERY_UPIU_FLAG_LOC) & 0x1;

out_unlock:
	mutex_unlock(&hba->dev_cmd.lock);
	ufshcd_release(hba);
	return err;
}

/**
 * ufshcd_query_attr - API function for sending attribute requests
 * @hba: per-adapter instance
 * @opcode: attribute opcode
 * @idn: attribute idn to access
 * @index: index field
 * @selector: selector field
 * @attr_val: the attribute value after the query request completes
 *
 * Returns 0 for success, non-zero in case of failure
*/
int ufshcd_query_attr(struct ufs_hba *hba, enum query_opcode opcode,
		      enum attr_idn idn, u8 index, u8 selector, u32 *attr_val)
{
	struct ufs_query_req *request = NULL;
	struct ufs_query_res *response = NULL;
	int err;

	BUG_ON(!hba);

	ufshcd_hold(hba, false);
	if (!attr_val) {
		dev_err(hba->dev, "%s: attribute value required for opcode 0x%x\n",
				__func__, opcode);
		err = -EINVAL;
		goto out;
	}

	mutex_lock(&hba->dev_cmd.lock);
	ufshcd_init_query(hba, &request, &response, opcode, idn, index,
			selector);

	switch (opcode) {
	case UPIU_QUERY_OPCODE_WRITE_ATTR:
		request->query_func = UPIU_QUERY_FUNC_STANDARD_WRITE_REQUEST;
		request->upiu_req.value = cpu_to_be32(*attr_val);
		break;
	case UPIU_QUERY_OPCODE_READ_ATTR:
		request->query_func = UPIU_QUERY_FUNC_STANDARD_READ_REQUEST;
		break;
	default:
		dev_err(hba->dev, "%s: Expected query attr opcode but got = 0x%.2x\n",
				__func__, opcode);
		err = -EINVAL;
		goto out_unlock;
	}

	err = ufshcd_exec_dev_cmd(hba, DEV_CMD_TYPE_QUERY, QUERY_REQ_TIMEOUT);

	if (err) {
		dev_err(hba->dev, "%s: opcode 0x%.2x for idn %d failed, index %d, err = %d\n",
				__func__, opcode, idn, index, err);
		goto out_unlock;
	}

	*attr_val = be32_to_cpu(response->upiu_res.value);

out_unlock:
	mutex_unlock(&hba->dev_cmd.lock);
out:
	ufshcd_release(hba);
	return err;
}

/**
 * ufshcd_query_attr_retry() - API function for sending query
 * attribute with retries
 * @hba: per-adapter instance
 * @opcode: attribute opcode
 * @idn: attribute idn to access
 * @index: index field
 * @selector: selector field
 * @attr_val: the attribute value after the query request
 * completes
 *
 * Returns 0 for success, non-zero in case of failure
*/
static int ufshcd_query_attr_retry(struct ufs_hba *hba,
	enum query_opcode opcode, enum attr_idn idn, u8 index, u8 selector,
	u32 *attr_val)
{
	int ret = 0;
	u32 retries;

	 for (retries = QUERY_REQ_RETRIES; retries > 0; retries--) {
		ret = ufshcd_query_attr(hba, opcode, idn, index,
						selector, attr_val);
		if (ret)
			dev_dbg(hba->dev, "%s: failed with error %d, retries %d\n",
				__func__, ret, retries);
		else
			break;
	}

	if (ret)
		dev_err(hba->dev,
			"%s: query attribute, idn %d, failed with error %d after %d retires\n",
			__func__, idn, ret, QUERY_REQ_RETRIES);
	return ret;
}

static int __ufshcd_query_descriptor(struct ufs_hba *hba,
			enum query_opcode opcode, enum desc_idn idn, u8 index,
			u8 selector, u8 *desc_buf, int *buf_len)
{
	struct ufs_query_req *request = NULL;
	struct ufs_query_res *response = NULL;
	int err = 0;

	BUG_ON(!hba);

	ufshcd_hold(hba, false);
	if (!desc_buf) {
		dev_err(hba->dev, "%s: descriptor buffer required for opcode 0x%x\n",
				__func__, opcode);
		err = -EINVAL;
		goto out;
	}

	if (*buf_len < QUERY_DESC_MIN_SIZE || *buf_len > QUERY_DESC_MAX_SIZE) {
		dev_err(hba->dev, "%s: descriptor buffer size (%d) is out of range\n",
				__func__, *buf_len);
		err = -EINVAL;
		goto out;
	}

	mutex_lock(&hba->dev_cmd.lock);
	ufshcd_init_query(hba, &request, &response, opcode, idn, index,
			selector);
	hba->dev_cmd.query.descriptor = desc_buf;
	request->upiu_req.length = cpu_to_be16(*buf_len);

	switch (opcode) {
	case UPIU_QUERY_OPCODE_WRITE_DESC:
		request->query_func = UPIU_QUERY_FUNC_STANDARD_WRITE_REQUEST;
		break;
	case UPIU_QUERY_OPCODE_READ_DESC:
		request->query_func = UPIU_QUERY_FUNC_STANDARD_READ_REQUEST;
		break;
	default:
		dev_err(hba->dev,
				"%s: Expected query descriptor opcode but got = 0x%.2x\n",
				__func__, opcode);
		err = -EINVAL;
		goto out_unlock;
	}

	err = ufshcd_exec_dev_cmd(hba, DEV_CMD_TYPE_QUERY, QUERY_REQ_TIMEOUT);

	if (err) {
		dev_err(hba->dev, "%s: opcode 0x%.2x for idn %d failed, index %d, err = %d\n",
				__func__, opcode, idn, index, err);
		goto out_unlock;
	}

	*buf_len = be16_to_cpu(response->upiu_res.length);

out_unlock:
	hba->dev_cmd.query.descriptor = NULL;
	mutex_unlock(&hba->dev_cmd.lock);
out:
	ufshcd_release(hba);
	return err;
}

/**
 * ufshcd_query_descriptor_retry - API function for sending descriptor requests
 * @hba: per-adapter instance
 * @opcode: attribute opcode
 * @idn: attribute idn to access
 * @index: index field
 * @selector: selector field
 * @desc_buf: the buffer that contains the descriptor
 * @buf_len: length parameter passed to the device
 *
 * Returns 0 for success, non-zero in case of failure.
 * The buf_len parameter will contain, on return, the length parameter
 * received on the response.
 */
int ufshcd_query_descriptor_retry(struct ufs_hba *hba,
				  enum query_opcode opcode,
				  enum desc_idn idn, u8 index,
				  u8 selector,
				  u8 *desc_buf, int *buf_len)
{
	int err;
	int retries;

	for (retries = QUERY_REQ_RETRIES; retries > 0; retries--) {
		err = __ufshcd_query_descriptor(hba, opcode, idn, index,
						selector, desc_buf, buf_len);
		if (!err || err == -EINVAL)
			break;
	}

	return err;
}

/**
 * ufshcd_read_desc_length - read the specified descriptor length from header
 * @hba: Pointer to adapter instance
 * @desc_id: descriptor idn value
 * @desc_index: descriptor index
 * @desc_length: pointer to variable to read the length of descriptor
 *
 * Return 0 in case of success, non-zero otherwise
 */
static int ufshcd_read_desc_length(struct ufs_hba *hba,
	enum desc_idn desc_id,
	int desc_index,
	int *desc_length)
{
	int ret;
	u8 header[QUERY_DESC_HDR_SIZE];
	int header_len = QUERY_DESC_HDR_SIZE;

	if (desc_id >= QUERY_DESC_IDN_MAX)
		return -EINVAL;

	ret = ufshcd_query_descriptor_retry(hba, UPIU_QUERY_OPCODE_READ_DESC,
					desc_id, desc_index, 0, header,
					&header_len);

	if (ret) {
		dev_err(hba->dev, "%s: Failed to get descriptor header id %d",
			__func__, desc_id);
		return ret;
	} else if (desc_id != header[QUERY_DESC_DESC_TYPE_OFFSET]) {
		dev_warn(hba->dev, "%s: descriptor header id %d and desc_id %d mismatch",
			__func__, header[QUERY_DESC_DESC_TYPE_OFFSET],
			desc_id);
		ret = -EINVAL;
	}

	*desc_length = header[QUERY_DESC_LENGTH_OFFSET];
	return ret;

}

/**
 * ufshcd_map_desc_id_to_length - map descriptor IDN to its length
 * @hba: Pointer to adapter instance
 * @desc_id: descriptor idn value
 * @desc_len: mapped desc length (out)
 *
 * Return 0 in case of success, non-zero otherwise
 */
int ufshcd_map_desc_id_to_length(struct ufs_hba *hba,
	enum desc_idn desc_id, int *desc_len)
{
	switch (desc_id) {
	case QUERY_DESC_IDN_DEVICE:
		*desc_len = hba->desc_size.dev_desc;
		break;
	case QUERY_DESC_IDN_POWER:
		*desc_len = hba->desc_size.pwr_desc;
		break;
	case QUERY_DESC_IDN_GEOMETRY:
		*desc_len = hba->desc_size.geom_desc;
		break;
	case QUERY_DESC_IDN_CONFIGURATION:
		*desc_len = hba->desc_size.conf_desc;
		break;
	case QUERY_DESC_IDN_UNIT:
		*desc_len = hba->desc_size.unit_desc;
		break;
	case QUERY_DESC_IDN_INTERCONNECT:
		*desc_len = hba->desc_size.interc_desc;
		break;
	case QUERY_DESC_IDN_STRING:
		*desc_len = QUERY_DESC_MAX_SIZE;
		break;
	case QUERY_DESC_IDN_HEALTH:
		*desc_len = hba->desc_size.hlth_desc;
		break;
	case QUERY_DESC_IDN_RFU_0:
	case QUERY_DESC_IDN_RFU_1:
		*desc_len = 0;
		break;
	default:
		*desc_len = 0;
		return -EINVAL;
	}
	return 0;
}
EXPORT_SYMBOL(ufshcd_map_desc_id_to_length);

/**
 * ufshcd_read_desc_param - read the specified descriptor parameter
 * @hba: Pointer to adapter instance
 * @desc_id: descriptor idn value
 * @desc_index: descriptor index
 * @param_offset: offset of the parameter to read
 * @param_read_buf: pointer to buffer where parameter would be read
 * @param_size: sizeof(param_read_buf)
 *
 * Return 0 in case of success, non-zero otherwise
 */
int ufshcd_read_desc_param(struct ufs_hba *hba,
			   enum desc_idn desc_id,
			   int desc_index,
			   u8 param_offset,
			   u8 *param_read_buf,
			   u8 param_size)
{
	int ret;
	u8 *desc_buf;
	int buff_len;
	bool is_kmalloc = true;

	/* Safety check */
	if (desc_id >= QUERY_DESC_IDN_MAX || !param_size)
		return -EINVAL;

	/* Get the max length of descriptor from structure filled up at probe
	 * time.
	 */
	ret = ufshcd_map_desc_id_to_length(hba, desc_id, &buff_len);

	/* Sanity checks */
	if (ret || !buff_len) {
		dev_err(hba->dev, "%s: Failed to get full descriptor length",
			__func__);
		return ret;
	}

	/* Check whether we need temp memory */
	if (param_offset != 0 || param_size < buff_len) {
		desc_buf = kmalloc(buff_len, GFP_KERNEL);
		if (!desc_buf)
			return -ENOMEM;
	} else {
		desc_buf = param_read_buf;
		is_kmalloc = false;
	}

	/* Request for full descriptor */
	ret = ufshcd_query_descriptor_retry(hba, UPIU_QUERY_OPCODE_READ_DESC,
					desc_id, desc_index, 0,
					desc_buf, &buff_len);

	if (ret) {
		dev_err(hba->dev, "%s: Failed reading descriptor. desc_id %d, desc_index %d, param_offset %d, ret %d",
			__func__, desc_id, desc_index, param_offset, ret);
		goto out;
	}

	/* Sanity check */
	if (desc_buf[QUERY_DESC_DESC_TYPE_OFFSET] != desc_id) {
		dev_err(hba->dev, "%s: invalid desc_id %d in descriptor header",
			__func__, desc_buf[QUERY_DESC_DESC_TYPE_OFFSET]);
		ret = -EINVAL;
		goto out;
	}

	/*
	 * While reading variable size descriptors (like string descriptor),
	 * some UFS devices may report the "LENGTH" (field in "Transaction
	 * Specific fields" of Query Response UPIU) same as what was requested
	 * in Query Request UPIU instead of reporting the actual size of the
	 * variable size descriptor.
	 * Although it's safe to ignore the "LENGTH" field for variable size
	 * descriptors as we can always derive the length of the descriptor from
	 * the descriptor header fields. Hence this change impose the length
	 * match check only for fixed size descriptors (for which we always
	 * request the correct size as part of Query Request UPIU).
	 */
	if ((desc_id != QUERY_DESC_IDN_STRING) &&
			(buff_len != desc_buf[QUERY_DESC_LENGTH_OFFSET])) {
		dev_err(hba->dev, "%s: desc_buf length mismatch: buff_len %d, buff_len(desc_header) %d",
				__func__, buff_len, desc_buf[QUERY_DESC_LENGTH_OFFSET]);
		ret = -EINVAL;
		goto out;
	}
	/* Check wherher we will not copy more data, than available */
	if (is_kmalloc && param_size > buff_len)
		param_size = buff_len;

	if (is_kmalloc)
		memcpy(param_read_buf, &desc_buf[param_offset], param_size);
out:
	if (is_kmalloc)
		kfree(desc_buf);
	return ret;
}

static inline int ufshcd_read_desc(struct ufs_hba *hba,
				   enum desc_idn desc_id,
				   int desc_index,
				   u8 *buf,
				   u32 size)
{
	return ufshcd_read_desc_param(hba, desc_id, desc_index, 0, buf, size);
}

static inline int ufshcd_read_power_desc(struct ufs_hba *hba,
					 u8 *buf,
					 u32 size)
{
	return ufshcd_read_desc(hba, QUERY_DESC_IDN_POWER, 0, buf, size);
}

static int ufshcd_read_device_desc(struct ufs_hba *hba, u8 *buf, u32 size)
{
	return ufshcd_read_desc(hba, QUERY_DESC_IDN_DEVICE, 0, buf, size);
}

/**
 * ufshcd_read_string_desc - read string descriptor
 * @hba: pointer to adapter instance
 * @desc_index: descriptor index
 * @buf: pointer to buffer where descriptor would be read
 * @size: size of buf
 * @ascii: if true convert from unicode to ascii characters
 *
 * Return 0 in case of success, non-zero otherwise
 */
 #define UTF16_STD false
 
int ufshcd_read_string_desc(struct ufs_hba *hba, int desc_index,
			    u8 *buf, u32 size, bool ascii)
{
	int err = 0;

	err = ufshcd_read_desc(hba,
				QUERY_DESC_IDN_STRING, desc_index, buf, size);

	if (err) {
		dev_err(hba->dev, "%s: reading String Desc failed after %d retries. err = %d\n",
			__func__, QUERY_REQ_RETRIES, err);
		goto out;
	}

	if (ascii) {
		int desc_len;
		int ascii_len;
		int i;
		char *buff_ascii;

		desc_len = buf[0];
		/* remove header and divide by 2 to move from UTF16 to UTF8 */
		ascii_len = (desc_len - QUERY_DESC_HDR_SIZE) / 2 + 1;
		if (size < ascii_len + QUERY_DESC_HDR_SIZE) {
			dev_err(hba->dev, "%s: buffer allocated size is too small\n",
					__func__);
			err = -ENOMEM;
			goto out;
		}

		buff_ascii = kmalloc(ascii_len, GFP_KERNEL);
		if (!buff_ascii) {
			err = -ENOMEM;
			goto out;
		}

		/*
		 * the descriptor contains string in UTF16 format
		 * we need to convert to utf-8 so it can be displayed
		 */
		utf16s_to_utf8s((wchar_t *)&buf[QUERY_DESC_HDR_SIZE],
				desc_len - QUERY_DESC_HDR_SIZE,
				UTF16_BIG_ENDIAN, buff_ascii, ascii_len);

		/* replace non-printable or non-ASCII characters with spaces */
		for (i = 0; i < ascii_len; i++)
			ufshcd_remove_non_printable(&buff_ascii[i]);

		memset(buf + QUERY_DESC_HDR_SIZE, 0,
				size - QUERY_DESC_HDR_SIZE);
		memcpy(buf + QUERY_DESC_HDR_SIZE, buff_ascii, ascii_len);
		buf[QUERY_DESC_LENGTH_OFFSET] = ascii_len + QUERY_DESC_HDR_SIZE;
		kfree(buff_ascii);
	}
out:
	return err;
}

/**
 * ufshcd_read_unit_desc_param - read the specified unit descriptor parameter
 * @hba: Pointer to adapter instance
 * @lun: lun id
 * @param_offset: offset of the parameter to read
 * @param_read_buf: pointer to buffer where parameter would be read
 * @param_size: sizeof(param_read_buf)
 *
 * Return 0 in case of success, non-zero otherwise
 */
static inline int ufshcd_read_unit_desc_param(struct ufs_hba *hba,
					      int lun,
					      enum unit_desc_param param_offset,
					      u8 *param_read_buf,
					      u32 param_size)
{
	/*
	 * Unit descriptors are only available for general purpose LUs (LUN id
	 * from 0 to 7) and RPMB Well known LU.
	 */
	if (!ufs_is_valid_unit_desc_lun(lun))
		return -EOPNOTSUPP;

	return ufshcd_read_desc_param(hba, QUERY_DESC_IDN_UNIT, lun,
				      param_offset, param_read_buf, param_size);
}

static int __ufshcd_query_vendor_func(struct ufs_hba *hba,
		u8 query_fn, enum query_opcode opcode, enum desc_idn idn, u8 index,
		u8 selector, u8 *desc_buf, int *buf_len)
{
	struct ufs_query_req *request = NULL;
	struct ufs_query_res *response = NULL;
	int err;

	BUG_ON(!hba);

	pm_runtime_get_sync(hba->dev);
	ufshcd_hold(hba, false);
	if (!desc_buf) {
		dev_err(hba->dev, "%s: descriptor buffer required for opcode 0x%x\n",
				__func__, opcode);
		err = -EINVAL;
		goto out;
	}

	mutex_lock(&hba->dev_cmd.lock);

	request = &hba->dev_cmd.query.request;
	response = &hba->dev_cmd.query.response;
	memset(request, 0, sizeof(struct ufs_query_req));
	memset(response, 0, sizeof(struct ufs_query_res));

	request->query_func = query_fn;

	request->upiu_req.opcode = opcode;
	request->upiu_req.idn = idn;
	request->upiu_req.index = index;
	request->upiu_req.selector = selector;

	hba->dev_cmd.query.descriptor = desc_buf;
	request->upiu_req.length = cpu_to_be16(*buf_len);

	err = ufshcd_exec_dev_cmd(hba, DEV_CMD_TYPE_QUERY, QUERY_REQ_TIMEOUT);

	if (err) {
		dev_err(hba->dev, "%s: opcode 0x%.2x for idn %d failed, index %d, err = %d\n",
				__func__, opcode,
				request->upiu_req.idn, index, err);
		goto out_unlock;
	}

	hba->dev_cmd.query.descriptor = NULL;
	*buf_len = be16_to_cpu(response->upiu_res.length);

out_unlock:
	mutex_unlock(&hba->dev_cmd.lock);
out:
	ufshcd_release(hba);
	pm_runtime_put_sync(hba->dev);
	return err;
}

/**
 * ufshcd_vendor_specific_func - Vendor Specific Read/Write Functions
 *
 * @hba: pointer to adapter instance
 * @buf: pointer to buffer where read/write function
 * @size: size of buf
 *
 * Return 0 in case of success, non-zero otherwise
 */
int ufshcd_vendor_specific_func(struct ufs_hba *hba, u8 query_fn,
		enum query_opcode opcode, enum desc_idn idn, u8 index, u8 selector,
		u8 *buf, u32 *size)
{
	int err = 0;
	int retries;

	for (retries = QUERY_REQ_RETRIES; retries > 0; retries--) {
		err = __ufshcd_query_vendor_func(hba, query_fn, opcode, idn, index,
				selector, buf, size);
		if (!err || err == -EINVAL)
			break;

		dev_dbg(hba->dev, "%s: error %d retrying\n", __func__, err);
	}

	if (err)
		dev_err(hba->dev,
				"%s is failed!! Query Function=0x%x err = %d\n",
				__func__, query_fn, err);
	else
		dev_err(hba->dev,
				"%s is OK!! Query Function=0x%x err = %d\n",
				__func__, query_fn, err);

	return err;
}

static int UFS_Toshiba_K2_query_fatal_mode(struct ufs_hba *hba)
{
	u8 dbuf[512] = {0, };
	int dsize = sizeof(dbuf);
	int result = 0;

	/*enter fatal mode*/
	dbuf[0] = 0x0C, dbuf[4] = 0xA2, dbuf[5] = 0xA0, dbuf[6] = 0x6A, dbuf[7] = 0x04;
	result = ufshcd_vendor_specific_func(hba,
			UPIU_QUERY_FUNC_VENDOR_TOSHIBA_FATALMODE,
			0, 0, 0, 0, dbuf, &dsize);
	if (result)
		dev_err(hba->dev, "%s: failed to enter Toshiba K2 fatal mode. result = %d\n",
				__func__, result);
	else {
		hba->UFS_fatal_mode_done = true;
		dev_err(hba->dev, "%s: Success to enter Toshiba K2 fatal mode. result = %d\n",
				__func__, result);
	}

	return result;
}

int ufshcd_read_health_desc(struct ufs_hba *hba, u8 *buf, u32 size)
{
	int err = 0;

	err = ufshcd_read_desc(hba,
			       QUERY_DESC_IDN_HEALTH, 0, buf, size);

	if (err)
		dev_err(hba->dev, "%s: reading Device Health Desc failed. err = %d\n",
			__func__, err);

	return err;
}

/* call back for block layer */
void ufshcd_tw_ctrl(struct scsi_device *sdev, int en)
{
	int err;
	struct ufs_hba *hba;
	bool has_lock = false;

	hba = shost_priv(sdev->host);

	mutex_lock(&hba->tw_ctrl_mutex);
	has_lock = true;

	dev_info(hba->dev, "UFS: try TW %s.\n", en ? "On" : "Off"); 

	if (!hba->support_tw)
		goto out;

	if (hba->pm_op_in_progress) {
		dev_err(hba->dev, "%s: tw ctrl during pm operation is not allowed.\n",
			__func__);
		goto out;
	}

	if (hba->ufshcd_state != UFSHCD_STATE_OPERATIONAL) {
		dev_err(hba->dev, "%s: ufs host is not available.\n",
			__func__);
		goto out;
	}

	if (hba->tw_state_not_allowed) {
		dev_err(hba->dev, "%s: tw ctrl is not allowed(e.g. ufs driver is suspended).\n",
				__func__);
		goto out;
	}

	if (ufshcd_is_tw_err(hba))
		dev_err(hba->dev, "%s: previous turbo write control was failed.\n",
			__func__);

	if (en) {
		if (ufshcd_is_tw_on(hba)) {
			dev_err(hba->dev, "%s: turbo write already enabled. tw_state = %d\n",
				__func__, hba->ufs_tw_state);
			goto out;
		}
		pm_runtime_get_sync(hba->dev);
		if (hba->tw_state_not_allowed) {	// check again
			dev_err(hba->dev, "%s: tw ctrl %s is not allowed(e.g. ufs driver is suspended)\n",
					__func__, en ? "On" : "Off");
			goto out_rpm_put;
		}

		err = ufshcd_query_flag_retry(hba, UPIU_QUERY_OPCODE_SET_FLAG,
					QUERY_FLAG_IDN_TW_EN, NULL);
		if (err) {
			ufshcd_set_tw_err(hba);
			dev_err(hba->dev, "%s: enable turbo write failed. err = %d\n",
				__func__, err);
		} else {
			ufshcd_set_tw_on(hba);
			dev_info(hba->dev, "%s: ufs turbo write enabled \n", __func__);
		}
	} else {
		if (ufshcd_is_tw_off(hba)) {
			dev_err(hba->dev, "%s: turbo write already disabled. tw_state = %d\n",
				__func__, hba->ufs_tw_state);
			goto out;
		}
		pm_runtime_get_sync(hba->dev);
		if (hba->tw_state_not_allowed) {	// check again
			dev_err(hba->dev, "%s: tw ctrl %s is not allowed(e.g. ufs driver is suspended)\n",
					__func__, en ? "On" : "Off");
			goto out_rpm_put;
		}

		err = ufshcd_query_flag_retry(hba, UPIU_QUERY_OPCODE_CLEAR_FLAG,
					QUERY_FLAG_IDN_TW_EN, NULL);
		if (err) {
			ufshcd_set_tw_err(hba);
			dev_err(hba->dev, "%s: disable turbo write failed. err = %d\n",
				__func__, err);
		} else {
			ufshcd_set_tw_off(hba);
			dev_info(hba->dev, "%s: ufs turbo write disabled \n", __func__);
		}
	}

	SEC_ufs_update_tw_info(hba, 0);

out_rpm_put:
	/*
	 * tw_ctrl_mutex must be unlocked before the pm_runtime_put_sync() is called
	 * to prevent deadlock issue.
	 *
	 * ufshcd_suspend() calls mutex_lock(&hba->tw_ctrl_mutex)
	 */
	mutex_unlock(&hba->tw_ctrl_mutex);
	has_lock = false;
	pm_runtime_put_sync(hba->dev);

out:
	if (has_lock)
		mutex_unlock(&hba->tw_ctrl_mutex);
}

static void ufshcd_reset_tw(struct ufs_hba *hba, bool force)
{
	int err = 0;

	if (!hba->support_tw)
		return;

	if (ufshcd_is_tw_off(hba)) {
		dev_info(hba->dev, "%s: turbo write already disabled. tw_state = %d\n",
			__func__, hba->ufs_tw_state);
		return;
	}

	if (ufshcd_is_tw_err(hba))
		dev_err(hba->dev, "%s: previous turbo write control was failed.\n",
			__func__);

	if (force)
		err = ufshcd_query_flag_retry(hba, UPIU_QUERY_OPCODE_CLEAR_FLAG,
				QUERY_FLAG_IDN_TW_EN, NULL);

	if (err) {
		ufshcd_set_tw_err(hba);
		dev_err(hba->dev, "%s: disable turbo write failed. err = %d\n",
			__func__, err);
	} else {
		ufshcd_set_tw_off(hba);
		dev_info(hba->dev, "%s: ufs turbo write disabled \n", __func__);
	}

	SEC_ufs_update_tw_info(hba, 0);
#ifdef CONFIG_BLK_TURBO_WRITE
	scsi_reset_tw_state(hba->host);
#endif

}

#ifdef CONFIG_SCSI_UFS_SUPPORT_TW_MAN_GC
static int ufshcd_get_tw_buf_status(struct ufs_hba *hba, u32 *status)
{
	return ufshcd_query_attr_retry(hba, UPIU_QUERY_OPCODE_READ_ATTR,
			QUERY_ATTR_IDN_AVL_TW_BUF_SIZE, 0, 0, status);
}

static int ufshcd_tw_manual_flush_ctrl(struct ufs_hba *hba, int en)
{
	int err = 0;

	dev_info(hba->dev, "%s: %sable turbo write manual flush\n",
				__func__, en ? "en" : "dis");
	if (en) {
		err = ufshcd_query_flag_retry(hba, UPIU_QUERY_OPCODE_SET_FLAG,
					QUERY_FLAG_IDN_TW_BUF_FLUSH, NULL);
		if (err)
			dev_err(hba->dev, "%s: enable turbo write failed. err = %d\n",
				__func__, err);
	} else {
		err = ufshcd_query_flag_retry(hba, UPIU_QUERY_OPCODE_CLEAR_FLAG,
					QUERY_FLAG_IDN_TW_BUF_FLUSH, NULL);
		if (err)
			dev_err(hba->dev, "%s: disable turbo write failed. err = %d\n",
				__func__, err);
	}

	return err;
}

static int ufshcd_tw_flush_ctrl(struct ufs_hba *hba)
{
	int err = 0;
	u32 curr_status = 0;

	err = ufshcd_get_tw_buf_status(hba, &curr_status);

	if (!err && (curr_status <= UFS_TW_MANUAL_FLUSH_THRESHOLD)) {
		dev_info(hba->dev, "%s: enable tw manual flush, buf status : %d\n",
					__func__, curr_status);
		scsi_block_requests(hba->host);
		err = ufshcd_tw_manual_flush_ctrl(hba, 1);
		if (!err) {
			mdelay(100);
			err = ufshcd_tw_manual_flush_ctrl(hba, 0);
			if (err)
				dev_err(hba->dev, "%s: disable tw manual flush failed. err = %d\n",
					__func__, err);
		} else
			dev_err(hba->dev, "%s: enable tw manual flush failed. err = %d\n",
				__func__, err);
		scsi_unblock_requests(hba->host);
	}
	return err;
}
#endif

/**
 * ufshcd_memory_alloc - allocate memory for host memory space data structures
 * @hba: per adapter instance
 *
 * 1. Allocate DMA memory for Command Descriptor array
 *	Each command descriptor consist of Command UPIU, Response UPIU and PRDT
 * 2. Allocate DMA memory for UTP Transfer Request Descriptor List (UTRDL).
 * 3. Allocate DMA memory for UTP Task Management Request Descriptor List
 *	(UTMRDL)
 * 4. Allocate memory for local reference block(lrb).
 *
 * Returns 0 for success, non-zero in case of failure
 */
static int ufshcd_memory_alloc(struct ufs_hba *hba)
{
	size_t utmrdl_size, utrdl_size, ucdl_size;

	/* Allocate memory for UTP command descriptors */
	ucdl_size = (sizeof(struct utp_transfer_cmd_desc) * hba->nutrs);
	hba->ucdl_base_addr = dmam_alloc_coherent(hba->dev,
						  ucdl_size,
						  &hba->ucdl_dma_addr,
						  GFP_KERNEL);

	/*
	 * UFSHCI requires UTP command descriptor to be 128 byte aligned.
	 * make sure hba->ucdl_dma_addr is aligned to PAGE_SIZE
	 * if hba->ucdl_dma_addr is aligned to PAGE_SIZE, then it will
	 * be aligned to 128 bytes as well
	 */
	if (!hba->ucdl_base_addr ||
	    WARN_ON(hba->ucdl_dma_addr & (PAGE_SIZE - 1))) {
		dev_err(hba->dev,
			"Command Descriptor Memory allocation failed\n");
		goto out;
	}

	/*
	 * Allocate memory for UTP Transfer descriptors
	 * UFSHCI requires 1024 byte alignment of UTRD
	 */
	utrdl_size = (sizeof(struct utp_transfer_req_desc) * hba->nutrs);
	hba->utrdl_base_addr = dmam_alloc_coherent(hba->dev,
						   utrdl_size,
						   &hba->utrdl_dma_addr,
						   GFP_KERNEL);
	if (!hba->utrdl_base_addr ||
	    WARN_ON(hba->utrdl_dma_addr & (PAGE_SIZE - 1))) {
		dev_err(hba->dev,
			"Transfer Descriptor Memory allocation failed\n");
		goto out;
	}

	/*
	 * Allocate memory for UTP Task Management descriptors
	 * UFSHCI requires 1024 byte alignment of UTMRD
	 */
	utmrdl_size = sizeof(struct utp_task_req_desc) * hba->nutmrs;
	hba->utmrdl_base_addr = dmam_alloc_coherent(hba->dev,
						    utmrdl_size,
						    &hba->utmrdl_dma_addr,
						    GFP_KERNEL);
	if (!hba->utmrdl_base_addr ||
	    WARN_ON(hba->utmrdl_dma_addr & (PAGE_SIZE - 1))) {
		dev_err(hba->dev,
		"Task Management Descriptor Memory allocation failed\n");
		goto out;
	}

	/* Allocate memory for local reference block */
	hba->lrb = devm_kcalloc(hba->dev,
				hba->nutrs, sizeof(struct ufshcd_lrb),
				GFP_KERNEL);
	if (!hba->lrb) {
		dev_err(hba->dev, "LRB Memory allocation failed\n");
		goto out;
	}
	/* bounce buffer size 4K * 128 * 32(Q-depth) */

	hba->bounce_buffer_addr = kmalloc((4096 * 128 * 8), GFP_KERNEL);
	hba->bounce_buffer_addr1 = kmalloc((4096 * 128 * 8), GFP_KERNEL);
	hba->bounce_buffer_addr2 = kmalloc((4096 * 128 * 8), GFP_KERNEL);
	hba->bounce_buffer_addr3 = kmalloc((4096 * 128 * 8), GFP_KERNEL);

	if (hba->bounce_buffer_addr) {
		dev_err(hba->dev, "ufs bounce_buffer_addr = 0x%px\n", hba->bounce_buffer_addr);
		memset(hba->bounce_buffer_addr, 0, (4096 * 128 * 8));
	} else {
		dev_err(hba->dev, "ufs bounce_buffer alloc fail\n");
		goto out;
	}

	if (hba->bounce_buffer_addr1) {
		dev_err(hba->dev, "ufs bounce_buffer_addr1 = 0x%px\n", hba->bounce_buffer_addr1);
		memset(hba->bounce_buffer_addr1, 0, (4096 * 128 * 8));
	} else {
		dev_info(hba->dev, "ufs bounce_buffer1 alloc fail\n");
		kfree(hba->bounce_buffer_addr);
		goto out;
	}

	if (hba->bounce_buffer_addr2) {
		dev_err(hba->dev, "ufs bounce_buffer_addr2 = 0x%px\n", hba->bounce_buffer_addr2);
		memset(hba->bounce_buffer_addr2, 0, (4096 * 128 * 8));
	} else {
		dev_err(hba->dev, "ufs bounce_buffer alloc fail\n");
		kfree(hba->bounce_buffer_addr);
		kfree(hba->bounce_buffer_addr1);
		goto out;
	}

	if (hba->bounce_buffer_addr3) {
		dev_err(hba->dev, "ufs bounce_buffer_addr3 = 0x%px\n", hba->bounce_buffer_addr3);
		memset(hba->bounce_buffer_addr3, 0, (4096 * 128 * 8));
	} else {
		dev_err(hba->dev, "ufs bounce_buffer3 alloc fail\n");
		kfree(hba->bounce_buffer_addr);
		kfree(hba->bounce_buffer_addr1);
		kfree(hba->bounce_buffer_addr2);
		goto out;
	}

	return 0;
out:
	return -ENOMEM;
}

/**
 * ufshcd_host_memory_configure - configure local reference block with
 *				memory offsets
 * @hba: per adapter instance
 *
 * Configure Host memory space
 * 1. Update Corresponding UTRD.UCDBA and UTRD.UCDBAU with UCD DMA
 * address.
 * 2. Update each UTRD with Response UPIU offset, Response UPIU length
 * and PRDT offset.
 * 3. Save the corresponding addresses of UTRD, UCD.CMD, UCD.RSP and UCD.PRDT
 * into local reference block.
 */
static void ufshcd_host_memory_configure(struct ufs_hba *hba)
{
	struct utp_transfer_cmd_desc *cmd_descp;
	struct utp_transfer_req_desc *utrdlp;
	dma_addr_t cmd_desc_dma_addr;
	dma_addr_t cmd_desc_element_addr;
	u16 response_offset;
	u16 prdt_offset;
	int cmd_desc_size;
	int i;

	utrdlp = hba->utrdl_base_addr;
	cmd_descp = hba->ucdl_base_addr;

	response_offset =
		offsetof(struct utp_transfer_cmd_desc, response_upiu);
	prdt_offset =
		offsetof(struct utp_transfer_cmd_desc, prd_table);

	cmd_desc_size = sizeof(struct utp_transfer_cmd_desc);
	cmd_desc_dma_addr = hba->ucdl_dma_addr;

	for (i = 0; i < hba->nutrs; i++) {
		/* Configure UTRD with command descriptor base address */
		cmd_desc_element_addr =
				(cmd_desc_dma_addr + (cmd_desc_size * i));
		utrdlp[i].command_desc_base_addr_lo =
				cpu_to_le32(lower_32_bits(cmd_desc_element_addr));
		utrdlp[i].command_desc_base_addr_hi =
				cpu_to_le32(upper_32_bits(cmd_desc_element_addr));

		/* Response upiu and prdt offset should be in double words */
		if (hba->quirks & UFSHCD_QUIRK_PRDT_BYTE_GRAN) {
			utrdlp[i].response_upiu_offset =
				cpu_to_le16(response_offset);
			utrdlp[i].prd_table_offset =
				cpu_to_le16(prdt_offset);
			utrdlp[i].response_upiu_length =
				cpu_to_le16(ALIGNED_UPIU_SIZE);
		} else {
			utrdlp[i].response_upiu_offset =
				cpu_to_le16((response_offset >> 2));
			utrdlp[i].prd_table_offset =
				cpu_to_le16((prdt_offset >> 2));
			utrdlp[i].response_upiu_length =
				cpu_to_le16(ALIGNED_UPIU_SIZE >> 2);
		}

		hba->lrb[i].utr_descriptor_ptr = (utrdlp + i);
		hba->lrb[i].utrd_dma_addr = hba->utrdl_dma_addr +
				(i * sizeof(struct utp_transfer_req_desc));
		hba->lrb[i].ucd_req_ptr =
			(struct utp_upiu_req *)(cmd_descp + i);
		hba->lrb[i].ucd_req_dma_addr = cmd_desc_element_addr;
		hba->lrb[i].ucd_rsp_ptr =
			(struct utp_upiu_rsp *)cmd_descp[i].response_upiu;
		hba->lrb[i].ucd_rsp_dma_addr = cmd_desc_element_addr +
				response_offset;
		hba->lrb[i].ucd_prdt_ptr =
			(struct ufshcd_sg_entry *)cmd_descp[i].prd_table;
		hba->lrb[i].ucd_prdt_dma_addr = cmd_desc_element_addr +
				prdt_offset;
	}
}

/**
 * ufshcd_dme_link_startup - Notify Unipro to perform link startup
 * @hba: per adapter instance
 *
 * UIC_CMD_DME_LINK_STARTUP command must be issued to Unipro layer,
 * in order to initialize the Unipro link startup procedure.
 * Once the Unipro links are up, the device connected to the controller
 * is detected.
 *
 * Returns 0 on success, non-zero value on failure
 */
static int ufshcd_dme_link_startup(struct ufs_hba *hba)
{
	struct uic_command uic_cmd = {0};
	int ret;

	uic_cmd.command = UIC_CMD_DME_LINK_STARTUP;

	ret = ufshcd_send_uic_cmd(hba, &uic_cmd);
	if (ret)
		dev_err(hba->dev,
			"dme-link-startup: error code %d\n", ret);
	return ret;
}
/**
 * ufshcd_dme_reset - UIC command for DME_RESET
 * @hba: per adapter instance
 *
 * DME_RESET command is issued in order to reset UniPro stack.
 * This function now deal with cold reset.
 *
 * Returns 0 on success, non-zero value on failure
 */
static int ufshcd_dme_reset(struct ufs_hba *hba)
{
	struct uic_command uic_cmd = {0};
	int ret;

	uic_cmd.command = UIC_CMD_DME_RESET;

	ret = ufshcd_send_uic_cmd(hba, &uic_cmd);
	if (ret)
		dev_err(hba->dev,
			"dme-reset: error code %d\n", ret);

	return ret;
}

/**
 * ufshcd_dme_enable - UIC command for DME_ENABLE
 * @hba: per adapter instance
 *
 * DME_ENABLE command is issued in order to enable UniPro stack.
 *
 * Returns 0 on success, non-zero value on failure
 */
static int ufshcd_dme_enable(struct ufs_hba *hba)
{
	struct uic_command uic_cmd = {0};
	int ret;

	uic_cmd.command = UIC_CMD_DME_ENABLE;

	ret = ufshcd_send_uic_cmd(hba, &uic_cmd);
	if (ret)
		dev_err(hba->dev,
			"dme-enable: error code %d\n", ret);

	return ret;
}

static inline void ufshcd_add_delay_before_dme_cmd(struct ufs_hba *hba)
{
	#define MIN_DELAY_BEFORE_DME_CMDS_US	1000
	unsigned long min_sleep_time_us;

	if (!(hba->quirks & UFSHCD_QUIRK_DELAY_BEFORE_DME_CMDS))
		return;

	/*
	 * last_dme_cmd_tstamp will be 0 only for 1st call to
	 * this function
	 */
	if (unlikely(!ktime_to_us(hba->last_dme_cmd_tstamp))) {
		min_sleep_time_us = MIN_DELAY_BEFORE_DME_CMDS_US;
	} else {
		unsigned long delta =
			(unsigned long) ktime_to_us(
				ktime_sub(ktime_get(),
				hba->last_dme_cmd_tstamp));

		if (delta < MIN_DELAY_BEFORE_DME_CMDS_US)
			min_sleep_time_us =
				MIN_DELAY_BEFORE_DME_CMDS_US - delta;
		else
			min_sleep_time_us = 0; /* no more delay required */
	}

	if (min_sleep_time_us > 0) {
		/* allow sleep for extra 50us if needed */
		usleep_range(min_sleep_time_us, min_sleep_time_us + 50);
	}

	/* update the last_dme_cmd_tstamp */
	hba->last_dme_cmd_tstamp = ktime_get();
}

/**
 * ufshcd_dme_set_attr - UIC command for DME_SET, DME_PEER_SET
 * @hba: per adapter instance
 * @attr_sel: uic command argument1
 * @attr_set: attribute set type as uic command argument2
 * @mib_val: setting value as uic command argument3
 * @peer: indicate whether peer or local
 *
 * Returns 0 on success, non-zero value on failure
 */
int ufshcd_dme_set_attr(struct ufs_hba *hba, u32 attr_sel,
			u8 attr_set, u32 mib_val, u8 peer)
{
	struct uic_command uic_cmd = {0};
	static const char *const action[] = {
		"dme-set",
		"dme-peer-set"
	};
	const char *set = action[!!peer];
	int ret;
	int retries = UFS_UIC_COMMAND_RETRIES;

	uic_cmd.command = peer ?
		UIC_CMD_DME_PEER_SET : UIC_CMD_DME_SET;
	uic_cmd.argument1 = attr_sel;
	uic_cmd.argument2 = UIC_ARG_ATTR_TYPE(attr_set);
	uic_cmd.argument3 = mib_val;

	do {
		/* for peer attributes we retry upon failure */
		ret = ufshcd_send_uic_cmd(hba, &uic_cmd);
		if (ret)
			dev_dbg(hba->dev, "%s: attr-id 0x%x val 0x%x error code %d\n",
				set, UIC_GET_ATTR_ID(attr_sel), mib_val, ret);
	} while (ret && peer && --retries);

	if (ret) {
		dev_err(hba->dev, "%s: attr-id 0x%x val 0x%x failed %d retries\n",
			set, UIC_GET_ATTR_ID(attr_sel), mib_val,
			UFS_UIC_COMMAND_RETRIES - retries);

		if (hba->dbg_dump_chk == false) {
			exynos_ufs_show_uic_info(hba);
			ufshcd_print_host_state(hba);
			ufshcd_print_host_regs(hba);
			hba->dbg_dump_chk = true;
		}
	}
	return ret;
}
EXPORT_SYMBOL_GPL(ufshcd_dme_set_attr);

/**
 * ufshcd_dme_get_attr - UIC command for DME_GET, DME_PEER_GET
 * @hba: per adapter instance
 * @attr_sel: uic command argument1
 * @mib_val: the value of the attribute as returned by the UIC command
 * @peer: indicate whether peer or local
 *
 * Returns 0 on success, non-zero value on failure
 */
int ufshcd_dme_get_attr(struct ufs_hba *hba, u32 attr_sel,
			u32 *mib_val, u8 peer)
{
	struct uic_command uic_cmd = {0};
	static const char *const action[] = {
		"dme-get",
		"dme-peer-get"
	};
	const char *get = action[!!peer];
	int ret;
	int retries = UFS_UIC_COMMAND_RETRIES;
	struct ufs_pa_layer_attr orig_pwr_info;
	struct ufs_pa_layer_attr temp_pwr_info;
	bool pwr_mode_change = false;

	if (peer && (hba->quirks & UFSHCD_QUIRK_DME_PEER_ACCESS_AUTO_MODE)) {
		orig_pwr_info = hba->pwr_info;
		temp_pwr_info = orig_pwr_info;

		if (orig_pwr_info.pwr_tx == FAST_MODE ||
		    orig_pwr_info.pwr_rx == FAST_MODE) {
			temp_pwr_info.pwr_tx = FASTAUTO_MODE;
			temp_pwr_info.pwr_rx = FASTAUTO_MODE;
			pwr_mode_change = true;
		} else if (orig_pwr_info.pwr_tx == SLOW_MODE ||
		    orig_pwr_info.pwr_rx == SLOW_MODE) {
			temp_pwr_info.pwr_tx = SLOWAUTO_MODE;
			temp_pwr_info.pwr_rx = SLOWAUTO_MODE;
			pwr_mode_change = true;
		}
		if (pwr_mode_change) {
			ret = ufshcd_change_power_mode(hba, &temp_pwr_info);
			if (ret)
				goto out;
		}
	}

	uic_cmd.command = peer ?
		UIC_CMD_DME_PEER_GET : UIC_CMD_DME_GET;
	uic_cmd.argument1 = attr_sel;

	do {
		/* for peer attributes we retry upon failure */
		ret = ufshcd_send_uic_cmd(hba, &uic_cmd);
		if (ret)
			dev_dbg(hba->dev, "%s: attr-id 0x%x error code %d\n",
				get, UIC_GET_ATTR_ID(attr_sel), ret);
	} while (ret && peer && --retries);

	if (ret)
		dev_err(hba->dev, "%s: attr-id 0x%x failed %d retries\n",
			get, UIC_GET_ATTR_ID(attr_sel),
			UFS_UIC_COMMAND_RETRIES - retries);

	if (mib_val && !ret)
		*mib_val = uic_cmd.argument3;

	if (peer && (hba->quirks & UFSHCD_QUIRK_DME_PEER_ACCESS_AUTO_MODE)
	    && pwr_mode_change)
		ufshcd_change_power_mode(hba, &orig_pwr_info);
out:
	return ret;
}
EXPORT_SYMBOL_GPL(ufshcd_dme_get_attr);

/**
 * ufshcd_uic_pwr_ctrl - executes UIC commands (which affects the link power
 * state) and waits for it to take effect.
 *
 * @hba: per adapter instance
 * @cmd: UIC command to execute
 *
 * DME operations like DME_SET(PA_PWRMODE), DME_HIBERNATE_ENTER &
 * DME_HIBERNATE_EXIT commands take some time to take its effect on both host
 * and device UniPro link and hence it's final completion would be indicated by
 * dedicated status bits in Interrupt Status register (UPMS, UHES, UHXS) in
 * addition to normal UIC command completion Status (UCCS). This function only
 * returns after the relevant status bits indicate the completion.
 *
 * Returns 0 on success, non-zero value on failure
 */
static int ufshcd_uic_pwr_ctrl(struct ufs_hba *hba, struct uic_command *cmd)
{
	struct completion uic_async_done;
	unsigned long flags;
	u8 status;
	int ret;
	bool reenable_intr = false;

	mutex_lock(&hba->uic_cmd_mutex);
	init_completion(&uic_async_done);
	ufshcd_add_delay_before_dme_cmd(hba);

	spin_lock_irqsave(hba->host->host_lock, flags);
	hba->uic_async_done = &uic_async_done;
	if (ufshcd_readl(hba, REG_INTERRUPT_ENABLE) & UIC_COMMAND_COMPL) {
		ufshcd_disable_intr(hba, UIC_COMMAND_COMPL);
		/*
		 * Make sure UIC command completion interrupt is disabled before
		 * issuing UIC command.
		 */
		ufshcd_readl(hba, REG_INTERRUPT_ENABLE);
		reenable_intr = true;
	}
	ret = __ufshcd_send_uic_cmd(hba, cmd, false);
	spin_unlock_irqrestore(hba->host->host_lock, flags);
	if (ret) {
		dev_err(hba->dev,
			"pwr ctrl cmd 0x%x with mode 0x%x uic error %d\n",
			cmd->command, cmd->argument3, ret);
		goto out;
	}

	if (!wait_for_completion_timeout(hba->uic_async_done,
					 msecs_to_jiffies(UIC_CMD_TIMEOUT))) {
		dev_err(hba->dev,
			"pwr ctrl cmd 0x%x with mode 0x%x completion timeout\n",
			cmd->command, cmd->argument3);
		ret = -ETIMEDOUT;
		goto out;
	}

	status = ufshcd_get_upmcrs(hba, cmd);
	if (status != PWR_LOCAL) {
		dev_err(hba->dev,
			"pwr ctrl cmd 0x%x failed, host upmcrs:0x%x\n",
			cmd->command, status);
		ret = (status != PWR_OK) ? status : -1;
	}
out:
	/* Dump debugging information to system memory */
	if (ret) {
#if defined(SEC_UFS_ERROR_COUNT)
		SEC_ufs_operation_check(hba, cmd->command);
#endif
		ufshcd_vops_dbg_register_dump(hba);
		exynos_ufs_show_uic_info(hba);
		ufshcd_print_host_state(hba);
		ufshcd_print_pwr_info(hba);
		ufshcd_print_host_regs(hba);
	}

	spin_lock_irqsave(hba->host->host_lock, flags);
	hba->active_uic_cmd = NULL;
	hba->uic_async_done = NULL;
	if (reenable_intr)
		ufshcd_enable_intr(hba, UIC_COMMAND_COMPL);
	spin_unlock_irqrestore(hba->host->host_lock, flags);
	mutex_unlock(&hba->uic_cmd_mutex);

	return ret;
}

/**
 * ufshcd_uic_change_pwr_mode - Perform the UIC power mode chage
 *				using DME_SET primitives.
 * @hba: per adapter instance
 * @mode: powr mode value
 *
 * Returns 0 on success, non-zero value on failure
 */
static int ufshcd_uic_change_pwr_mode(struct ufs_hba *hba, u8 mode)
{
	struct uic_command uic_cmd = {0};
	int ret;

	if (hba->quirks & UFSHCD_QUIRK_BROKEN_PA_RXHSUNTERMCAP) {
		ret = ufshcd_dme_set(hba,
				UIC_ARG_MIB_SEL(PA_RXHSUNTERMCAP, 0), 1);
		if (ret) {
			dev_err(hba->dev, "%s: failed to enable PA_RXHSUNTERMCAP ret %d\n",
						__func__, ret);
			goto out;
		}
	}

	uic_cmd.command = UIC_CMD_DME_SET;
	uic_cmd.argument1 = UIC_ARG_MIB(PA_PWRMODE);
	uic_cmd.argument3 = mode;
	ufshcd_hold(hba, false);
	ret = ufshcd_uic_pwr_ctrl(hba, &uic_cmd);
	ufshcd_release(hba);

out:
	return ret;
}

static int ufshcd_link_recovery(struct ufs_hba *hba)
{
	int ret;
	unsigned long flags;

	spin_lock_irqsave(hba->host->host_lock, flags);
	hba->ufshcd_state = UFSHCD_STATE_RESET;
	ufshcd_set_eh_in_progress(hba);
	spin_unlock_irqrestore(hba->host->host_lock, flags);

	ret = ufshcd_host_reset_and_restore(hba);

	spin_lock_irqsave(hba->host->host_lock, flags);
	if (ret)
		hba->ufshcd_state = UFSHCD_STATE_ERROR;
	ufshcd_clear_eh_in_progress(hba);
	spin_unlock_irqrestore(hba->host->host_lock, flags);

	if (ret)
		dev_err(hba->dev, "%s: link recovery failed, err %d",
			__func__, ret);

	return ret;
}

static int __ufshcd_uic_hibern8_enter(struct ufs_hba *hba)
{
	int ret;
	struct uic_command uic_cmd = {0};
	ktime_t start = ktime_get();

	uic_cmd.command = UIC_CMD_DME_HIBER_ENTER;
	ret = ufshcd_uic_pwr_ctrl(hba, &uic_cmd);
	trace_ufshcd_profile_hibern8(dev_name(hba->dev), "enter",
			     ktime_to_us(ktime_sub(ktime_get(), start)), ret);

	if (ret) {
		int err;

		dev_err(hba->dev, "%s: hibern8 enter failed. ret = %d\n",
			__func__, ret);
		ssleep(2);
		/*
		 * If link recovery fails then return error code returned from
		 * ufshcd_link_recovery().
		 * If link recovery succeeds then return -EAGAIN to attempt
		 * hibern8 enter retry again.
		 */
		err = ufshcd_link_recovery(hba);
		if (err) {
			dev_err(hba->dev, "%s: link recovery failed", __func__);
			ret = err;
		} else {
			ret = -EAGAIN;
		}
	} else
		SEC_ufs_update_h8_info(hba, true);

	return ret;
}

static int ufshcd_uic_hibern8_enter(struct ufs_hba *hba)
{
	int ret = 0, retries;

	for (retries = UIC_HIBERN8_ENTER_RETRIES; retries > 0; retries--) {
		ret = __ufshcd_uic_hibern8_enter(hba);
		if (!ret)
			goto out;
	}
out:
	return ret;
}

static int ufshcd_uic_hibern8_exit(struct ufs_hba *hba)
{
	struct uic_command uic_cmd = {0};
	int ret;
	ktime_t start = ktime_get();


	uic_cmd.command = UIC_CMD_DME_HIBER_EXIT;
	ret = ufshcd_uic_pwr_ctrl(hba, &uic_cmd);
	trace_ufshcd_profile_hibern8(dev_name(hba->dev), "exit",
			     ktime_to_us(ktime_sub(ktime_get(), start)), ret);

	if (ret) {
		dev_err(hba->dev, "%s: hibern8 exit failed. ret = %d\n",
			__func__, ret);
		ret = ufshcd_link_recovery(hba);
	} else {

		hba->ufs_stats.last_hibern8_exit_tstamp = ktime_get();
		hba->ufs_stats.hibern8_exit_cnt++;
		SEC_ufs_update_h8_info(hba, false);
	}

	return ret;
}

static void ufshcd_auto_hibern8_enable(struct ufs_hba *hba)
{
	unsigned long flags;

	if (!(hba->capabilities & MASK_AUTO_HIBERN8_SUPPORT) || !hba->ahit)
		return;

	spin_lock_irqsave(hba->host->host_lock, flags);
	ufshcd_writel(hba, hba->ahit, REG_AUTO_HIBERNATE_IDLE_TIMER);
	spin_unlock_irqrestore(hba->host->host_lock, flags);
}

 /**
 * ufshcd_init_pwr_info - setting the POR (power on reset)
 * values in hba power info
 * @hba: per-adapter instance
 */
static void ufshcd_init_pwr_info(struct ufs_hba *hba)
{
	hba->pwr_info.gear_rx = UFS_PWM_G1;
	hba->pwr_info.gear_tx = UFS_PWM_G1;
	hba->pwr_info.lane_rx = 1;
	hba->pwr_info.lane_tx = 1;
	hba->pwr_info.pwr_rx = SLOWAUTO_MODE;
	hba->pwr_info.pwr_tx = SLOWAUTO_MODE;
	hba->pwr_info.hs_rate = 0;
}

static int ufshcd_link_hibern8_ctrl(struct ufs_hba *hba, bool en)
{
	int ret = 0;

	if (hba->vops && hba->vops->hibern8_notify)
		hba->vops->hibern8_notify(hba, en, PRE_CHANGE);

	if (en) {
		ret = ufshcd_uic_hibern8_enter(hba);
		if (ret)
			goto err_chk;

		if (hba->vops && hba->vops->hibern8_prepare)
			ret = hba->vops->hibern8_prepare(hba, en, POST_CHANGE);

	} else {
		if (hba->vops && hba->vops->hibern8_prepare)
			ret = hba->vops->hibern8_prepare(hba, en, PRE_CHANGE);

		if (ret) {
			/*
			 * When an hibern8_prepare error occurs,
			 * the recovery does not work, so added
			 * the link recovery.
			 */
			ret = ufshcd_link_recovery(hba);
			if (!ret)
				goto out;
		} else
			ret = ufshcd_uic_hibern8_exit(hba);
	}

err_chk:
	if (ret || (hba->saved_err & INT_FATAL_ERRORS) ||
		((hba->saved_err & UIC_ERROR) &&
		((hba->saved_uic_err & UFSHCD_UIC_DL_PA_INIT_ERROR) ||
		(hba->saved_uic_err & UFSHCD_UIC_DL_ERROR)))) {

		if (!ret)
			ret = hba->saved_err;
		goto out;
	}

	if (hba->monitor.flag & UFSHCD_MONITOR_LEVEL2) {
		if (en)
			dev_info(hba->dev, "H8+\n");
		else
			dev_info(hba->dev, "H8-\n");
	}

	if (hba->vops && hba->vops->hibern8_notify)
		hba->vops->hibern8_notify(hba, en, POST_CHANGE);
out:
	hba->tcx_replay_timer_expired_cnt = 0;
	hba->fcx_protection_timer_expired_cnt = 0;

	return ret;
}

/**
 * ufshcd_get_max_pwr_mode - reads the max power mode negotiated with device
 * @hba: per-adapter instance
 */
static int ufshcd_get_max_pwr_mode(struct ufs_hba *hba)
{
	struct ufs_pa_layer_attr *pwr_info = &hba->max_pwr_info.info;

	if (hba->max_pwr_info.is_valid)
		return 0;

	pwr_info->pwr_tx = FAST_MODE;
	pwr_info->pwr_rx = FAST_MODE;
	pwr_info->hs_rate = PA_HS_MODE_B;

	/* Get the connected lane count */
	ufshcd_dme_get(hba, UIC_ARG_MIB(PA_CONNECTEDRXDATALANES),
			&pwr_info->lane_rx);
	ufshcd_dme_get(hba, UIC_ARG_MIB(PA_CONNECTEDTXDATALANES),
			&pwr_info->lane_tx);

	if (!pwr_info->lane_rx || !pwr_info->lane_tx) {
		dev_err(hba->dev, "%s: invalid connected lanes value. rx=%d, tx=%d\n",
				__func__,
				pwr_info->lane_rx,
				pwr_info->lane_tx);
		return -EINVAL;
	}

	hba->tcx_replay_timer_expired_cnt = 0;
	hba->fcx_protection_timer_expired_cnt = 0;

	/* Get the peer available lane count */
	ufshcd_dme_peer_get(hba, UIC_ARG_MIB(PA_AVAILRXDATALANES),
			&pwr_info->peer_available_lane_rx);
	ufshcd_dme_peer_get(hba, UIC_ARG_MIB(PA_AVAILTXDATALANES),
			&pwr_info->peer_available_lane_tx);

	if (!pwr_info->peer_available_lane_rx || !pwr_info->peer_available_lane_tx) {
		dev_err(hba->dev, "%s: invalid peer available lanes value. rx=%d, tx=%d\n",
				__func__,
				pwr_info->peer_available_lane_rx,
				pwr_info->peer_available_lane_tx);
		return -EINVAL;
	}

	/*
	 * First, get the maximum gears of HS speed.
	 * If a zero value, it means there is no HSGEAR capability.
	 * Then, get the maximum gears of PWM speed.
	 */
	ufshcd_dme_get(hba, UIC_ARG_MIB(PA_MAXRXHSGEAR), &pwr_info->gear_rx);
	if (!pwr_info->gear_rx) {
		ufshcd_dme_get(hba, UIC_ARG_MIB(PA_MAXRXPWMGEAR),
				&pwr_info->gear_rx);
		if (!pwr_info->gear_rx) {
			dev_err(hba->dev, "%s: invalid max pwm rx gear read = %d\n",
				__func__, pwr_info->gear_rx);
			return -EINVAL;
		}
		pwr_info->pwr_rx = SLOW_MODE;
	}

	ufshcd_dme_peer_get(hba, UIC_ARG_MIB(PA_MAXRXHSGEAR),
			&pwr_info->gear_tx);
	if (!pwr_info->gear_tx) {
		ufshcd_dme_peer_get(hba, UIC_ARG_MIB(PA_MAXRXPWMGEAR),
				&pwr_info->gear_tx);
		if (!pwr_info->gear_tx) {
			dev_err(hba->dev, "%s: invalid max pwm tx gear read = %d\n",
				__func__, pwr_info->gear_tx);
			return -EINVAL;
		}
		pwr_info->pwr_tx = SLOW_MODE;
	}

	hba->max_pwr_info.is_valid = true;
	return 0;
}

static int ufshcd_change_power_mode(struct ufs_hba *hba,
			     struct ufs_pa_layer_attr *pwr_mode)
{
	int ret;
	u32 uecdl_mask = 0;

	uecdl_mask |= (1 << PA_ERROR_IND_RECEIVED);
	ufshcd_dme_set(hba, UIC_ARG_MIB(DBG_DL_ERROR_IRQ_MASK), uecdl_mask);

	/* if already configured to the requested pwr_mode */
	if (pwr_mode->gear_rx == hba->pwr_info.gear_rx &&
	    pwr_mode->gear_tx == hba->pwr_info.gear_tx &&
	    pwr_mode->lane_rx == hba->pwr_info.lane_rx &&
	    pwr_mode->lane_tx == hba->pwr_info.lane_tx &&
	    pwr_mode->pwr_rx == hba->pwr_info.pwr_rx &&
	    pwr_mode->pwr_tx == hba->pwr_info.pwr_tx &&
	    pwr_mode->hs_rate == hba->pwr_info.hs_rate) {
		dev_dbg(hba->dev, "%s: power already configured\n", __func__);
		return 0;
	}

	/*
	 * Configure attributes for power mode change with below.
	 * - PA_RXGEAR, PA_ACTIVERXDATALANES, PA_RXTERMINATION,
	 * - PA_TXGEAR, PA_ACTIVETXDATALANES, PA_TXTERMINATION,
	 * - PA_HSSERIES
	 */
	ufshcd_dme_set(hba, UIC_ARG_MIB(PA_RXGEAR), pwr_mode->gear_rx);
	ufshcd_dme_set(hba, UIC_ARG_MIB(PA_ACTIVERXDATALANES),
			pwr_mode->lane_rx);
	if (pwr_mode->pwr_rx == FASTAUTO_MODE ||
			pwr_mode->pwr_rx == FAST_MODE)
		ufshcd_dme_set(hba, UIC_ARG_MIB(PA_RXTERMINATION), TRUE);
	else
		ufshcd_dme_set(hba, UIC_ARG_MIB(PA_RXTERMINATION), FALSE);

	ufshcd_dme_set(hba, UIC_ARG_MIB(PA_TXGEAR), pwr_mode->gear_tx);
	ufshcd_dme_set(hba, UIC_ARG_MIB(PA_ACTIVETXDATALANES),
			pwr_mode->lane_tx);
	if (pwr_mode->pwr_tx == FASTAUTO_MODE ||
			pwr_mode->pwr_tx == FAST_MODE)
		ufshcd_dme_set(hba, UIC_ARG_MIB(PA_TXTERMINATION), TRUE);
	else
		ufshcd_dme_set(hba, UIC_ARG_MIB(PA_TXTERMINATION), FALSE);

	if (pwr_mode->pwr_rx == FASTAUTO_MODE ||
	    pwr_mode->pwr_tx == FASTAUTO_MODE ||
	    pwr_mode->pwr_rx == FAST_MODE ||
	    pwr_mode->pwr_tx == FAST_MODE)
		ufshcd_dme_set(hba, UIC_ARG_MIB(PA_HSSERIES),
						pwr_mode->hs_rate);

	ret = ufshcd_uic_change_pwr_mode(hba, pwr_mode->pwr_rx << 4
			| pwr_mode->pwr_tx);

	if (ret) {
		dev_err(hba->dev,
			"%s: power mode change failed %d\n", __func__, ret);
	} else {
		ufshcd_hold(hba, false);
		ret = ufshcd_vops_pwr_change_notify(hba, POST_CHANGE, NULL,
								pwr_mode);
		ufshcd_release(hba);
		if (ret)
			goto out;

		memcpy(&hba->pwr_info, pwr_mode,
			sizeof(struct ufs_pa_layer_attr));
	}

out:
	return ret;
}

/**
 * ufshcd_config_pwr_mode - configure a new power mode
 * @hba: per-adapter instance
 * @desired_pwr_mode: desired power configuration
 */
int ufshcd_config_pwr_mode(struct ufs_hba *hba,
		struct ufs_pa_layer_attr *desired_pwr_mode)
{
	struct ufs_pa_layer_attr final_params = { 0 };
	int ret;

	ufshcd_hold(hba, false);
	ret = ufshcd_vops_pwr_change_notify(hba, PRE_CHANGE,
					desired_pwr_mode, &final_params);

	if (ret) {
		if (ret == -ENOTSUPP)
			memcpy(&final_params, desired_pwr_mode, sizeof(final_params));
		else
			goto out;
	}

	ret = ufshcd_change_power_mode(hba, &final_params);
	if (!ret)
		ufshcd_print_pwr_info(hba);
out:
	ufshcd_release(hba);
	return ret;
}
EXPORT_SYMBOL_GPL(ufshcd_config_pwr_mode);

/**
 * ufshcd_complete_dev_init() - checks device readiness
 * @hba: per-adapter instance
 *
 * Set fDeviceInit flag and poll until device toggles it.
 */
static int ufshcd_complete_dev_init(struct ufs_hba *hba)
{
	int err;
	bool flag_res = 1;
	unsigned long timeout;

	err = ufshcd_query_flag_retry(hba, UPIU_QUERY_OPCODE_SET_FLAG,
		QUERY_FLAG_IDN_FDEVICEINIT, NULL);
	if (err) {
		dev_err(hba->dev,
			"%s setting fDeviceInit flag failed with error %d\n",
			__func__, err);
		goto out;
	}

	/* Poll fDeviceInit flag to be cleared */
	timeout = jiffies + msecs_to_jiffies(DEV_INIT_COMPL_TIMEOUT);

	do {
		err = ufshcd_query_flag(hba, UPIU_QUERY_OPCODE_READ_FLAG,
					QUERY_FLAG_IDN_FDEVICEINIT, &flag_res);
		if (!flag_res)
			break;
		usleep_range(1000, 1000);
	} while (time_before(jiffies, timeout));

	if (err) {
		dev_err(hba->dev,
			"%s reading fDeviceInit flag failed with error %d\n",
			__func__, err);
		goto out;
	}

	if (flag_res) {
		dev_err(hba->dev,
			"%s fDeviceInit was not cleared by the device\n",
			__func__);
		err = -EBUSY;
	}

out:
	return err;
}

/**
 * ufshcd_make_hba_operational - Make UFS controller operational
 * @hba: per adapter instance
 *
 * To bring UFS host controller to operational state,
 * 1. Enable required interrupts
 * 2. Configure interrupt aggregation
 * 3. Program UTRL and UTMRL base address
 * 4. Configure run-stop-registers
 *
 * Returns 0 on success, non-zero value on failure
 */
static int ufshcd_make_hba_operational(struct ufs_hba *hba)
{
	int err = 0;
	u32 reg;

	/* Enable required interrupts */
	ufshcd_enable_intr(hba, UFSHCD_ENABLE_INTRS);

	/* Configure interrupt aggregation */
	if (ufshcd_is_intr_aggr_allowed(hba))
		ufshcd_config_intr_aggr(hba, hba->nutrs - 1, INT_AGGR_DEF_TO);
	else
		ufshcd_disable_intr_aggr(hba);

	/* Configure UTRL and UTMRL base address registers */
	ufshcd_writel(hba, lower_32_bits(hba->utrdl_dma_addr),
			REG_UTP_TRANSFER_REQ_LIST_BASE_L);
	ufshcd_writel(hba, upper_32_bits(hba->utrdl_dma_addr),
			REG_UTP_TRANSFER_REQ_LIST_BASE_H);
	ufshcd_writel(hba, lower_32_bits(hba->utmrdl_dma_addr),
			REG_UTP_TASK_REQ_LIST_BASE_L);
	ufshcd_writel(hba, upper_32_bits(hba->utmrdl_dma_addr),
			REG_UTP_TASK_REQ_LIST_BASE_H);

	/*
	 * Make sure base address and interrupt setup are updated before
	 * enabling the run/stop registers below.
	 */
	wmb();

	/*
	 * UCRDY, UTMRLDY and UTRLRDY bits must be 1
	 */
	reg = ufshcd_readl(hba, REG_CONTROLLER_STATUS);
	if (!(ufshcd_get_lists_status(reg))) {
		ufshcd_enable_run_stop_reg(hba);
	} else {
		dev_err(hba->dev,
			"Host controller not ready to process requests");
		err = -EIO;
		goto out;
	}

out:
	return err;
}

/**
 * ufshcd_hba_stop - Send controller to reset state
 * @hba: per adapter instance
 * @can_sleep: perform sleep or just spin
 */
static inline void ufshcd_hba_stop(struct ufs_hba *hba, bool can_sleep)
{
	int err;

	ufshcd_crypto_disable(hba);

	ufshcd_writel(hba, CONTROLLER_DISABLE,  REG_CONTROLLER_ENABLE);
	err = ufshcd_wait_for_register(hba, REG_CONTROLLER_ENABLE,
					CONTROLLER_ENABLE, CONTROLLER_DISABLE,
					10, 1, can_sleep);
	if (err)
		dev_err(hba->dev, "%s: Controller disable failed\n", __func__);
}

/**
 * ufshcd_hba_execute_hce - initialize the controller
 * @hba: per adapter instance
 *
 * The controller resets itself and controller firmware initialization
 * sequence kicks off. When controller is ready it will set
 * the Host Controller Enable bit to 1.
 *
 * Returns 0 on success, non-zero value on failure
 */
static int ufshcd_hba_execute_hce(struct ufs_hba *hba)
{
	int retry;
	int ret = 0;

	/*
	 * msleep of 1 and 5 used in this function might result in msleep(20),
	 * but it was necessary to send the UFS FPGA to reset mode during
	 * development and testing of this driver. msleep can be changed to
	 * mdelay and retry count can be reduced based on the controller.
	 */
	if (!ufshcd_is_hba_active(hba))
		/* change controller state to "reset state" */
		ufshcd_hba_stop(hba, true);

	/* UniPro link is disabled at this point */
	ufshcd_set_link_off(hba);

	ufshcd_vops_hce_enable_notify(hba, PRE_CHANGE);

	/* start controller initialization sequence */
	ufshcd_hba_start(hba);

	/*
	 * To initialize a UFS host controller HCE bit must be set to 1.
	 * During initialization the HCE bit value changes from 1->0->1.
	 * When the host controller completes initialization sequence
	 * it sets the value of HCE bit to 1. The same HCE bit is read back
	 * to check if the controller has completed initialization sequence.
	 * So without this delay the value HCE = 1, set in the previous
	 * instruction might be read back.
	 * This delay can be changed based on the controller.
	 */
	msleep(1);

	/* wait for the host controller to complete initialization */
	retry = 10;
	while (ufshcd_is_hba_active(hba)) {
		if (retry) {
			retry--;
		} else {
			dev_err(hba->dev,
				"Controller enable failed\n");
			return -EIO;
		}
		msleep(5);
	}

	/* enable UIC related interrupts */
	ufshcd_enable_intr(hba, UFSHCD_UIC_MASK);

	ret = ufshcd_vops_hce_enable_notify(hba, POST_CHANGE);

	return ret;
}

static int ufshcd_hba_enable(struct ufs_hba *hba)
{
	int ret;
	unsigned long flags;

	ufshcd_hold(hba, false);

	spin_lock_irqsave(hba->host->host_lock, flags);
	hba->ufshcd_state = UFSHCD_STATE_RESET;
	spin_unlock_irqrestore(hba->host->host_lock, flags);

	if (hba->vops && hba->vops->host_reset)
		hba->vops->host_reset(hba);

	if (hba->quirks & UFSHCI_QUIRK_BROKEN_HCE) {
		ufshcd_set_link_off(hba);
		ufshcd_vops_hce_enable_notify(hba, PRE_CHANGE);

		/* enable UIC related interrupts */
		ufshcd_enable_intr(hba, UFSHCD_UIC_MASK);
		ret = ufshcd_dme_reset(hba);
		if (!ret) {
			ret = ufshcd_dme_enable(hba);
			if (!ret)
				ufshcd_vops_hce_enable_notify(hba, POST_CHANGE);
			if (ret)
				dev_err(hba->dev,
					"Host controller enable failed with non-hce\n");
		}
	} else {
		ret = ufshcd_hba_execute_hce(hba);
	}

	ufshcd_release(hba);

	if (ret)
		dev_err(hba->dev, "Host controller enable failed\n");

	return ret;
}
static int ufshcd_disable_tx_lcc(struct ufs_hba *hba, bool peer)
{
	int tx_lanes, i, err = 0;

	if (!peer)
		ufshcd_dme_get(hba, UIC_ARG_MIB(PA_CONNECTEDTXDATALANES),
			       &tx_lanes);
	else
		ufshcd_dme_peer_get(hba, UIC_ARG_MIB(PA_CONNECTEDTXDATALANES),
				    &tx_lanes);
	for (i = 0; i < tx_lanes; i++) {
		if (!peer)
			err = ufshcd_dme_set(hba,
				UIC_ARG_MIB_SEL(TX_LCC_ENABLE,
					UIC_ARG_MPHY_TX_GEN_SEL_INDEX(i)),
					0);
		else
			err = ufshcd_dme_peer_set(hba,
				UIC_ARG_MIB_SEL(TX_LCC_ENABLE,
					UIC_ARG_MPHY_TX_GEN_SEL_INDEX(i)),
					0);
		if (err) {
			dev_err(hba->dev, "%s: TX LCC Disable failed, peer = %d, lane = %d, err = %d",
				__func__, peer, i, err);
			break;
		}
	}

	return err;
}

static inline int ufshcd_disable_device_tx_lcc(struct ufs_hba *hba)
{
	return ufshcd_disable_tx_lcc(hba, true);
}

/**
 * ufshcd_link_startup - Initialize unipro link startup
 * @hba: per adapter instance
 *
 * Returns 0 for success, non-zero in case of failure
 */
static int ufshcd_link_startup(struct ufs_hba *hba)
{
	int ret;
	int retries = DME_LINKSTARTUP_RETRIES;

	ufshcd_hold(hba, false);

	do {
		ufshcd_vops_link_startup_notify(hba, PRE_CHANGE);

		ret = ufshcd_dme_link_startup(hba);

#if defined(CONFIG_SCSI_UFS_UNIPRO_DEBUG)
		if (ret && (retries == DME_LINKSTARTUP_RETRIES)) {
			if (hba->unipro_dbg_op) {
				exynos_ufs_dump_uic_info(hba);

				/* Debug option disable */
				ufshcd_dme_set(hba, PA_DBG_OPTION_SUITE_1,
						DBG_SUITE1_DISABLE);
				ufshcd_dme_set(hba, PA_DBG_OPTION_SUITE_2,
						DBG_SUITE2_DISABLE);

				ufshcd_dme_reset(hba);
				hba->unipro_dbg_op = false;
			}
		}
#endif
		/* check if device is detected by inter-connect layer */
		if (!ret && !ufshcd_is_device_present(hba)) {
			dev_err(hba->dev, "%s: Device not present\n", __func__);
			ret = -ENXIO;
			goto out;
		}

		/*
		 * DME link lost indication is only received when link is up,
		 * but we can't be sure if the link is up until link startup
		 * succeeds. So reset the local Uni-Pro and try again.
		 */
		if ((ret && !retries) || (ret && ufshcd_hba_enable(hba)))
			goto out;
	} while (ret && retries--);

	if (ret)
		/* failed to get the link up... retire */
		goto out;

	/* Mark that link is up in PWM-G1, 1-lane, SLOW-AUTO mode */
	ufshcd_init_pwr_info(hba);
	ufshcd_print_pwr_info(hba);

	if (hba->quirks & UFSHCD_QUIRK_BROKEN_LCC) {
		ret = ufshcd_disable_device_tx_lcc(hba);
		if (ret)
			goto out;
	}

	/* Include any host controller configuration via UIC commands */
	ret = ufshcd_vops_link_startup_notify(hba, POST_CHANGE);
	if (ret)
		goto out;

	ret = ufshcd_make_hba_operational(hba);
out:
	ufshcd_release(hba);
	if (ret) {
#if defined(SEC_UFS_ERROR_COUNT)
		SEC_ufs_operation_check(hba, UIC_CMD_DME_LINK_STARTUP);
#endif
		dev_err(hba->dev, "link startup failed %d\n", ret);
		ufshcd_print_host_state(hba);
		ufshcd_print_pwr_info(hba);
		ufshcd_print_host_regs(hba);
	}
	return ret;
}

/**
 * ufshcd_verify_dev_init() - Verify device initialization
 * @hba: per-adapter instance
 *
 * Send NOP OUT UPIU and wait for NOP IN response to check whether the
 * device Transport Protocol (UTP) layer is ready after a reset.
 * If the UTP layer at the device side is not initialized, it may
 * not respond with NOP IN UPIU within timeout of %NOP_OUT_TIMEOUT
 * and we retry sending NOP OUT for %NOP_OUT_RETRIES iterations.
 */
static int ufshcd_verify_dev_init(struct ufs_hba *hba)
{
	int err = 0;
	int retries;

	ufshcd_hold(hba, false);
	mutex_lock(&hba->dev_cmd.lock);
	for (retries = NOP_OUT_RETRIES; retries > 0; retries--) {
		err = ufshcd_exec_dev_cmd(hba, DEV_CMD_TYPE_NOP,
					       NOP_OUT_TIMEOUT);

		if (!err || err == -ETIMEDOUT)
			break;

		dev_dbg(hba->dev, "%s: error %d retrying\n", __func__, err);
	}
	mutex_unlock(&hba->dev_cmd.lock);
	ufshcd_release(hba);

	if (err) {
#if defined(SEC_UFS_ERROR_COUNT)
		SEC_ufs_query_error_check(hba, DEV_CMD_TYPE_NOP);
#endif
		dev_err(hba->dev, "%s: NOP OUT failed %d\n", __func__, err);
	}
	return err;
}

/**
 * ufshcd_set_queue_depth - set lun queue depth
 * @sdev: pointer to SCSI device
 *
 * Read bLUQueueDepth value and activate scsi tagged command
 * queueing. For WLUN, queue depth is set to 1. For best-effort
 * cases (bLUQueueDepth = 0) the queue depth is set to a maximum
 * value that host can queue.
 */
static void ufshcd_set_queue_depth(struct scsi_device *sdev)
{
	int ret = 0;
	u8 lun_qdepth;
	struct ufs_hba *hba;

	hba = shost_priv(sdev->host);

	lun_qdepth = hba->nutrs;
	ret = ufshcd_read_unit_desc_param(hba,
					  ufshcd_scsi_to_upiu_lun(sdev->lun),
					  UNIT_DESC_PARAM_LU_Q_DEPTH,
					  &lun_qdepth,
					  sizeof(lun_qdepth));

	/* Some WLUN doesn't support unit descriptor */
	if (ret == -EOPNOTSUPP)
		lun_qdepth = 1;
	else if (!lun_qdepth)
		/* eventually, we can figure out the real queue depth */
		lun_qdepth = hba->nutrs;
	else
		lun_qdepth = min_t(int, lun_qdepth, hba->nutrs);

	dev_dbg(hba->dev, "%s: activate tcq with queue depth %d\n",
			__func__, lun_qdepth);
	scsi_change_queue_depth(sdev, lun_qdepth);
}

/**
 * ufshcd_get_twbuf_unit - get tw buffer alloc units
 * @sdev: pointer to SCSI device
 *
 * Read dLUNumTurboWriteBufferAllocUnits in UNIT Descriptor
 * to check if LU supports turbo write feature
 */
 static void ufshcd_get_twbuf_unit(struct scsi_device *sdev)
{
	int ret = 0;
	u32 dLUNumTurboWriteBufferAllocUnits = 0;
	u8 desc_buf[4];
	struct ufs_hba *hba;

	hba = shost_priv(sdev->host);
	if (!hba->support_tw)
		return;

	ret = ufshcd_read_unit_desc_param(hba,
					  ufshcd_scsi_to_upiu_lun(sdev->lun),
					  UNIT_DESC_PARAM_TW_BUF_ALLOC_UNIT,
					  desc_buf,
					  sizeof(dLUNumTurboWriteBufferAllocUnits));

	/* Some WLUN doesn't support unit descriptor */
	if ((ret == -EOPNOTSUPP) || scsi_is_wlun(sdev->lun)){
		sdev->support_tw_lu = false;
		return;
	}

	dLUNumTurboWriteBufferAllocUnits = ((desc_buf[0] << 24)|
								(desc_buf[1] << 16) |
								(desc_buf[2] << 8) |
								desc_buf[3]);

	if (dLUNumTurboWriteBufferAllocUnits) {
		sdev->support_tw_lu = true;
		dev_info(hba->dev, "%s: LU %d supports tw, twbuf unit : 0x%x\n",
				__func__, (int)sdev->lun, dLUNumTurboWriteBufferAllocUnits);
	} else
		sdev->support_tw_lu = false;
}
/**
 * ufshcd_get_boot_lun - get boot lun
 * @sdev: pointer to SCSI device
 *
 * Read bBootLunID in UNIT Descriptor to find boot LUN
 */
 static void ufshcd_get_bootlunID(struct scsi_device *sdev)
{
	int ret = 0;
	u8 bBootLunID = 0;
	struct ufs_hba *hba;

	hba = shost_priv(sdev->host);
	ret = ufshcd_read_unit_desc_param(hba,
					  ufshcd_scsi_to_upiu_lun(sdev->lun),
					  UNIT_DESC_PARAM_BOOT_LUN_ID,
					  &bBootLunID,
					  sizeof(bBootLunID));

	/* Some WLUN doesn't support unit descriptor */
	if (ret == -EOPNOTSUPP)
		bBootLunID = 0;
	else
		sdev->bootlunID = bBootLunID;
}

/*
 * ufshcd_get_lu_wp - returns the "b_lu_write_protect" from UNIT DESCRIPTOR
 * @hba: per-adapter instance
 * @lun: UFS device lun id
 * @b_lu_write_protect: pointer to buffer to hold the LU's write protect info
 *
 * Returns 0 in case of success and b_lu_write_protect status would be returned
 * @b_lu_write_protect parameter.
 * Returns -ENOTSUPP if reading b_lu_write_protect is not supported.
 * Returns -EINVAL in case of invalid parameters passed to this function.
 */
static int ufshcd_get_lu_wp(struct ufs_hba *hba,
			    u8 lun,
			    u8 *b_lu_write_protect)
{
	int ret;

	if (!b_lu_write_protect)
		ret = -EINVAL;
	/*
	 * According to UFS device spec, RPMB LU can't be write
	 * protected so skip reading bLUWriteProtect parameter for
	 * it. For other W-LUs, UNIT DESCRIPTOR is not available.
	 */
	else if (lun >= UFS_UPIU_MAX_GENERAL_LUN)
		ret = -ENOTSUPP;
	else
		ret = ufshcd_read_unit_desc_param(hba,
					  lun,
					  UNIT_DESC_PARAM_LU_WR_PROTECT,
					  b_lu_write_protect,
					  sizeof(*b_lu_write_protect));
	return ret;
}

/**
 * ufshcd_get_lu_power_on_wp_status - get LU's power on write protect
 * status
 * @hba: per-adapter instance
 * @sdev: pointer to SCSI device
 *
 */
static inline void ufshcd_get_lu_power_on_wp_status(struct ufs_hba *hba,
						    struct scsi_device *sdev)
{
	if (hba->dev_info.f_power_on_wp_en &&
	    !hba->dev_info.is_lu_power_on_wp) {
		u8 b_lu_write_protect;

		if (!ufshcd_get_lu_wp(hba, ufshcd_scsi_to_upiu_lun(sdev->lun),
				      &b_lu_write_protect) &&
		    (b_lu_write_protect == UFS_LU_POWER_ON_WP))
			hba->dev_info.is_lu_power_on_wp = true;
	}
}

static void ufshcd_done(struct request *rq)
{
	struct scsi_cmnd *cmd = rq->special;
	scsi_dma_unmap(cmd);
	scsi_softirq_done(rq);
}

/**
 * ufshcd_slave_alloc - handle initial SCSI device configurations
 * @sdev: pointer to SCSI device
 *
 * Returns success
 */
static int ufshcd_slave_alloc(struct scsi_device *sdev)
{
	struct ufs_hba *hba;

	hba = shost_priv(sdev->host);

	/* Mode sense(6) is not supported by UFS, so use Mode sense(10) */
	sdev->use_10_for_ms = 1;

	/* allow SCSI layer to restart the device in case of errors */
	sdev->allow_restart = 1;

	/* REPORT SUPPORTED OPERATION CODES is not supported */
	sdev->no_report_opcodes = 1;

	/* WRITE_SAME command is not supported */
	sdev->no_write_same = 1;

	ufshcd_set_queue_depth(sdev);

	ufshcd_get_lu_power_on_wp_status(hba, sdev);

	ufshcd_get_bootlunID(sdev);

	ufshcd_get_twbuf_unit(sdev);

	blk_queue_softirq_done(sdev->request_queue, ufshcd_done);

	blk_queue_update_dma_alignment(sdev->request_queue, PAGE_SIZE - 1);

	return 0;
}

/**
 * ufshcd_change_queue_depth - change queue depth
 * @sdev: pointer to SCSI device
 * @depth: required depth to set
 *
 * Change queue depth and make sure the max. limits are not crossed.
 */
static int ufshcd_change_queue_depth(struct scsi_device *sdev, int depth)
{
	struct ufs_hba *hba = shost_priv(sdev->host);

	if (depth > hba->nutrs)
		depth = hba->nutrs;
	return scsi_change_queue_depth(sdev, depth);
}

/**
 * ufshcd_slave_configure - adjust SCSI device configurations
 * @sdev: pointer to SCSI device
 */
static int ufshcd_slave_configure(struct scsi_device *sdev)
{
	struct ufs_hba *hba = shost_priv(sdev->host);
	struct request_queue *q = sdev->request_queue;
#if defined(CONFIG_UFSFEATURE)
	struct ufsf_feature *ufsf = &hba->ufsf;

	if (ufsf_is_valid_lun(sdev->lun)) {
		ufsf->sdev_ufs_lu[sdev->lun] = sdev;
		ufsf->slave_conf_cnt++;
		printk(KERN_ERR "%s: ufsfeature set lun %d sdev %p q %p\n",
		       __func__, (int)sdev->lun, sdev, sdev->request_queue);
	}
#endif
	blk_queue_update_dma_pad(q, PRDT_DATA_BYTE_COUNT_PAD - 1);
	blk_queue_max_segment_size(q, PRDT_DATA_BYTE_COUNT_MAX);
	blk_queue_update_dma_alignment(q, PAGE_SIZE - 1);

	if (ufshcd_is_rpm_autosuspend_allowed(hba))
		sdev->rpm_autosuspend = 1;

	ufshcd_crypto_setup_rq_keyslot_manager(hba, q);

	return 0;
}

/**
 * ufshcd_slave_destroy - remove SCSI device configurations
 * @sdev: pointer to SCSI device
 */
static void ufshcd_slave_destroy(struct scsi_device *sdev)
{
	struct ufs_hba *hba;
	struct request_queue *q = sdev->request_queue;

	hba = shost_priv(sdev->host);
	/* Drop the reference as it won't be needed anymore */
	if (ufshcd_scsi_to_upiu_lun(sdev->lun) == UFS_UPIU_UFS_DEVICE_WLUN) {
		unsigned long flags;

		spin_lock_irqsave(hba->host->host_lock, flags);
		hba->sdev_ufs_device = NULL;
		spin_unlock_irqrestore(hba->host->host_lock, flags);
	}

	ufshcd_crypto_destroy_rq_keyslot_manager(hba, q);
}

/**
<<<<<<< HEAD
 * ufshcd_task_req_compl - handle task management request completion
 * @hba: per adapter instance
 * @index: index of the completed request
 * @resp: task management service response
 *
 * Returns non-zero value on error, zero on success
 */
static int ufshcd_task_req_compl(struct ufs_hba *hba, u32 index, u8 *resp)
{
	struct utp_task_req_desc *task_req_descp;
	struct utp_upiu_task_rsp *task_rsp_upiup;
	unsigned long flags;
	int ocs_value;
	int task_result;

	spin_lock_irqsave(hba->host->host_lock, flags);

	task_req_descp = hba->utmrdl_base_addr;
	ocs_value = ufshcd_get_tmr_ocs(&task_req_descp[index]);

	if (ocs_value == OCS_SUCCESS) {
		task_rsp_upiup = (struct utp_upiu_task_rsp *)
				task_req_descp[index].task_rsp_upiu;
		task_result = be32_to_cpu(task_rsp_upiup->output_param1);
		task_result = task_result & MASK_TM_SERVICE_RESP;
		if (resp)
			*resp = (u8)task_result;
	} else {
		dev_err(hba->dev, "%s: failed, ocs = 0x%x\n",
				__func__, ocs_value);
	}
	spin_unlock_irqrestore(hba->host->host_lock, flags);

	return ocs_value;
}

/**
=======
>>>>>>> 874391c9
 * ufshcd_scsi_cmd_status - Update SCSI command result based on SCSI status
 * @lrbp: pointer to local reference block of completed command
 * @scsi_status: SCSI command status
 *
 * Returns value base on SCSI command status
 */
static inline int
ufshcd_scsi_cmd_status(struct ufshcd_lrb *lrbp, int scsi_status)
{
	int result = 0;

	switch (scsi_status) {
	case SAM_STAT_CHECK_CONDITION:
		ufshcd_copy_sense_data(lrbp);
	case SAM_STAT_GOOD:
		result |= DID_OK << 16 |
			  COMMAND_COMPLETE << 8 |
			  scsi_status;
		break;
	case SAM_STAT_TASK_SET_FULL:
	case SAM_STAT_BUSY:
	case SAM_STAT_TASK_ABORTED:
		ufshcd_copy_sense_data(lrbp);
		result |= scsi_status;
		break;
	default:
		result |= DID_ERROR << 16;
		printk("%s unexpected scsi status Tag : %d , scsi_status : 0x%x\n",
			__func__, lrbp->task_tag, scsi_status);
		break;
	} /* end of switch */

	return result;
}

/**
 * ufshcd_transfer_rsp_status - Get overall status of the response
 * @hba: per adapter instance
 * @lrbp: pointer to local reference block of completed command
 *
 * Returns result of the command to notify SCSI midlayer
 */
static inline int
ufshcd_transfer_rsp_status(struct ufs_hba *hba, struct ufshcd_lrb *lrbp)
{
	int result = 0;
	int scsi_status;
	int ocs;

	/* overall command status of utrd */
	ocs = ufshcd_get_tr_ocs(lrbp);

	switch (ocs) {
	case OCS_SUCCESS:
	case OCS_FATAL_ERROR:
		result = ufshcd_get_req_rsp(lrbp->ucd_rsp_ptr);
		hba->ufs_stats.last_hibern8_exit_tstamp = ktime_set(0, 0);
		switch (result) {
		case UPIU_TRANSACTION_RESPONSE:
			/*
			 * get the response UPIU result to extract
			 * the SCSI command status
			 */
			result = ufshcd_get_rsp_upiu_result(lrbp->ucd_rsp_ptr);

			/*
			 * get the result based on SCSI status response
			 * to notify the SCSI midlayer of the command status
			 */
			scsi_status = result & MASK_SCSI_STATUS;
			result = ufshcd_scsi_cmd_status(lrbp, scsi_status);

			if (hba->dev_quirks & UFS_DEVICE_QUIRK_SUPPORT_QUERY_FATAL_MODE) {
				if (scsi_status == SAM_STAT_CHECK_CONDITION) {
					int sense_key = (0x0F & lrbp->sense_buffer[2]);

					dev_err(hba->dev, "%s: CHECK CONDITION sense key = %d",
							__func__, sense_key);
					if ((sense_key == MEDIUM_ERROR) && !hba->UFS_fatal_mode_done)
						schedule_work(&hba->fatal_mode_work);
				}
			}

			/*
			 * Currently we are only supporting BKOPs exception
			 * events hence we can ignore BKOPs exception event
			 * during power management callbacks. BKOPs exception
			 * event is not expected to be raised in runtime suspend
			 * callback as it allows the urgent bkops.
			 * During system suspend, we are anyway forcefully
			 * disabling the bkops and if urgent bkops is needed
			 * it will be enabled on system resume. Long term
			 * solution could be to abort the system suspend if
			 * UFS device needs urgent BKOPs.
			 */
			if (!hba->pm_op_in_progress &&
				ufshcd_is_exception_event(lrbp->ucd_rsp_ptr) &&
				scsi_host_in_recovery(hba->host)) {
				schedule_work(&hba->eeh_work);
				dev_info(hba->dev, "execption event reported\n");
			}

#if defined(CONFIG_UFSFEATURE)
			if (scsi_status == SAM_STAT_GOOD)
				ufsf_hpb_noti_rb(&hba->ufsf, lrbp);
#endif
			break;
		case UPIU_TRANSACTION_REJECT_UPIU:
			/* TODO: handle Reject UPIU Response */
			result = DID_ERROR << 16;
			dev_err(hba->dev,
				"Reject UPIU not fully implemented\n");
			break;
		default:
			result = DID_ERROR << 16;
			dev_err(hba->dev,
				"Unexpected request response code = 0x%x\n",
				result);
			break;
		}
		break;
	case OCS_ABORTED:
		result |= DID_ABORT << 16;
		break;
	case OCS_INVALID_COMMAND_STATUS:
		result |= DID_REQUEUE << 16;
		break;
	case OCS_INVALID_CMD_TABLE_ATTR:
	case OCS_INVALID_PRDT_ATTR:
	case OCS_MISMATCH_DATA_BUF_SIZE:
	case OCS_MISMATCH_RESP_UPIU_SIZE:
	case OCS_PEER_COMM_FAILURE:
	case OCS_INVALID_CRYPTO_CONFIG:
	case OCS_GENERAL_CRYPTO_ERROR:
	default:
		result |= DID_ERROR << 16;
		dev_err(hba->dev,
				"OCS error from controller = 0x%x for tag %d\n",
				ocs, lrbp->task_tag);
		ufshcd_print_host_regs(hba);
		ufshcd_print_host_state(hba);
		break;
	} /* end of switch */

	if ((hba->quirks & UFSHCD_QUIRK_DUMP_DEBUG_INFO) && (host_byte(result) != DID_OK) && !hba->silence_err_logs)
		ufshcd_print_trs(hba, 1 << lrbp->task_tag, true);
	return result;
}

/**
 * ufshcd_uic_cmd_compl - handle completion of uic command
 * @hba: per adapter instance
 * @intr_status: interrupt status generated by the controller
 */
static void ufshcd_uic_cmd_compl(struct ufs_hba *hba, u32 intr_status)
{
	if ((intr_status & UIC_COMMAND_COMPL) && hba->active_uic_cmd) {
		hba->active_uic_cmd->argument2 |=
			ufshcd_get_uic_cmd_result(hba);
		hba->active_uic_cmd->argument3 =
			ufshcd_get_dme_attr_val(hba);
		complete(&hba->active_uic_cmd->done);
	}

	if ((intr_status & UFSHCD_UIC_PWR_MASK) && hba->uic_async_done)
		complete(hba->uic_async_done);
}

/**
 * __ufshcd_transfer_req_compl - handle SCSI and query command completion
 * @hba: per adapter instance
 * @completed_reqs: requests to complete
 */
static void __ufshcd_transfer_req_compl(struct ufs_hba *hba, int reason,
					unsigned long completed_reqs)
{
	struct ufshcd_lrb *lrbp;
	struct scsi_cmnd *cmd;
	int result;
	int index;
	int i;
	int cpu = raw_smp_processor_id();
	unsigned int dump_index;
	u32 offset;
	void *dma_phy_addr;

#if defined(CONFIG_UFS_DATA_LOG)
#if defined(CONFIG_UFS_DATA_LOG_MAGIC_CODE)
	struct scatterlist *sg;
	int sg_segments;
	unsigned long magicword_rb = 0;
#endif
#endif

	for_each_set_bit(index, &completed_reqs, hba->nutrs) {
		lrbp = &hba->lrb[index];
		cmd = lrbp->cmd;
		if (cmd) {
			if (lrbp->mem_check) {
				if (lrbp->data_trans == DATA_READ) {
					offset = ((lrbp->task_tag) % 8) * TAG_MAX_SIZE;
			
					for (i = 0 ; i < (lrbp->bu_sg_len + 1); i++) {
						if (lrbp->task_tag < 8) {
							dma_phy_addr = phys_to_virt(lrbp->backup_addr[i]);
							memcpy(dma_phy_addr,
									(hba->bounce_buffer_addr + offset),
									lrbp->backup_size[i]);
							offset += lrbp->backup_size[i];
						} else if (lrbp->task_tag > 7 && lrbp->task_tag < 16) {
							dma_phy_addr = phys_to_virt(lrbp->backup_addr[i]);
							memcpy(dma_phy_addr,
									(hba->bounce_buffer_addr1 + offset),
									lrbp->backup_size[i]);
							offset += lrbp->backup_size[i];
						} else if (lrbp->task_tag > 15 && lrbp->task_tag < 24) {
							dma_phy_addr = phys_to_virt(lrbp->backup_addr[i]);
							memcpy(dma_phy_addr,
									(hba->bounce_buffer_addr2 + offset),
									lrbp->backup_size[i]);
							offset += lrbp->backup_size[i];
						} else if (lrbp->task_tag > 23 && lrbp->task_tag < 32) {
							dma_phy_addr = phys_to_virt(lrbp->backup_addr[i]);
							memcpy(dma_phy_addr,
									(hba->bounce_buffer_addr3 + offset),
									lrbp->backup_size[i]);
							offset += lrbp->backup_size[i];
						}
					}
				}
			}

			ufshcd_add_command_trace(hba, index, "complete");
			result = ufshcd_transfer_rsp_status(hba, lrbp);
			
			if (ufshcd_is_tw_on(hba) && (rq_data_dir(cmd->request) == WRITE)) {
				int transfer_len = 0;
				transfer_len = be32_to_cpu(lrbp->ucd_req_ptr->sc.exp_data_transfer_len);
				SEC_ufs_update_tw_info(hba, transfer_len);
			}
#if defined(CONFIG_UFSFEATURE) && defined(CONFIG_UFSHPB)
			if (hba->ufsf.hpb_dev_info.hpb_device && (cmd->cmnd[0] == READ_16)) {
				int transfer_len = 0;
				transfer_len = be32_to_cpu(lrbp->ucd_req_ptr->sc.exp_data_transfer_len);
				SEC_ufs_update_hpb_info(hba, transfer_len);
			}
#endif
#if defined(CONFIG_UFS_DATA_LOG)
			if (cmd->request && hba->host->ufs_sys_log_en){
				/*condition of data log*/
				if (rq_data_dir(cmd->request) == READ &&
						cmd->request->__sector >= hba->host->ufs_system_start &&
						cmd->request->__sector < hba->host->ufs_system_end) {
					dump_index = queuing_req[cmd->request->tag];
					queuing_req[cmd->request->tag] = 0;
					ufs_data_log[dump_index].end_time = cpu_clock(cpu);
					sg_segments = scsi_sg_count(cmd);
					ufs_data_log[dump_index].segments_cnt = sg_segments;
					ufs_data_log[dump_index].done = 0xF;
#if defined(CONFIG_UFS_DATA_LOG_MAGIC_CODE)
					scsi_for_each_sg(cmd, sg, sg_segments, i) {
						/*
						 * Attempt to SG element for check magic word.
						 * If magic word should have been overwritten in read case,
						 * memory location will not be updated.
						 */
						ufs_data_log[dump_index].virt_addr = sg_virt(sg);
						memcpy(&ufs_data_log[dump_index].datbuf, sg_virt(sg), UFS_DATA_BUF_SIZE);
						memcpy(&magicword_rb, sg_virt(sg), UFS_DATA_BUF_SIZE);
						if (magicword_rb == 0x1F5E3A7069245CBE) {
							printk(KERN_ALERT "tag%d:sg[%d]:%p: page_link=%lx, offset=%d, length=%d\n",
								index, i, sg, sg->page_link, sg->offset, sg->length);
						}
					}
#endif
				}
			}
#endif

			cmd->result = result;
			if (reason)
				set_host_byte(cmd, reason);
			ufshcd_complete_lrbp_crypto(hba, cmd, lrbp);
			/* Mark completed command as NULL in LRB */
			lrbp->cmd = NULL;
			clear_bit_unlock(index, &hba->lrb_in_use);
			/* Do not touch lrbp after scsi done */
			cmd->scsi_done(cmd);
#ifdef CONFIG_SCSI_UFS_CMD_LOGGING
			exynos_ufs_cmd_log_end(hba, index);
#endif
			__ufshcd_release(hba);
			if (hba->monitor.flag & UFSHCD_MONITOR_LEVEL1)
				dev_info(hba->dev, "Transfer Done(%d)\n",
						index);
		} else if (lrbp->command_type == UTP_CMD_TYPE_DEV_MANAGE ||
			lrbp->command_type == UTP_CMD_TYPE_UFS_STORAGE) {
			if (hba->dev_cmd.complete) {
				ufshcd_add_command_trace(hba, index,
						"dev_complete");
				complete(hba->dev_cmd.complete);
			}
		}
		if (ufshcd_is_clkscaling_supported(hba))
			hba->clk_scaling.active_reqs--;

		lrbp->compl_time_stamp = ktime_get();
	}

	/* clear corresponding bits of completed commands */
	hba->outstanding_reqs ^= completed_reqs;
#if defined(CONFIG_PM_DEVFREQ)
	ufshcd_clk_scaling_update_busy(hba);
#endif
	/* we might have free'd some tags above */
	wake_up(&hba->dev_cmd.tag_wq);
}

/**
 * ufshcd_transfer_req_compl - handle SCSI and query command completion
 * @hba: per adapter instance
 */
static void ufshcd_transfer_req_compl(struct ufs_hba *hba, int reason)
{
	unsigned long completed_reqs;
	u32 tr_doorbell;

	/* Resetting interrupt aggregation counters first and reading the
	 * DOOR_BELL afterward allows us to handle all the completed requests.
	 * In order to prevent other interrupts starvation the DB is read once
	 * after reset. The down side of this solution is the possibility of
	 * false interrupt if device completes another request after resetting
	 * aggregation and before reading the DB.
	 */
	if (!ufshcd_can_reset_intr_aggr(hba) && ufshcd_is_intr_aggr_allowed(hba))
		ufshcd_reset_intr_aggr(hba);

	tr_doorbell = ufshcd_readl(hba, REG_UTP_TRANSFER_REQ_DOOR_BELL);
	completed_reqs = tr_doorbell ^ hba->outstanding_reqs;

	__ufshcd_transfer_req_compl(hba, reason, completed_reqs);

#if defined(CONFIG_UFSFEATURE)
	ufsf_hpb_wakeup_worker_on_idle(&hba->ufsf);
#endif
}

/**
 * ufshcd_disable_ee - disable exception event
 * @hba: per-adapter instance
 * @mask: exception event to disable
 *
 * Disables exception event in the device so that the EVENT_ALERT
 * bit is not set.
 *
 * Returns zero on success, non-zero error value on failure.
 */
static int ufshcd_disable_ee(struct ufs_hba *hba, u16 mask)
{
	int err = 0;
	u32 val;

	if (!(hba->ee_ctrl_mask & mask))
		goto out;

	val = hba->ee_ctrl_mask & ~mask;
	val &= MASK_EE_STATUS;
	err = ufshcd_query_attr_retry(hba, UPIU_QUERY_OPCODE_WRITE_ATTR,
			QUERY_ATTR_IDN_EE_CONTROL, 0, 0, &val);
	if (!err)
		hba->ee_ctrl_mask &= ~mask;
out:
	return err;
}

/**
 * ufshcd_enable_ee - enable exception event
 * @hba: per-adapter instance
 * @mask: exception event to enable
 *
 * Enable corresponding exception event in the device to allow
 * device to alert host in critical scenarios.
 *
 * Returns zero on success, non-zero error value on failure.
 */
static int ufshcd_enable_ee(struct ufs_hba *hba, u16 mask)
{
	int err = 0;
	u32 val;

	if (hba->ee_ctrl_mask & mask)
		goto out;

	val = hba->ee_ctrl_mask | mask;
	val &= MASK_EE_STATUS;
	err = ufshcd_query_attr_retry(hba, UPIU_QUERY_OPCODE_WRITE_ATTR,
			QUERY_ATTR_IDN_EE_CONTROL, 0, 0, &val);
	if (!err)
		hba->ee_ctrl_mask |= mask;
out:
	return err;
}

/**
 * ufshcd_enable_auto_bkops - Allow device managed BKOPS
 * @hba: per-adapter instance
 *
 * Allow device to manage background operations on its own. Enabling
 * this might lead to inconsistent latencies during normal data transfers
 * as the device is allowed to manage its own way of handling background
 * operations.
 *
 * Returns zero on success, non-zero on failure.
 */
static int ufshcd_enable_auto_bkops(struct ufs_hba *hba)
{
	int err = 0;

	if (hba->auto_bkops_enabled)
		goto out;

	err = ufshcd_query_flag_retry(hba, UPIU_QUERY_OPCODE_SET_FLAG,
			QUERY_FLAG_IDN_BKOPS_EN, NULL);
	if (err) {
		dev_err(hba->dev, "%s: failed to enable bkops %d\n",
				__func__, err);
		goto out;
	}

	hba->auto_bkops_enabled = true;
	trace_ufshcd_auto_bkops_state(dev_name(hba->dev), "Enabled");

	/* No need of URGENT_BKOPS exception from the device */
	err = ufshcd_disable_ee(hba, MASK_EE_URGENT_BKOPS);
	if (err)
		dev_err(hba->dev, "%s: failed to disable exception event %d\n",
				__func__, err);
out:
	return err;
}

/**
 * ufshcd_disable_auto_bkops - block device in doing background operations
 * @hba: per-adapter instance
 *
 * Disabling background operations improves command response latency but
 * has drawback of device moving into critical state where the device is
 * not-operable. Make sure to call ufshcd_enable_auto_bkops() whenever the
 * host is idle so that BKOPS are managed effectively without any negative
 * impacts.
 *
 * Returns zero on success, non-zero on failure.
 */
static int ufshcd_disable_auto_bkops(struct ufs_hba *hba)
{
	int err = 0;

	if (!hba->auto_bkops_enabled)
		goto out;

	/*
	 * If host assisted BKOPs is to be enabled, make sure
	 * urgent bkops exception is allowed.
	 */
	err = ufshcd_enable_ee(hba, MASK_EE_URGENT_BKOPS);
	if (err) {
		dev_err(hba->dev, "%s: failed to enable exception event %d\n",
				__func__, err);
		goto out;
	}

	err = ufshcd_query_flag_retry(hba, UPIU_QUERY_OPCODE_CLEAR_FLAG,
			QUERY_FLAG_IDN_BKOPS_EN, NULL);
	if (err) {
		dev_err(hba->dev, "%s: failed to disable bkops %d\n",
				__func__, err);
		ufshcd_disable_ee(hba, MASK_EE_URGENT_BKOPS);
		goto out;
	}

	hba->auto_bkops_enabled = false;
	trace_ufshcd_auto_bkops_state(dev_name(hba->dev), "Disabled");
	hba->is_urgent_bkops_lvl_checked = false;
out:
	return err;
}

/**
 * ufshcd_force_reset_auto_bkops - force reset auto bkops state
 * @hba: per adapter instance
 *
 * After a device reset the device may toggle the BKOPS_EN flag
 * to default value. The s/w tracking variables should be updated
 * as well. This function would change the auto-bkops state based on
 * UFSHCD_CAP_KEEP_AUTO_BKOPS_ENABLED_EXCEPT_SUSPEND.
 */
static void ufshcd_force_reset_auto_bkops(struct ufs_hba *hba)
{
	if (ufshcd_keep_autobkops_enabled_except_suspend(hba)) {
		hba->auto_bkops_enabled = false;
		hba->ee_ctrl_mask |= MASK_EE_URGENT_BKOPS;
		ufshcd_enable_auto_bkops(hba);
	} else {
		hba->auto_bkops_enabled = true;
		hba->ee_ctrl_mask &= ~MASK_EE_URGENT_BKOPS;
		ufshcd_disable_auto_bkops(hba);
	}
	hba->is_urgent_bkops_lvl_checked = false;
}

static inline int ufshcd_get_bkops_status(struct ufs_hba *hba, u32 *status)
{
	return ufshcd_query_attr_retry(hba, UPIU_QUERY_OPCODE_READ_ATTR,
			QUERY_ATTR_IDN_BKOPS_STATUS, 0, 0, status);
}

/**
 * ufshcd_bkops_ctrl - control the auto bkops based on current bkops status
 * @hba: per-adapter instance
 * @status: bkops_status value
 *
 * Read the bkops_status from the UFS device and Enable fBackgroundOpsEn
 * flag in the device to permit background operations if the device
 * bkops_status is greater than or equal to "status" argument passed to
 * this function, disable otherwise.
 *
 * Returns 0 for success, non-zero in case of failure.
 *
 * NOTE: Caller of this function can check the "hba->auto_bkops_enabled" flag
 * to know whether auto bkops is enabled or disabled after this function
 * returns control to it.
 */
static int ufshcd_bkops_ctrl(struct ufs_hba *hba,
			     enum bkops_status status)
{
	int err;
	u32 curr_status = 0;

	err = ufshcd_get_bkops_status(hba, &curr_status);
	if (err) {
		dev_err(hba->dev, "%s: failed to get BKOPS status %d\n",
				__func__, err);
		goto out;
	} else if (curr_status > BKOPS_STATUS_MAX) {
		dev_err(hba->dev, "%s: invalid BKOPS status %d\n",
				__func__, curr_status);
		err = -EINVAL;
		goto out;
	}

	if (curr_status >= status) {
		err = ufshcd_enable_auto_bkops(hba);
		if (!err)
			dev_info(hba->dev, "%s: auto_bkops enabled, status : %d\n",
				__func__, curr_status);
	} else
		err = ufshcd_disable_auto_bkops(hba);
out:
	return err;
}

/**
 * ufshcd_urgent_bkops - handle urgent bkops exception event
 * @hba: per-adapter instance
 *
 * Enable fBackgroundOpsEn flag in the device to permit background
 * operations.
 *
 * If BKOPs is enabled, this function returns 0, 1 if the bkops in not enabled
 * and negative error value for any other failure.
 */
static int ufshcd_urgent_bkops(struct ufs_hba *hba)
{
	return ufshcd_bkops_ctrl(hba, hba->urgent_bkops_lvl);
}

static inline int ufshcd_get_ee_status(struct ufs_hba *hba, u32 *status)
{
	return ufshcd_query_attr_retry(hba, UPIU_QUERY_OPCODE_READ_ATTR,
			QUERY_ATTR_IDN_EE_STATUS, 0, 0, status);
}

static void ufshcd_bkops_exception_event_handler(struct ufs_hba *hba)
{
	int err;
	u32 curr_status = 0;

	if (hba->is_urgent_bkops_lvl_checked)
		goto enable_auto_bkops;

	err = ufshcd_get_bkops_status(hba, &curr_status);
	if (err) {
		dev_err(hba->dev, "%s: failed to get BKOPS status %d\n",
				__func__, err);
		goto out;
	} else
		 dev_info(hba->dev, "%s: urgent bkops(status:%d)", 
								  __func__, curr_status);

	/*
	 * We are seeing that some devices are raising the urgent bkops
	 * exception events even when BKOPS status doesn't indicate performace
	 * impacted or critical. Handle these device by determining their urgent
	 * bkops status at runtime.
	 */
	if (curr_status < BKOPS_STATUS_PERF_IMPACT) {
		dev_err(hba->dev, "%s: device raised urgent BKOPS exception for bkops status %d\n",
				__func__, curr_status);
		/* update the current status as the urgent bkops level */
		//hba->urgent_bkops_lvl = curr_status;
		//hba->is_urgent_bkops_lvl_checked = true;
		
		/*SEC does not follow this policy that BKOPS is enabled for these events*/
		goto out;
	}

enable_auto_bkops:
	err = ufshcd_enable_auto_bkops(hba);
	if (!err)
		dev_info(hba->dev, "%s: auto bkops is enabled\n", __func__);
out:
	if (err < 0)
		dev_err(hba->dev, "%s: failed to handle urgent bkops %d\n",
				__func__, err);
}

/**
 * ufshcd_exception_event_handler - handle exceptions raised by device
 * @work: pointer to work data
 *
 * Read bExceptionEventStatus attribute from the device and handle the
 * exception event accordingly.
 */
static void ufshcd_exception_event_handler(struct work_struct *work)
{
	struct ufs_hba *hba;
	int err;
	u32 status = 0;
	hba = container_of(work, struct ufs_hba, eeh_work);

	pm_runtime_get_sync(hba->dev);
	scsi_block_requests(hba->host);
	err = ufshcd_get_ee_status(hba, &status);
	if (err) {
		dev_err(hba->dev, "%s: failed to get exception status %d\n",
				__func__, err);
		goto out;
	}

	status &= hba->ee_ctrl_mask;

	if (status & MASK_EE_URGENT_BKOPS)
		ufshcd_bkops_exception_event_handler(hba);

out:
	scsi_unblock_requests(hba->host);
	pm_runtime_put_sync(hba->dev);
	return;
}

/* Complete requests that have door-bell cleared */
static void ufshcd_complete_requests(struct ufs_hba *hba)
{
	ufshcd_transfer_req_compl(hba, 0);
	ufshcd_tmc_handler(hba);
}

/**
 * ufshcd_quirk_dl_nac_errors - This function checks if error handling is
 *				to recover from the DL NAC errors or not.
 * @hba: per-adapter instance
 *
 * Returns true if error handling is required, false otherwise
 */
static bool ufshcd_quirk_dl_nac_errors(struct ufs_hba *hba)
{
	unsigned long flags;
	bool err_handling = true;

	spin_lock_irqsave(hba->host->host_lock, flags);
	/*
	 * UFS_DEVICE_QUIRK_RECOVERY_FROM_DL_NAC_ERRORS only workaround the
	 * device fatal error and/or DL NAC & REPLAY timeout errors.
	 */
	if (hba->saved_err & (CONTROLLER_FATAL_ERROR | SYSTEM_BUS_FATAL_ERROR))
		goto out;

	if ((hba->saved_err & DEVICE_FATAL_ERROR) ||
	    ((hba->saved_err & UIC_ERROR) &&
	     (hba->saved_uic_err & UFSHCD_UIC_DL_TCx_REPLAY_ERROR)))
		goto out;

	if ((hba->saved_err & UIC_ERROR) &&
	    (hba->saved_uic_err & UFSHCD_UIC_DL_NAC_RECEIVED_ERROR)) {
		int err;
		/*
		 * wait for 50ms to see if we can get any other errors or not.
		 */
		spin_unlock_irqrestore(hba->host->host_lock, flags);
		msleep(50);
		spin_lock_irqsave(hba->host->host_lock, flags);

		/*
		 * now check if we have got any other severe errors other than
		 * DL NAC error?
		 */
		if ((hba->saved_err & INT_FATAL_ERRORS) ||
		    ((hba->saved_err & UIC_ERROR) &&
		    (hba->saved_uic_err & ~UFSHCD_UIC_DL_NAC_RECEIVED_ERROR)))
			goto out;

		/*
		 * As DL NAC is the only error received so far, send out NOP
		 * command to confirm if link is still active or not.
		 *   - If we don't get any response then do error recovery.
		 *   - If we get response then clear the DL NAC error bit.
		 */

		spin_unlock_irqrestore(hba->host->host_lock, flags);
		err = ufshcd_verify_dev_init(hba);
		spin_lock_irqsave(hba->host->host_lock, flags);

		if (err)
			goto out;

		/* Link seems to be alive hence ignore the DL NAC errors */
		if (hba->saved_uic_err == UFSHCD_UIC_DL_NAC_RECEIVED_ERROR)
			hba->saved_err &= ~UIC_ERROR;
		/* clear NAC error */
		hba->saved_uic_err &= ~UFSHCD_UIC_DL_NAC_RECEIVED_ERROR;
		if (!hba->saved_uic_err) {
			err_handling = false;
			goto out;
		}
	}
out:
	spin_unlock_irqrestore(hba->host->host_lock, flags);
	return err_handling;
}

/**
 * ufshcd_err_handler - handle UFS errors that require s/w attention
 * @work: pointer to work structure
 */
static void ufshcd_err_handler(struct work_struct *work)
{
	struct ufs_hba *hba;
	struct exynos_ufs *ufs;
	unsigned long flags;
	u32 err_xfer = 0;
	u32 err_tm = 0;
	int err = 0;
	int tag;
	bool needs_reset = false;

	hba = container_of(work, struct ufs_hba, eh_work);

	pm_runtime_get_sync(hba->dev);
	ufshcd_hold(hba, false);

	ufs = to_exynos_ufs(hba);
	if (hba->saved_err & UIC_ERROR) {
		dev_err(hba->dev, ": CLKSTOP CTRL(0x%04x):\t\t\t\t0x%08x\n",
				HCI_CLKSTOP_CTRL, hci_readl(ufs, HCI_CLKSTOP_CTRL));
		dev_err(hba->dev, ": FORCE HCS(0x%04x):\t\t\t\t0x%08x\n",
				HCI_FORCE_HCS, hci_readl(ufs, HCI_FORCE_HCS));
	}

	/* Dump debugging information to system memory */
	ufshcd_vops_dbg_register_dump(hba);
	spin_lock_irqsave(hba->host->host_lock, flags);
	if (hba->ufshcd_state == UFSHCD_STATE_RESET)
		goto out;

	hba->ufshcd_state = UFSHCD_STATE_RESET;
	ufshcd_set_eh_in_progress(hba);
	exynos_ufs_show_uic_info(hba);

	/* Complete requests that have door-bell cleared by h/w */
	ufshcd_complete_requests(hba);

	if (hba->dev_quirks & UFS_DEVICE_QUIRK_RECOVERY_FROM_DL_NAC_ERRORS) {
		bool ret;

		spin_unlock_irqrestore(hba->host->host_lock, flags);
		/* release the lock as ufshcd_quirk_dl_nac_errors() may sleep */
		ret = ufshcd_quirk_dl_nac_errors(hba);
		spin_lock_irqsave(hba->host->host_lock, flags);
		if (!ret)
			goto skip_err_handling;
	}
	if ((hba->saved_err & INT_FATAL_ERRORS) ||
	    ((hba->saved_err & UIC_ERROR) &&
	    (hba->saved_uic_err & (UFSHCD_UIC_DL_PA_INIT_ERROR |
				   UFSHCD_UIC_DL_ERROR |
				   UFSHCD_UIC_DL_NAC_RECEIVED_ERROR |
				   UFSHCD_UIC_DL_TCx_REPLAY_ERROR))))
		needs_reset = true;

	/*
	 * if host reset is required then skip clearing the pending
	 * transfers forcefully because they will get cleared during
	 * host reset and restore
	 */
	if (needs_reset)
		goto skip_pending_xfer_clear;

	/* release lock as clear command might sleep */
	spin_unlock_irqrestore(hba->host->host_lock, flags);
	/* Clear pending transfer requests */
	for_each_set_bit(tag, &hba->outstanding_reqs, hba->nutrs) {
		if (ufshcd_clear_cmd(hba, tag)) {
			err_xfer = true;
			goto lock_skip_pending_xfer_clear;
		}
	}

	/* Clear pending task management requests */
	for_each_set_bit(tag, &hba->outstanding_tasks, hba->nutmrs) {
		if (ufshcd_clear_tm_cmd(hba, tag)) {
			err_tm = true;
			goto lock_skip_pending_xfer_clear;
		}
	}

lock_skip_pending_xfer_clear:
	spin_lock_irqsave(hba->host->host_lock, flags);

	/* Complete the requests that are cleared by s/w */
	ufshcd_complete_requests(hba);

	if (err_xfer || err_tm)
		needs_reset = true;

skip_pending_xfer_clear:
	/* Fatal errors need reset */
	if (needs_reset) {
		unsigned long max_doorbells = (1UL << hba->nutrs) - 1;

		/*
		 * ufshcd_reset_and_restore() does the link reinitialization
		 * which will need atleast one empty doorbell slot to send the
		 * device management commands (NOP and query commands).
		 * If there is no slot empty at this moment then free up last
		 * slot forcefully.
		 */
		if (hba->outstanding_reqs == max_doorbells)
			__ufshcd_transfer_req_compl(hba, 0,
						    (1UL << (hba->nutrs - 1)));

		spin_unlock_irqrestore(hba->host->host_lock, flags);

		/* Fatal errors need reset */
		if (err_xfer || err_tm || (hba->saved_err & INT_FATAL_ERRORS) ||
				((hba->saved_err & UIC_ERROR) &&
				((hba->saved_uic_err & UFSHCD_UIC_DL_PA_INIT_ERROR) ||
				 (hba->saved_uic_err & UFSHCD_UIC_DL_ERROR))))
					dev_err(hba->dev,
					"%s: saved_err:0x%x, saved_uic_err:0x%x\n",
					__func__, hba->saved_err, hba->saved_uic_err);

		err = ufshcd_reset_and_restore(hba);
		spin_lock_irqsave(hba->host->host_lock, flags);
		if (err) {
			spin_lock_irqsave(hba->host->host_lock, flags);
			hba->ufshcd_state = UFSHCD_STATE_ERROR;
			spin_unlock_irqrestore(hba->host->host_lock, flags);
			dev_err(hba->dev, "%s: reset and restore failed\n",
					__func__);
		}
		hba->saved_err = 0;
		hba->saved_uic_err = 0;
	}

skip_err_handling:
	if (!needs_reset) {
		hba->ufshcd_state = UFSHCD_STATE_OPERATIONAL;
		if (hba->saved_err || hba->saved_uic_err)
			dev_err_ratelimited(hba->dev, "%s: exit: saved_err 0x%x saved_uic_err 0x%x",
			    __func__, hba->saved_err, hba->saved_uic_err);
	}

	ufshcd_clear_eh_in_progress(hba);

out:
	spin_unlock_irqrestore(hba->host->host_lock, flags);
	ufshcd_scsi_unblock_requests(hba);
	ufshcd_release(hba);
	pm_runtime_put_sync(hba->dev);
}

static void ufshcd_fatal_mode_handler(struct work_struct *work)
{
	struct ufs_hba *hba;

	hba = container_of(work, struct ufs_hba, fatal_mode_work);

	scsi_block_requests(hba->host);
	hba->ufshcd_state = UFSHCD_STATE_FATAL_MODE;

	dev_err(hba->dev, "fatal mode %04x.\n", hba->manufacturer_id);
	if (hba->manufacturer_id == UFS_VENDOR_TOSHIBA)
		UFS_Toshiba_K2_query_fatal_mode(hba);

	scsi_unblock_requests(hba->host);
	return;
}

static void ufshcd_update_uic_reg_hist(struct ufs_uic_err_reg_hist *reg_hist,
		u32 reg)
{
	reg_hist->reg[reg_hist->pos] = reg;
	reg_hist->tstamp[reg_hist->pos] = ktime_get();
	reg_hist->pos = (reg_hist->pos + 1) % UIC_ERR_REG_HIST_LENGTH;
}

/**
 * ufshcd_update_uic_error - check and set fatal UIC error flags.
 * @hba: per-adapter instance
 */
static void ufshcd_update_uic_error(struct ufs_hba *hba)
{
	u32 reg;

	/* PHY layer lane error */
	reg = ufshcd_readl(hba, REG_UIC_ERROR_CODE_PHY_ADAPTER_LAYER);
	/* Ignore LINERESET indication, as this is not an error */
	if ((reg & UIC_PHY_ADAPTER_LAYER_ERROR) &&
			(reg & UIC_PHY_ADAPTER_LAYER_LANE_ERR_MASK)) {
		/*
		 * To know whether this error is fatal or not, DB timeout
		 * must be checked but this error is handled separately.
		 */
		dev_dbg(hba->dev, "%s: UIC Lane error reported\n", __func__);
		ufshcd_update_uic_reg_hist(&hba->ufs_stats.pa_err, reg);
	}

	/* PA_INIT_ERROR is fatal and needs UIC reset */
	reg = ufshcd_readl(hba, REG_UIC_ERROR_CODE_DATA_LINK_LAYER);
	if (reg)
		ufshcd_update_uic_reg_hist(&hba->ufs_stats.dl_err, reg);

	if (reg & UIC_DATA_LINK_LAYER_ERROR_PA_INIT)
		hba->uic_error |= UFSHCD_UIC_DL_PA_INIT_ERROR;
	else if (hba->dev_quirks &
		   UFS_DEVICE_QUIRK_RECOVERY_FROM_DL_NAC_ERRORS) {
		if (reg & UIC_DATA_LINK_LAYER_ERROR_NAC_RECEIVED)
			hba->uic_error |=
				UFSHCD_UIC_DL_NAC_RECEIVED_ERROR;
		else if (reg & UIC_DATA_LINK_LAYER_ERROR_TCx_REPLAY_TIMEOUT)
			hba->uic_error |= UFSHCD_UIC_DL_TCx_REPLAY_ERROR;
	}

	if (reg & UIC_DATA_LINK_LAYER_ERROR_TCX_REP_TIMER_EXP)
		hba->tcx_replay_timer_expired_cnt++;

	if (reg & UIC_DATA_LINK_LAYER_ERROR_FCX_PRO_TIMER_EXP)
		hba->fcx_protection_timer_expired_cnt++;

	if (hba->tcx_replay_timer_expired_cnt >= 2 ||
	    hba->fcx_protection_timer_expired_cnt >= 2)
		hba->uic_error |= UFSHCD_UIC_DL_ERROR;

	/* UIC NL/TL/DME errors needs software retry */
	reg = ufshcd_readl(hba, REG_UIC_ERROR_CODE_NETWORK_LAYER);
	if (reg) {
		ufshcd_update_uic_reg_hist(&hba->ufs_stats.nl_err, reg);
		hba->uic_error |= UFSHCD_UIC_NL_ERROR;
	}

	reg = ufshcd_readl(hba, REG_UIC_ERROR_CODE_TRANSPORT_LAYER);
	if (reg) {
		ufshcd_update_uic_reg_hist(&hba->ufs_stats.tl_err, reg);
		hba->uic_error |= UFSHCD_UIC_TL_ERROR;
	}

	reg = ufshcd_readl(hba, REG_UIC_ERROR_CODE_DME);
	if (reg) {
		ufshcd_update_uic_reg_hist(&hba->ufs_stats.dme_err, reg);
		hba->uic_error |= UFSHCD_UIC_DME_ERROR;
	}

	dev_dbg(hba->dev, "%s: UIC error flags = 0x%08x\n",
			__func__, hba->uic_error);
#if defined(SEC_UFS_ERROR_COUNT)
	if (hba->uic_error)
		SEC_ufs_uic_error_check(hba, true, false);
#endif
}

/**
 * ufshcd_check_errors - Check for errors that need s/w attention
 * @hba: per-adapter instance
 */
static void ufshcd_check_errors(struct ufs_hba *hba)
{
	bool queue_eh_work = false;

	if (hba->errors & INT_FATAL_ERRORS) {
		queue_eh_work = true;
#if defined(SEC_UFS_ERROR_COUNT)
		SEC_ufs_uic_error_check(hba, false, true);
#endif
	}

	if (hba->errors & UIC_ERROR) {
		hba->uic_error = 0;
		ufshcd_update_uic_error(hba);
		if (hba->uic_error)
			queue_eh_work = true;
	}

	if (queue_eh_work) {
		/*
		 * update the transfer error masks to sticky bits, let's do this
		 * irrespective of current ufshcd_state.
		 */
		hba->saved_err |= hba->errors;
		hba->saved_uic_err |= hba->uic_error;

		/* handle fatal errors only when link is functional */
		if (hba->ufshcd_state == UFSHCD_STATE_OPERATIONAL) {
			/* block commands from scsi mid-layer */
			ufshcd_scsi_block_requests(hba);

			hba->ufshcd_state = UFSHCD_STATE_EH_SCHEDULED;

			/* dump controller state before resetting */
			if (hba->saved_err & (INT_FATAL_ERRORS | UIC_ERROR)) {
				bool pr_prdt = !!(hba->saved_err &
						SYSTEM_BUS_FATAL_ERROR);

				dev_err(hba->dev, "%s: saved_err 0x%x saved_uic_err 0x%x\n",
					__func__, hba->saved_err,
					hba->saved_uic_err);

				ufshcd_print_host_regs(hba);
				ufshcd_print_pwr_info(hba);

				if (hba->quirks & UFSHCD_QUIRK_DUMP_DEBUG_INFO) {
					ufshcd_print_tmrs(hba, hba->outstanding_tasks);
					ufshcd_print_trs(hba, hba->outstanding_reqs,
								pr_prdt);
				}
			}
			schedule_work(&hba->eh_work);
		}
	}
	/*
	 * if (!queue_eh_work) -
	 * Other errors are either non-fatal where host recovers
	 * itself without s/w intervention or errors that will be
	 * handled by the SCSI core layer.
	 */
}

/**
 * ufshcd_tmc_handler - handle task management function completion
 * @hba: per adapter instance
 */
static void ufshcd_tmc_handler(struct ufs_hba *hba)
{
	u32 tm_doorbell;

	tm_doorbell = ufshcd_readl(hba, REG_UTP_TASK_REQ_DOOR_BELL);
	hba->tm_condition = tm_doorbell ^ hba->outstanding_tasks;
	hba->outstanding_tasks ^= hba->tm_condition;
	wake_up(&hba->tm_wq);
}

/**
 * ufshcd_sl_intr - Interrupt service routine
 * @hba: per adapter instance
 * @intr_status: contains interrupts generated by the controller
 */
static void ufshcd_sl_intr(struct ufs_hba *hba, u32 intr_status)
{
	hba->errors = UFSHCD_ERROR_MASK & intr_status;
	if (hba->errors)
		ufshcd_check_errors(hba);

	if (intr_status & UFSHCD_UIC_MASK)
		ufshcd_uic_cmd_compl(hba, intr_status);

	if (intr_status & UTP_TASK_REQ_COMPL)
		ufshcd_tmc_handler(hba);

	if (intr_status & UTP_TRANSFER_REQ_COMPL)
		ufshcd_transfer_req_compl(hba, 0);

}

/**
 * ufshcd_intr - Main interrupt service routine
 * @irq: irq number
 * @__hba: pointer to adapter instance
 *
 * Returns IRQ_HANDLED - If interrupt is valid
 *		IRQ_NONE - If invalid interrupt
 */
static irqreturn_t ufshcd_intr(int irq, void *__hba)
{
	u32 intr_status, enabled_intr_status = 0;
	irqreturn_t retval = IRQ_NONE;
	struct ufs_hba *hba = __hba;
	int retries = hba->nutrs;

	spin_lock(hba->host->host_lock);
	intr_status = ufshcd_readl(hba, REG_INTERRUPT_STATUS);

	/*
	 * There could be max of hba->nutrs reqs in flight and in worst case
	 * if the reqs get finished 1 by 1 after the interrupt status is
	 * read, make sure we handle them by checking the interrupt status
	 * again in a loop until we process all of the reqs before returning.
	 */
	while (intr_status && retries--) {
		enabled_intr_status =
			intr_status & ufshcd_readl(hba, REG_INTERRUPT_ENABLE);
		if (intr_status)
			ufshcd_writel(hba, intr_status, REG_INTERRUPT_STATUS);
		if (enabled_intr_status) {
			ufshcd_sl_intr(hba, enabled_intr_status);
			retval = IRQ_HANDLED;
		}

		intr_status = ufshcd_readl(hba, REG_INTERRUPT_STATUS);
	}

	spin_unlock(hba->host->host_lock);
	return retval;
}

static int ufshcd_clear_tm_cmd(struct ufs_hba *hba, int tag)
{
	int err = 0;
	u32 mask = 1 << tag;
	unsigned long flags;

	spin_lock_irqsave(hba->host->host_lock, flags);
	ufshcd_utmrl_clear(hba, tag);
	spin_unlock_irqrestore(hba->host->host_lock, flags);

	/* poll for max. 1 sec to clear door bell register by h/w */
	err = ufshcd_wait_for_register(hba,
			REG_UTP_TASK_REQ_DOOR_BELL,
			mask, 0, 1000, 1000, true);
	return err;
}

static int __ufshcd_issue_tm_cmd(struct ufs_hba *hba,
		struct utp_task_req_desc *treq, u8 tm_function)
{
	struct Scsi_Host *host = hba->host;
	unsigned long flags;
	int free_slot, task_tag, err;

	/*
	 * Get free slot, sleep if slots are unavailable.
	 * Even though we use wait_event() which sleeps indefinitely,
	 * the maximum wait time is bounded by %TM_CMD_TIMEOUT.
	 */
	wait_event(hba->tm_tag_wq, ufshcd_get_tm_free_slot(hba, &free_slot));
	ufshcd_hold(hba, false);

	spin_lock_irqsave(host->host_lock, flags);
	task_tag = hba->nutrs + free_slot;

<<<<<<< HEAD
=======
	treq->req_header.dword_0 |= cpu_to_be32(task_tag);

	memcpy(hba->utmrdl_base_addr + free_slot, treq, sizeof(*treq));
	ufshcd_vops_setup_task_mgmt(hba, free_slot, tm_function);

>>>>>>> 874391c9
	/* send command to the controller */
	if (hba->vops && hba->vops->set_nexus_t_task_mgmt)
		hba->vops->set_nexus_t_task_mgmt(hba, free_slot, tm_function);
	__set_bit(free_slot, &hba->outstanding_tasks);

	/* Make sure descriptors are ready before ringing the task doorbell */
	wmb();

	ufshcd_writel(hba, 1 << free_slot, REG_UTP_TASK_REQ_DOOR_BELL);
	/* Make sure that doorbell is committed immediately */
	wmb();

	spin_unlock_irqrestore(host->host_lock, flags);

	ufshcd_add_tm_upiu_trace(hba, task_tag, "tm_send");

	/* wait until the task management command is completed */
	err = wait_event_timeout(hba->tm_wq,
			test_bit(free_slot, &hba->tm_condition),
			msecs_to_jiffies(TM_CMD_TIMEOUT));
	if (!err) {
		ufshcd_add_tm_upiu_trace(hba, task_tag, "tm_complete_err");
		dev_err(hba->dev, "%s: task management cmd 0x%.2x timed-out, intsts : 0x%x\n",
				__func__, tm_function, ufshcd_readl(hba, REG_INTERRUPT_STATUS));
		if (!ufshcd_clear_tm_cmd(hba, free_slot)) {
			spin_lock_irqsave(hba->host->host_lock, flags);
			__clear_bit(free_slot, &hba->outstanding_tasks);
			spin_unlock_irqrestore(hba->host->host_lock, flags);
		} else {
			dev_WARN(hba->dev, "%s: unable clear tm cmd (slot %d) after timeout\n",
					__func__, free_slot);
		}
		err = -ETIMEDOUT;
	} else {
		err = 0;
		memcpy(treq, hba->utmrdl_base_addr + free_slot, sizeof(*treq));

		ufshcd_add_tm_upiu_trace(hba, task_tag, "tm_complete");

		spin_lock_irqsave(hba->host->host_lock, flags);
		__clear_bit(free_slot, &hba->outstanding_tasks);
		spin_unlock_irqrestore(hba->host->host_lock, flags);

	}

	clear_bit(free_slot, &hba->tm_condition);
	ufshcd_put_tm_slot(hba, free_slot);
	wake_up(&hba->tm_tag_wq);

	ufshcd_release(hba);
	return err;
}

/**
 * ufshcd_issue_tm_cmd - issues task management commands to controller
 * @hba: per adapter instance
 * @lun_id: LUN ID to which TM command is sent
 * @task_id: task ID to which the TM command is applicable
 * @tm_function: task management function opcode
 * @tm_response: task management service response return value
 *
 * Returns non-zero value on error, zero on success.
 */
static int ufshcd_issue_tm_cmd(struct ufs_hba *hba, int lun_id, int task_id,
		u8 tm_function, u8 *tm_response)
{
	struct utp_task_req_desc treq = { { 0 }, };
	int ocs_value, err;

	/* Configure task request descriptor */
	treq.header.dword_0 = cpu_to_le32(UTP_REQ_DESC_INT_CMD);
	treq.header.dword_2 = cpu_to_le32(OCS_INVALID_COMMAND_STATUS);

	/* Configure task request UPIU */
	treq.req_header.dword_0 = cpu_to_be32(lun_id << 8) |
				  cpu_to_be32(UPIU_TRANSACTION_TASK_REQ << 24);
	treq.req_header.dword_1 = cpu_to_be32(tm_function << 16);

	/*
	 * The host shall provide the same value for LUN field in the basic
	 * header and for Input Parameter.
	 */
	treq.input_param1 = cpu_to_be32(lun_id);
	treq.input_param2 = cpu_to_be32(task_id);

	err = __ufshcd_issue_tm_cmd(hba, &treq, tm_function);
	if (err == -ETIMEDOUT)
		return err;

	ocs_value = le32_to_cpu(treq.header.dword_2) & MASK_OCS;
	if (ocs_value != OCS_SUCCESS)
		dev_err(hba->dev, "%s: failed, ocs = 0x%x\n",
				__func__, ocs_value);
	else if (tm_response)
		*tm_response = be32_to_cpu(treq.output_param1) &
				MASK_TM_SERVICE_RESP;
	return err;
}

/**
 * ufshcd_eh_device_reset_handler - device reset handler registered to
 *                                    scsi layer.
 * @cmd: SCSI command pointer
 *
 * Returns SUCCESS/FAILED
 */
static int ufshcd_eh_device_reset_handler(struct scsi_cmnd *cmd)
{
	struct Scsi_Host *host;
	struct ufs_hba *hba;
	u32 pos;
	int err;
	u8 resp = 0xF, lun;
	unsigned long flags;

	host = cmd->device->host;
	hba = shost_priv(host);

	exynos_ufs_dump_cport_log(hba);

	/* Dump debugging information to system memory */
	ufshcd_vops_dbg_register_dump(hba);
	exynos_ufs_show_uic_info(hba);

	lun = ufshcd_scsi_to_upiu_lun(cmd->device->lun);
	err = ufshcd_issue_tm_cmd(hba, lun, 0, UFS_LOGICAL_RESET, &resp);
	if (err || resp != UPIU_TASK_MANAGEMENT_FUNC_COMPL) {
		if (!err)
			err = resp;
		goto out;
	}

	/* clear the commands that were pending for corresponding LUN */
	for_each_set_bit(pos, &hba->outstanding_reqs, hba->nutrs) {
		if (hba->lrb[pos].lun == lun) {
			err = ufshcd_clear_cmd(hba, pos);
			if (err)
				break;
		}
	}
	spin_lock_irqsave(host->host_lock, flags);
	ufshcd_transfer_req_compl(hba, DID_RESET);
	spin_unlock_irqrestore(host->host_lock, flags);

out:
	hba->req_abort_count = 0;
	if (!err) {
#if defined(CONFIG_UFSFEATURE)
		ufsf_hpb_reset_lu(&hba->ufsf);
#endif
		dev_info(hba->dev, "%s: LU reset succeeded\n", __func__);
		err = SUCCESS;
	} else {
		dev_err(hba->dev, "%s: failed with err %d\n", __func__, err);
		err = FAILED;
	}
	return err;
}

static void ufshcd_set_req_abort_skip(struct ufs_hba *hba, unsigned long bitmap)
{
	struct ufshcd_lrb *lrbp;
	int tag;

	for_each_set_bit(tag, &bitmap, hba->nutrs) {
		lrbp = &hba->lrb[tag];
		lrbp->req_abort_skip = true;
	}
}

/**
 * ufshcd_abort - abort a specific command
 * @cmd: SCSI command pointer
 *
 * Abort the pending command in device by sending UFS_ABORT_TASK task management
 * command, and in host controller by clearing the door-bell register. There can
 * be race between controller sending the command to the device while abort is
 * issued. To avoid that, first issue UFS_QUERY_TASK to check if the command is
 * really issued and then try to abort it.
 *
 * Returns SUCCESS/FAILED
 */
static int ufshcd_abort(struct scsi_cmnd *cmd)
{
	struct Scsi_Host *host;
	struct ufs_hba *hba;
	unsigned long flags;
	unsigned int tag;
	int err = 0;
	int poll_cnt;
	u8 resp = 0xF;
	struct ufshcd_lrb *lrbp;
	u32 reg;

	host = cmd->device->host;
	hba = shost_priv(host);
	tag = cmd->request->tag;
	lrbp = &hba->lrb[tag];
	if (!ufshcd_valid_tag(hba, tag)) {
		dev_err(hba->dev,
			"%s: invalid command tag %d: cmd=0x%p, cmd->request=0x%p",
			__func__, tag, cmd, cmd->request);
		BUG();
	}

	exynos_ufs_dump_cport_log(hba);

	/*
	 * Task abort to the device W-LUN is illegal. When this command
	 * will fail, due to spec violation, scsi err handling next step
	 * will be to send LU reset which, again, is a spec violation.
	 * To avoid these unnecessary/illegal step we skip to the last error
	 * handling stage: reset and restore.
	 */
	if (lrbp->lun == UFS_UPIU_UFS_DEVICE_WLUN)
		return ufshcd_eh_host_reset_handler(cmd);

	if (cmd->cmnd[0] == READ_10 || cmd->cmnd[0] == WRITE_10) {
		unsigned long lba = (cmd->cmnd[2] << 24) |
					(cmd->cmnd[3] << 16) |
					(cmd->cmnd[4] << 8) |
					(cmd->cmnd[5] << 0);
		unsigned int sct = (cmd->cmnd[7] << 8) |
					(cmd->cmnd[8] << 0);

		dev_err(hba->dev, "%s: tag:%d, cmd:0x%x, "
				"lba:0x%08lx, sct:0x%04x, retries %d\n",
				__func__, tag, cmd->cmnd[0], lba, sct, cmd->retries);
	} else {
		dev_err(hba->dev, "%s: tag:%d, cmd:0x%x, retries %d\n",
				__func__, tag, cmd->cmnd[0], cmd->retries);
	}

#if defined(SEC_UFS_ERROR_COUNT)
	SEC_ufs_utp_error_check(hba, cmd, false, 0);
#if defined(CONFIG_UFSFEATURE) && defined(CONFIG_UFSHPB)
	if (hba->ufsf.hpb_dev_info.hpb_device &&
			((cmd->cmnd[0] == READ_16) || (((cmd->cmnd[0] >> 4) & 0xF) == 0xF))) {
		SEC_ufs_hpb_error_check(hba, cmd);
	}
#endif
#endif

	ufshcd_hold(hba, false);
	/* Dump debugging information to system memory */
	ufshcd_vops_dbg_register_dump(hba);

	reg = ufshcd_readl(hba, REG_UTP_TRANSFER_REQ_DOOR_BELL);
	/* If command is already aborted/completed, return SUCCESS */
	if (!(test_bit(tag, &hba->outstanding_reqs))) {
		dev_err(hba->dev,
			"%s: cmd at tag %d already completed, outstanding=0x%lx, doorbell=0x%x\n",
			__func__, tag, hba->outstanding_reqs, reg);
		goto out;
	}

	if (!(reg & (1 << tag))) {
		dev_err(hba->dev,
		"%s: cmd was completed, but without a notifying intr, tag = %d",
		__func__, tag);
		goto cleanup;
	}

	/* Print Transfer Request of aborted task */
	dev_err(hba->dev, "%s: Device abort task at tag %d\n", __func__, tag);

	/*
	 * Print detailed info about aborted request.
	 * As more than one request might get aborted at the same time,
	 * print full information only for the first aborted request in order
	 * to reduce repeated printouts. For other aborted requests only print
	 * basic details.
	 */
	scsi_print_command(hba->lrb[tag].cmd);
	if (!hba->req_abort_count) {
		ufshcd_print_host_regs(hba);
		ufshcd_print_host_state(hba);
		ufshcd_print_pwr_info(hba);
		if (hba->quirks & UFSHCD_QUIRK_DUMP_DEBUG_INFO)
			ufshcd_print_trs(hba, 1 << tag, true);
	} else {
		if (hba->quirks & UFSHCD_QUIRK_DUMP_DEBUG_INFO)
			ufshcd_print_trs(hba, 1 << tag, false);
	}
	hba->req_abort_count++;

	/* Skip task abort in case previous aborts failed and report failure */
	if (lrbp->req_abort_skip) {
		err = -EIO;
		goto out;
	}

	for (poll_cnt = 100; poll_cnt; poll_cnt--) {
		err = ufshcd_issue_tm_cmd(hba, lrbp->lun, lrbp->task_tag,
				UFS_QUERY_TASK, &resp);
		if (!err && resp == UPIU_TASK_MANAGEMENT_FUNC_SUCCEEDED) {
			/* cmd pending in the device */
			dev_err(hba->dev, "%s: cmd pending in the device. tag = %d\n",
				__func__, tag);
			break;
		} else if (!err && resp == UPIU_TASK_MANAGEMENT_FUNC_COMPL) {
			/*
			 * cmd not pending in the device, check if it is
			 * in transition.
			 */
			dev_err(hba->dev, "%s: cmd at tag %d not pending in the device.\n",
				__func__, tag);
			reg = ufshcd_readl(hba, REG_UTP_TRANSFER_REQ_DOOR_BELL);
			if (reg & (1 << tag)) {
				/* sleep for max. 200us to stabilize */
				usleep_range(100, 200);
				continue;
			}
			/* command completed already */
			dev_err(hba->dev, "%s: cmd at tag %d successfully cleared from DB.\n",
				__func__, tag);
			goto cleanup;
		} else {
			dev_err(hba->dev,
				"%s: no response from device. tag = %d, err %d\n",
				__func__, tag, err);
			if (!err)
				err = resp; /* service response error */
			dev_err(hba->dev,
				"%s: query task failed with err %d\n",
				__func__, err);
#if defined(SEC_UFS_ERROR_COUNT)
			SEC_ufs_utp_error_check(hba, NULL, true, UFS_QUERY_TASK);
#endif
			goto out;
		}
	}

	if (!poll_cnt) {
		err = -EBUSY;
		dev_err(hba->dev,
			"%s: cmd might be missed, not pending in device\n",
			__func__);
		goto out;
	}

	err = ufshcd_issue_tm_cmd(hba, lrbp->lun, lrbp->task_tag,
			UFS_ABORT_TASK, &resp);
	if (err || resp != UPIU_TASK_MANAGEMENT_FUNC_COMPL) {
		if (!err) {
			err = resp; /* service response error */
			dev_err(hba->dev, "%s: issued. tag = %d, err %d\n",
				__func__, tag, err);
		}
#if defined(SEC_UFS_ERROR_COUNT)
		SEC_ufs_utp_error_check(hba, NULL, true, UFS_ABORT_TASK);
#endif
		goto out;
	}

	err = ufshcd_clear_cmd(hba, tag);
	if (err) {
		dev_err(hba->dev, "%s: Failed clearing cmd at tag %d, err %d\n",
			__func__, tag, err);
		goto out;
	}

cleanup:
	scsi_dma_unmap(cmd);

	spin_lock_irqsave(host->host_lock, flags);
	ufshcd_outstanding_req_clear(hba, tag);
	hba->lrb[tag].cmd = NULL;
	spin_unlock_irqrestore(host->host_lock, flags);

	clear_bit_unlock(tag, &hba->lrb_in_use);
	wake_up(&hba->dev_cmd.tag_wq);

out:
	if (!err) {
		err = SUCCESS;
		if ((hba->dev_quirks & UFS_DEVICE_QUIRK_SUPPORT_QUERY_FATAL_MODE) &&
				!hba->UFS_fatal_mode_done) {
			unsigned long max_doorbells = (1UL << hba->nutrs) - 1;
			if (hba->outstanding_reqs == max_doorbells)
				__ufshcd_transfer_req_compl(hba, 0,
						(1UL << (hba->nutrs - 1)));
			schedule_work(&hba->fatal_mode_work);
		}
	} else {
		dev_err(hba->dev, "%s: failed with err %d\n", __func__, err);
		ufshcd_set_req_abort_skip(hba, hba->outstanding_reqs);
		err = FAILED;
	}

	/*
	 * This ufshcd_release() corresponds to the original scsi cmd that got
	 * aborted here (as we won't get any IRQ for it).
	 */
	ufshcd_release(hba);
	return err;
}

/**
 * ufshcd_host_reset_and_restore - reset and restore host controller
 * @hba: per-adapter instance
 *
 * Note that host controller reset may issue DME_RESET to
 * local and remote (device) Uni-Pro stack and the attributes
 * are reset to default state.
 *
 * Returns zero on success, non-zero on failure
 */
static int ufshcd_host_reset_and_restore(struct ufs_hba *hba)
{
	int err = 0;
	unsigned long flags;

	/*
	 * Stop the host controller and complete the requests
	 * cleared by h/w
	 */
	spin_lock_irqsave(hba->host->host_lock, flags);
	hba->ufshcd_state = UFSHCD_STATE_RESET;
	ufshcd_set_eh_in_progress(hba);
	ufshcd_hba_stop(hba, false);
#if defined(CONFIG_UFSFEATURE)
	ufsf_hpb_reset_host(&hba->ufsf);
#endif
	hba->silence_err_logs = true;
	ufshcd_complete_requests(hba);
	hba->silence_err_logs = false;
	spin_unlock_irqrestore(hba->host->host_lock, flags);

	/* scale up clocks to max frequency before full reinitialization */
	ufshcd_scale_clks(hba, true);

	/* Establish the link again and restore the device */
#ifdef CONFIG_SCSI_UFS_ASYNC_RELINK
	if (hba->pm_op_in_progress)
		async_schedule(ufshcd_async_scan, hba);
	else
#endif
	{
	err = ufshcd_probe_hba(hba);

		if (!err && (hba->ufshcd_state != UFSHCD_STATE_OPERATIONAL)) {
			dev_err(hba->dev, "%s: failed\n", __func__);
			err = -EIO;
		}
	}

	spin_lock_irqsave(hba->host->host_lock, flags);
	ufshcd_clear_eh_in_progress(hba);
	spin_unlock_irqrestore(hba->host->host_lock, flags);

	return err;
}

/**
 * ufshcd_reset_and_restore - reset and re-initialize host/device
 * @hba: per-adapter instance
 *
 * Reset and recover device, host and re-establish link. This
 * is helpful to recover the communication in fatal error conditions.
 *
 * Returns zero on success, non-zero on failure
 */
static int ufshcd_reset_and_restore(struct ufs_hba *hba)
{
	int err = 0;
	int retries = MAX_HOST_RESET_RETRIES;
	unsigned long flags;

	int tag;

	for_each_set_bit(tag, &hba->outstanding_reqs, hba->nutrs)
		ufshcd_clear_cmd(hba, tag);

	spin_lock_irqsave(hba->host->host_lock, flags);
	ufshcd_transfer_req_compl(hba, DID_RESET);
	spin_unlock_irqrestore(hba->host->host_lock, flags);

	ufshcd_reset_tw(hba, false);

	ssleep(2);
#if defined(SEC_UFS_ERROR_COUNT)
	SEC_ufs_operation_check(hba, SEC_UFS_HW_RESET);
#endif

	do {
		err = ufshcd_host_reset_and_restore(hba);
	} while (err && --retries);

	return err;
}

/**
 * ufshcd_eh_host_reset_handler - host reset handler registered to scsi layer
 * @cmd: SCSI command pointer
 *
 * Returns SUCCESS/FAILED
 */
static int ufshcd_eh_host_reset_handler(struct scsi_cmnd *cmd)
{
	int err;
	unsigned long flags;
	struct ufs_hba *hba;

	hba = shost_priv(cmd->device->host);

	ufshcd_hold(hba, false);
	/*
	 * Check if there is any race with fatal error handling.
	 * If so, wait for it to complete. Even though fatal error
	 * handling does reset and restore in some cases, don't assume
	 * anything out of it. We are just avoiding race here.
	 */
	do {
		spin_lock_irqsave(hba->host->host_lock, flags);
		if (!(work_pending(&hba->eh_work) ||
			    hba->ufshcd_state == UFSHCD_STATE_RESET ||
			    hba->ufshcd_state == UFSHCD_STATE_EH_SCHEDULED))
			break;
		spin_unlock_irqrestore(hba->host->host_lock, flags);
		dev_dbg(hba->dev, "%s: reset in progress\n", __func__);
		flush_work(&hba->eh_work);
	} while (1);

	hba->ufshcd_state = UFSHCD_STATE_RESET;
	ufshcd_set_eh_in_progress(hba);
	spin_unlock_irqrestore(hba->host->host_lock, flags);

	err = ufshcd_reset_and_restore(hba);

	spin_lock_irqsave(hba->host->host_lock, flags);
	if (!err) {
		err = SUCCESS;
		hba->ufshcd_state = UFSHCD_STATE_OPERATIONAL;
	} else {
		err = FAILED;
		hba->ufshcd_state = UFSHCD_STATE_ERROR;
	}
	ufshcd_clear_eh_in_progress(hba);
	spin_unlock_irqrestore(hba->host->host_lock, flags);

	ufshcd_release(hba);
	return err;
}

/**
 * ufshcd_get_max_icc_level - calculate the ICC level
 * @sup_curr_uA: max. current supported by the regulator
 * @start_scan: row at the desc table to start scan from
 * @buff: power descriptor buffer
 *
 * Returns calculated max ICC level for specific regulator
 */
static u32 ufshcd_get_max_icc_level(int sup_curr_uA, u32 start_scan, char *buff)
{
	int i;
	int curr_uA;
	u16 data;
	u16 unit;

	for (i = start_scan; i >= 0; i--) {
		data = be16_to_cpup((__be16 *)&buff[2 * i]);
		unit = (data & ATTR_ICC_LVL_UNIT_MASK) >>
						ATTR_ICC_LVL_UNIT_OFFSET;
		curr_uA = data & ATTR_ICC_LVL_VALUE_MASK;
		switch (unit) {
		case UFSHCD_NANO_AMP:
			curr_uA = curr_uA / 1000;
			break;
		case UFSHCD_MILI_AMP:
			curr_uA = curr_uA * 1000;
			break;
		case UFSHCD_AMP:
			curr_uA = curr_uA * 1000 * 1000;
			break;
		case UFSHCD_MICRO_AMP:
		default:
			break;
		}
		if (sup_curr_uA >= curr_uA)
			break;
	}
	if (i < 0) {
		i = 0;
		pr_err("%s: Couldn't find valid icc_level = %d", __func__, i);
	}

	return (u32)i;
}

/**
 * ufshcd_calc_icc_level - calculate the max ICC level
 * In case regulators are not initialized we'll return 0
 * @hba: per-adapter instance
 * @desc_buf: power descriptor buffer to extract ICC levels from.
 * @len: length of desc_buff
 *
 * Returns calculated ICC level
 */
static u32 ufshcd_find_max_sup_active_icc_level(struct ufs_hba *hba,
							u8 *desc_buf, int len)
{
	u32 icc_level = 0;

	if (!hba->vreg_info.vcc || !hba->vreg_info.vccq ||
						!hba->vreg_info.vccq2) {
		dev_err(hba->dev,
			"%s: Regulator capability was not set, actvIccLevel=%d",
							__func__, icc_level);
		goto out;
	}

	if (hba->vreg_info.vcc && hba->vreg_info.vcc->max_uA)
		icc_level = ufshcd_get_max_icc_level(
				hba->vreg_info.vcc->max_uA,
				POWER_DESC_MAX_ACTV_ICC_LVLS - 1,
				&desc_buf[PWR_DESC_ACTIVE_LVLS_VCC_0]);

	if (hba->vreg_info.vccq && hba->vreg_info.vccq->max_uA)
		icc_level = ufshcd_get_max_icc_level(
				hba->vreg_info.vccq->max_uA,
				icc_level,
				&desc_buf[PWR_DESC_ACTIVE_LVLS_VCCQ_0]);

	if (hba->vreg_info.vccq2 && hba->vreg_info.vccq2->max_uA)
		icc_level = ufshcd_get_max_icc_level(
				hba->vreg_info.vccq2->max_uA,
				icc_level,
				&desc_buf[PWR_DESC_ACTIVE_LVLS_VCCQ2_0]);
out:
	return icc_level;
}

static void ufshcd_init_icc_levels(struct ufs_hba *hba)
{
	int ret;
	int buff_len = hba->desc_size.pwr_desc;
	u8 *desc_buf;

	desc_buf = kmalloc(buff_len, GFP_KERNEL);
	if (!desc_buf)
		return;

	ret = ufshcd_read_power_desc(hba, desc_buf, buff_len);
	if (ret) {
		dev_err(hba->dev,
			"%s: Failed reading power descriptor.len = %d ret = %d",
			__func__, buff_len, ret);
		goto out;
	}

	hba->init_prefetch_data.icc_level =
			ufshcd_find_max_sup_active_icc_level(hba,
			desc_buf, buff_len);
	dev_dbg(hba->dev, "%s: setting icc_level 0x%x",
			__func__, hba->init_prefetch_data.icc_level);

	ret = ufshcd_query_attr_retry(hba, UPIU_QUERY_OPCODE_WRITE_ATTR,
		QUERY_ATTR_IDN_ACTIVE_ICC_LVL, 0, 0,
		&hba->init_prefetch_data.icc_level);

	if (ret)
		dev_err(hba->dev,
			"%s: Failed configuring bActiveICCLevel = %d ret = %d",
			__func__, hba->init_prefetch_data.icc_level , ret);

out:
	kfree(desc_buf);
}

/**
 * ufshcd_scsi_add_wlus - Adds required W-LUs
 * @hba: per-adapter instance
 *
 * UFS device specification requires the UFS devices to support 4 well known
 * logical units:
 *	"REPORT_LUNS" (address: 01h)
 *	"UFS Device" (address: 50h)
 *	"RPMB" (address: 44h)
 *	"BOOT" (address: 30h)
 * UFS device's power management needs to be controlled by "POWER CONDITION"
 * field of SSU (START STOP UNIT) command. But this "power condition" field
 * will take effect only when its sent to "UFS device" well known logical unit
 * hence we require the scsi_device instance to represent this logical unit in
 * order for the UFS host driver to send the SSU command for power management.
 *
 * We also require the scsi_device instance for "RPMB" (Replay Protected Memory
 * Block) LU so user space process can control this LU. User space may also
 * want to have access to BOOT LU.
 *
 * This function adds scsi device instances for each of all well known LUs
 * (except "REPORT LUNS" LU).
 *
 * Returns zero on success (all required W-LUs are added successfully),
 * non-zero error value on failure (if failed to add any of the required W-LU).
 */
static int ufshcd_scsi_add_wlus(struct ufs_hba *hba)
{
	int ret = 0;
	struct scsi_device *sdev_boot;

	hba->sdev_ufs_device = __scsi_add_device(hba->host, 0, 0,
		ufshcd_upiu_wlun_to_scsi_wlun(UFS_UPIU_UFS_DEVICE_WLUN), NULL);
	if (IS_ERR(hba->sdev_ufs_device)) {
		ret = PTR_ERR(hba->sdev_ufs_device);
		hba->sdev_ufs_device = NULL;
		goto out;
	}
	scsi_device_put(hba->sdev_ufs_device);

	hba->sdev_rpmb = __scsi_add_device(hba->host, 0, 0,
		ufshcd_upiu_wlun_to_scsi_wlun(UFS_UPIU_RPMB_WLUN), NULL);
	if (IS_ERR(hba->sdev_rpmb)) {
		ret = PTR_ERR(hba->sdev_rpmb);
		goto remove_sdev_ufs_device;
	}
	scsi_device_put(hba->sdev_rpmb);

	sdev_boot = __scsi_add_device(hba->host, 0, 0,
		ufshcd_upiu_wlun_to_scsi_wlun(UFS_UPIU_BOOT_WLUN), NULL);
	if (IS_ERR(sdev_boot))
		dev_err(hba->dev, "%s: BOOT WLUN not found\n", __func__);
	else
		scsi_device_put(sdev_boot);
	goto out;

remove_sdev_ufs_device:
	scsi_remove_device(hba->sdev_ufs_device);
out:
	return ret;
}

static int ufs_get_device_desc(struct ufs_hba *hba,
			       struct ufs_dev_desc *dev_desc)
{
	int err;
	size_t buff_len;
	u8 model_index;
	u8 serial_num_index;
	u8 str_desc_buf[hba->desc_size.str_desc + 1];
	u8 health_buf[hba->desc_size.hlth_desc];
	u8 *desc_buf;
	bool ascii_type;

	buff_len = max_t(size_t, hba->desc_size.dev_desc,
			 QUERY_DESC_MAX_SIZE + 1);
	desc_buf = kmalloc(buff_len, GFP_KERNEL);
	if (!desc_buf) {
		err = -ENOMEM;
		goto out;
	}

	err = ufshcd_read_device_desc(hba, desc_buf, hba->desc_size.dev_desc);
	if (err) {
		dev_err(hba->dev, "%s: Failed reading Device Desc. err = %d\n",
			__func__, err);
		goto out;
	}

	/*
	 * getting vendor (manufacturerID) and Bank Index in big endian
	 * format
	 */
	dev_desc->wmanufacturerid = desc_buf[DEVICE_DESC_PARAM_MANF_ID] << 8 |
				     desc_buf[DEVICE_DESC_PARAM_MANF_ID + 1];

	hba->manufacturer_id = dev_desc->wmanufacturerid;
	model_index = desc_buf[DEVICE_DESC_PARAM_PRDCT_NAME];

	memset(str_desc_buf, 0, hba->desc_size.str_desc);
	err = ufshcd_read_string_desc(hba, model_index, str_desc_buf,
				      hba->desc_size.str_desc, true/*ASCII*/);
	if (err) {
		dev_err(hba->dev, "%s: Failed reading Product Name. err = %d\n",
			__func__, err);
		goto out;
	}

	str_desc_buf[hba->desc_size.str_desc] = '\0';
	strlcpy(dev_desc->model, (str_desc_buf + QUERY_DESC_HDR_SIZE),
		min_t(u8, str_desc_buf[QUERY_DESC_LENGTH_OFFSET],
		      MAX_MODEL_LEN));

	/* Null terminate the model string */
	dev_desc->model[MAX_MODEL_LEN] = '\0';

	/*serial number*/
	serial_num_index = desc_buf[DEVICE_DESC_PARAM_SN];
	memset(str_desc_buf, 0, hba->desc_size.str_desc);

	/*spec is unicode but sec use hex data*/
	ascii_type = UTF16_STD;

	err = ufshcd_read_string_desc(hba, serial_num_index, str_desc_buf,
		 hba->desc_size.str_desc, ascii_type);

	if (err)
		goto out;
	str_desc_buf[hba->desc_size.str_desc] = '\0';

	ufs_set_sec_unique_number(hba, str_desc_buf, desc_buf);

	err = ufshcd_read_health_desc(hba, health_buf,
					hba->desc_size.hlth_desc);
	if (err)
		goto out;

	/* getting Life Time at Device Health DESC*/
	dev_desc->lifetime = health_buf[HEALTH_DEVICE_DESC_PARAM_LIFETIMEA];

	dev_info(hba->dev,"LT: 0x%02x \n", health_buf[3]<<4|health_buf[4]);

	hba->lifetime = dev_desc->lifetime;

	/* the device desc size of ufs 3.1 is different with the one of prev ver. */ 
	if (hba->desc_size.dev_desc < (DEVICE_DESC_PARAM_EXT_FEAT_SUPPORT + 3)) { 
		hba->support_tw = false; 
		dev_info(hba->dev,"%s: ufs not support tw\n", __func__); 
		goto out;
	}

	dev_desc->dextfeatsupport = ((desc_buf[DEVICE_DESC_PARAM_EXT_FEAT_SUPPORT] << 24)|
			(desc_buf[DEVICE_DESC_PARAM_EXT_FEAT_SUPPORT + 1] << 16) |
			(desc_buf[DEVICE_DESC_PARAM_EXT_FEAT_SUPPORT + 2] << 8) |
			desc_buf[DEVICE_DESC_PARAM_EXT_FEAT_SUPPORT + 3]);
	if (dev_desc->dextfeatsupport & 0x100) {
		dev_info(hba->dev,"%s: ufs device supports turbo write\n", __func__);
		if (hba->lifetime < UFS_TW_DISABLE_THRESHOLD) {
			/* if device supports tw, enable hibern flush */
			err = ufshcd_query_flag_retry(hba, UPIU_QUERY_OPCODE_SET_FLAG,
				QUERY_FLAG_IDN_TW_FLUSH_HIBERN, NULL);
			if (err) {
				dev_err(hba->dev, "%s: Failed to enable tw hibern flush. err = %d\n",
					__func__, err); 
				goto out;
			}

			hba->support_tw = true;
			dev_info(hba->dev,"%s: ufs turbo write is enabled\n", __func__);
		} else
			hba->support_tw = false;
	}
out:
	kfree(desc_buf);
	return err;
}

static void ufs_fixup_device_setup(struct ufs_hba *hba,
				   struct ufs_dev_desc *dev_desc)
{
	struct ufs_dev_fix *f;

	for (f = ufs_fixups; f->quirk; f++) {
		if ((f->card.wmanufacturerid == dev_desc->wmanufacturerid ||
		     f->card.wmanufacturerid == UFS_ANY_VENDOR) &&
		    (STR_PRFX_EQUAL(f->card.model, dev_desc->model) ||
		     !strcmp(f->card.model, UFS_ANY_MODEL)))
			hba->dev_quirks |= f->quirk;
	}
}

/**
 * ufshcd_tune_pa_tactivate - Tunes PA_TActivate of local UniPro
 * @hba: per-adapter instance
 *
 * PA_TActivate parameter can be tuned manually if UniPro version is less than
 * 1.61. PA_TActivate needs to be greater than or equal to peerM-PHY's
 * RX_MIN_ACTIVATETIME_CAPABILITY attribute. This optimal value can help reduce
 * the hibern8 exit latency.
 *
 * Returns zero on success, non-zero error value on failure.
 */
static int ufshcd_tune_pa_tactivate(struct ufs_hba *hba)
{
	int ret = 0;
	u32 peer_rx_min_activatetime = 0, tuned_pa_tactivate;

	ret = ufshcd_dme_peer_get(hba,
				  UIC_ARG_MIB_SEL(
					RX_MIN_ACTIVATETIME_CAPABILITY,
					UIC_ARG_MPHY_RX_GEN_SEL_INDEX(0)),
				  &peer_rx_min_activatetime);
	if (ret)
		goto out;

	/* make sure proper unit conversion is applied */
	tuned_pa_tactivate =
		((peer_rx_min_activatetime * RX_MIN_ACTIVATETIME_UNIT_US)
		 / PA_TACTIVATE_TIME_UNIT_US);
	ret = ufshcd_dme_set(hba, UIC_ARG_MIB(PA_TACTIVATE),
			     tuned_pa_tactivate);

out:
	return ret;
}

/**
 * ufshcd_tune_pa_hibern8time - Tunes PA_Hibern8Time of local UniPro
 * @hba: per-adapter instance
 *
 * PA_Hibern8Time parameter can be tuned manually if UniPro version is less than
 * 1.61. PA_Hibern8Time needs to be maximum of local M-PHY's
 * TX_HIBERN8TIME_CAPABILITY & peer M-PHY's RX_HIBERN8TIME_CAPABILITY.
 * This optimal value can help reduce the hibern8 exit latency.
 *
 * Returns zero on success, non-zero error value on failure.
 */
static int ufshcd_tune_pa_hibern8time(struct ufs_hba *hba)
{
	int ret = 0;
	u32 local_tx_hibern8_time_cap = 0, peer_rx_hibern8_time_cap = 0;
	u32 max_hibern8_time, tuned_pa_hibern8time;

	ret = ufshcd_dme_get(hba,
			     UIC_ARG_MIB_SEL(TX_HIBERN8TIME_CAPABILITY,
					UIC_ARG_MPHY_TX_GEN_SEL_INDEX(0)),
				  &local_tx_hibern8_time_cap);
	if (ret)
		goto out;

	ret = ufshcd_dme_peer_get(hba,
				  UIC_ARG_MIB_SEL(RX_HIBERN8TIME_CAPABILITY,
					UIC_ARG_MPHY_RX_GEN_SEL_INDEX(0)),
				  &peer_rx_hibern8_time_cap);
	if (ret)
		goto out;

	max_hibern8_time = max(local_tx_hibern8_time_cap,
			       peer_rx_hibern8_time_cap);
	/* make sure proper unit conversion is applied */
	tuned_pa_hibern8time = ((max_hibern8_time * HIBERN8TIME_UNIT_US)
				/ PA_HIBERN8_TIME_UNIT_US);
	ret = ufshcd_dme_set(hba, UIC_ARG_MIB(PA_HIBERN8TIME),
			     tuned_pa_hibern8time);
out:
	return ret;
}

static void ufshcd_tune_unipro_params(struct ufs_hba *hba)
{
	if (ufshcd_is_unipro_pa_params_tuning_req(hba)) {
		ufshcd_tune_pa_tactivate(hba);
		ufshcd_tune_pa_hibern8time(hba);
	}

	if (hba->dev_quirks & UFS_DEVICE_QUIRK_PA_TACTIVATE)
		/* set 1ms timeout for PA_TACTIVATE */
		ufshcd_dme_set(hba, UIC_ARG_MIB(PA_TACTIVATE), 10);


}

static void ufshcd_clear_dbg_ufs_stats(struct ufs_hba *hba)
{
	int err_reg_hist_size = sizeof(struct ufs_uic_err_reg_hist);

	hba->ufs_stats.hibern8_exit_cnt = 0;
	hba->ufs_stats.last_hibern8_exit_tstamp = ktime_set(0, 0);

	memset(&hba->ufs_stats.pa_err, 0, err_reg_hist_size);
	memset(&hba->ufs_stats.dl_err, 0, err_reg_hist_size);
	memset(&hba->ufs_stats.nl_err, 0, err_reg_hist_size);
	memset(&hba->ufs_stats.tl_err, 0, err_reg_hist_size);
	memset(&hba->ufs_stats.dme_err, 0, err_reg_hist_size);

	hba->req_abort_count = 0;
}

static void ufshcd_init_desc_sizes(struct ufs_hba *hba)
{
	int err;

	err = ufshcd_read_desc_length(hba, QUERY_DESC_IDN_DEVICE, 0,
		&hba->desc_size.dev_desc);
	if (err)
		hba->desc_size.dev_desc = QUERY_DESC_DEVICE_DEF_SIZE;

	err = ufshcd_read_desc_length(hba, QUERY_DESC_IDN_POWER, 0,
		&hba->desc_size.pwr_desc);
	if (err)
		hba->desc_size.pwr_desc = QUERY_DESC_POWER_DEF_SIZE;

	err = ufshcd_read_desc_length(hba, QUERY_DESC_IDN_INTERCONNECT, 0,
		&hba->desc_size.interc_desc);
	if (err)
		hba->desc_size.interc_desc = QUERY_DESC_INTERCONNECT_DEF_SIZE;

	err = ufshcd_read_desc_length(hba, QUERY_DESC_IDN_CONFIGURATION, 0,
		&hba->desc_size.conf_desc);
	if (err)
		hba->desc_size.conf_desc = QUERY_DESC_CONFIGURATION_DEF_SIZE;

	err = ufshcd_read_desc_length(hba, QUERY_DESC_IDN_UNIT, 0,
		&hba->desc_size.unit_desc);
	if (err)
		hba->desc_size.unit_desc = QUERY_DESC_UNIT_DEF_SIZE;

	err = ufshcd_read_desc_length(hba, QUERY_DESC_IDN_GEOMETRY, 0,
		&hba->desc_size.geom_desc);
	if (err)
		hba->desc_size.geom_desc = QUERY_DESC_GEOMETRY_DEF_SIZE;
	err = ufshcd_read_desc_length(hba, QUERY_DESC_IDN_HEALTH, 0,
		&hba->desc_size.hlth_desc);
	if (err)
		hba->desc_size.hlth_desc = QUERY_DESC_HEALTH_DEF_SIZE;
}

static void ufshcd_def_desc_sizes(struct ufs_hba *hba)
{
	hba->desc_size.dev_desc = QUERY_DESC_DEVICE_DEF_SIZE;
	hba->desc_size.pwr_desc = QUERY_DESC_POWER_DEF_SIZE;
	hba->desc_size.interc_desc = QUERY_DESC_INTERCONNECT_DEF_SIZE;
	hba->desc_size.conf_desc = QUERY_DESC_CONFIGURATION_DEF_SIZE;
	hba->desc_size.unit_desc = QUERY_DESC_UNIT_DEF_SIZE;
	hba->desc_size.geom_desc = QUERY_DESC_GEOMETRY_DEF_SIZE;
	hba->desc_size.hlth_desc = QUERY_DESC_HEALTH_DEF_SIZE;
	hba->desc_size.str_desc = QUERY_DESC_STRING_DEF_SIZE;
}

/**
 * ufshcd_probe_hba - probe hba to detect device and initialize
 * @hba: per-adapter instance
 *
 * Execute link-startup and verify device initialization
 */
static int ufshcd_probe_hba(struct ufs_hba *hba)
{
	struct ufs_dev_desc card = {0};
	struct ufs_pa_layer_attr *pwr_info = &hba->max_pwr_info.info;
	int re_cnt = 0;
	int ret;
	ktime_t start = ktime_get();
	unsigned long flags;

retry:
	ret = ufshcd_hba_enable(hba);
	if (ret)
		goto out;

	ret = ufshcd_link_startup(hba);
	if (ret)
		goto out;

	dev_info(hba->dev, "UFS link established\n");

	/* set the default level for urgent bkops */
	hba->urgent_bkops_lvl = BKOPS_STATUS_PERF_IMPACT;
	hba->is_urgent_bkops_lvl_checked = false;

	/* Debug counters initialization */
	ufshcd_clear_dbg_ufs_stats(hba);

	/* UniPro link is active now */
	ufshcd_set_link_active(hba);

	/* Enable Auto-Hibernate if configured */
	ufshcd_auto_hibern8_enable(hba);

	ret = ufshcd_verify_dev_init(hba);
	if (ret)
		goto out;

	ret = ufshcd_complete_dev_init(hba);
	if (ret)
		goto out;

	dev_info(hba->dev, "UFS device initialized\n");

	/* Init check for device descriptor sizes */
	ufshcd_init_desc_sizes(hba);

	ret = ufs_get_device_desc(hba, &card);
	if (ret) {
		dev_err(hba->dev, "%s: Failed getting device info. err = %d\n",
			__func__, ret);
		goto out;
	}

	ufs_fixup_device_setup(hba, &card);
	ufshcd_tune_unipro_params(hba);

	ret = ufshcd_set_vccq_rail_unused(hba,
		(hba->dev_quirks & UFS_DEVICE_NO_VCCQ) ? true : false);
	if (ret)
		goto out;

	/* UFS device is also active now */
	ufshcd_set_ufs_dev_active(hba);
	ufshcd_force_reset_auto_bkops(hba);
	hba->wlun_dev_clr_ua = true;

	if (ufshcd_get_max_pwr_mode(hba)) {
		dev_err(hba->dev,
			"%s: Failed getting max supported power mode\n",
			__func__);
	} else {
		if (pwr_info->lane_rx != min(pwr_info->peer_available_lane_rx,
					pwr_info->available_lane_rx)) {
			dev_err(hba->dev,
				"%s: connected lane rx= %d, peer_available lane rx= %d\n",
				__func__, pwr_info->lane_rx,
				pwr_info->peer_available_lane_rx);
			goto out;
		}

		if (pwr_info->lane_tx != min(pwr_info->peer_available_lane_tx,
					pwr_info->available_lane_tx)) {
			dev_err(hba->dev,
				"%s: connected lane tx= %d, peer_available lane tx= %d\n",
				__func__, pwr_info->lane_tx,
				pwr_info->peer_available_lane_tx);
			goto out;
		}

		ret = ufshcd_config_pwr_mode(hba, &hba->max_pwr_info.info);
		if (ret) {
			dev_err(hba->dev, "%s: Failed setting power mode, err = %d\n",
					__func__, ret);
			goto out;
		}

		if (hba->max_pwr_info.info.pwr_rx == FAST_MODE ||
			hba->max_pwr_info.info.pwr_tx == FAST_MODE ||
			hba->max_pwr_info.info.pwr_rx == FASTAUTO_MODE ||
			hba->max_pwr_info.info.pwr_tx == FASTAUTO_MODE)
			dev_info(hba->dev, "HS mode configured\n");
	}

	/* set the state as operational after switching to desired gear */
	spin_lock_irqsave(hba->host->host_lock, flags);
	hba->ufshcd_state = UFSHCD_STATE_OPERATIONAL;
	spin_unlock_irqrestore(hba->host->host_lock, flags);

	hba->saved_err = 0;
	hba->saved_uic_err = 0;

	if (hba->support_tw) {
		if (!ufshcd_eh_in_progress(hba) && !hba->pm_op_in_progress
				&& !hba->async_resume) {
			hba->SEC_tw_info.tw_state_ts = jiffies;
			get_monotonic_boottime(&(hba->SEC_tw_info_old.timestamp));
		}
	}

	/*
	 * If we are in error handling context or in power management callbacks
	 * context, no need to scan the host
	 */
	hba->host->wlun_clr_uac = true;

	if (!ufshcd_eh_in_progress(hba) && !hba->pm_op_in_progress
			&& !hba->async_resume) {
		bool flag;

		/* clear any previous UFS device information */
		memset(&hba->dev_info, 0, sizeof(hba->dev_info));
		if (!ufshcd_query_flag_retry(hba, UPIU_QUERY_OPCODE_READ_FLAG,
				QUERY_FLAG_IDN_PWR_ON_WPE, &flag))
			hba->dev_info.f_power_on_wp_en = flag;

		if (!hba->is_init_prefetch)
			ufshcd_init_icc_levels(hba);

		/* Add required well known logical units to scsi mid layer */
		ret = ufshcd_scsi_add_wlus(hba);
		if (ret) {
			dev_warn(hba->dev, "%s failed to add w-lus %d\n",
				__func__, ret);
			ret = 0;
		}

		scsi_scan_host(hba->host);
#if defined(CONFIG_UFSFEATURE)
		ufsf_device_check(hba);
		ufsf_hpb_init(&hba->ufsf);
		if (hba->ufsf.hpb_dev_info.hpb_device) {
			ufshcd_add_hpb_info_sysfs_node(hba);
			get_monotonic_boottime(&(hba->SEC_hpb_info.timestamp_old));
		}
#endif

		/* Initialize devfreq after UFS device is detected */
		if (ufshcd_is_clkscaling_supported(hba)) {
			memcpy(&hba->clk_scaling.saved_pwr_info.info,
				&hba->pwr_info,
				sizeof(struct ufs_pa_layer_attr));
			hba->clk_scaling.saved_pwr_info.is_valid = true;
			if (!hba->devfreq) {
				ret = ufshcd_devfreq_init(hba);
				if (ret)
					goto out;
			}
			hba->clk_scaling.is_allowed = true;
		}

		pm_runtime_put_sync(hba->dev);
	}

	if (!hba->is_init_prefetch)
		hba->is_init_prefetch = true;

out:
	if (ret && re_cnt++ < UFS_LINK_SETUP_RETRIES) {
		dev_err(hba->dev, "%s failed with err %d, retrying:%d\n",
			__func__, ret, re_cnt);
#if defined(CONFIG_SCSI_UFS_TEST_MODE)
		ufshcd_vops_dbg_register_dump(hba);
#endif
		goto retry;
	} else if (ret && re_cnt >= UFS_LINK_SETUP_RETRIES) {
		dev_err(hba->dev, "%s failed after retries with err %d\n",
			__func__, ret);

#if defined(CONFIG_SCSI_UFS_UNIPRO_DEBUG)
		if (hba->unipro_dbg_op)
			exynos_ufs_dump_uic_info(hba);
		else
			exynos_ufs_show_uic_info(hba);
#else
		exynos_ufs_dump_uic_info(hba);
#endif

		spin_lock_irqsave(hba->host->host_lock, flags);
		hba->ufshcd_state = UFSHCD_STATE_ERROR;
		spin_unlock_irqrestore(hba->host->host_lock, flags);
	}

	/*
	 * If we failed to initialize the device or the device is not
	 * present, turn off the power/clocks etc.
	 */
	if (ret && !ufshcd_eh_in_progress(hba) && !hba->pm_op_in_progress) {
		pm_runtime_put_sync(hba->dev);
		ufshcd_exit_clk_scaling(hba);
		ufshcd_hba_exit(hba);
	}

#if defined(CONFIG_UFSFEATURE)
	ufsf_hpb_reset(&hba->ufsf);
#endif

	trace_ufshcd_init(dev_name(hba->dev), ret,
		ktime_to_us(ktime_sub(ktime_get(), start)),
		hba->curr_dev_pwr_mode, hba->uic_link_state);

	if (!ret) {
		/*
		 * Inform scsi mid-layer that we did reset and allow to handle
		 * Unit Attention properly.
		 */
		spin_lock_irqsave(hba->host->host_lock, flags);
		scsi_report_bus_reset(hba->host, 0);
		spin_unlock_irqrestore(hba->host->host_lock, flags);
	}

	hba->async_resume = false;

	return ret;
}

/**
 * ufshcd_async_scan - asynchronous execution for probing hba
 * @data: data pointer to pass to this function
 * @cookie: cookie data
 */
static void ufshcd_async_scan(void *data, async_cookie_t cookie)
{
	struct ufs_hba *hba = (struct ufs_hba *)data;
	int err = 0;

	if (hba->async_resume) {
		scsi_block_requests(hba->host);
		err = ufshcd_probe_hba(hba);
		if (err)
			goto err;

		if (!ufshcd_is_ufs_dev_active(hba)) {
			scsi_unblock_requests(hba->host);
			ufshcd_set_dev_pwr_mode(hba, UFS_ACTIVE_PWR_MODE);
			scsi_block_requests(hba->host);
		}

		/*
		 * If BKOPs operations are urgently needed at this moment then
		 * keep auto-bkops enabled or else disable it.
		 */
		ufshcd_urgent_bkops(hba);
err:
		scsi_unblock_requests(hba->host);
	} else {
		ufshcd_probe_hba(hba);
	}
}

static enum blk_eh_timer_return ufshcd_eh_timed_out(struct scsi_cmnd *scmd)
{
	unsigned long flags;
	struct Scsi_Host *host;
	struct ufs_hba *hba;
	int index;
	bool found = false;

	if (!scmd || !scmd->device || !scmd->device->host)
		return BLK_EH_DONE;

	host = scmd->device->host;
	hba = shost_priv(host);
	if (!hba)
		return BLK_EH_DONE;

	spin_lock_irqsave(host->host_lock, flags);

	for_each_set_bit(index, &hba->outstanding_reqs, hba->nutrs) {
		if (hba->lrb[index].cmd == scmd) {
			found = true;
			break;
		}
	}

	spin_unlock_irqrestore(host->host_lock, flags);

	/*
	 * Bypass SCSI error handling and reset the block layer timer if this
	 * SCSI command was not actually dispatched to UFS driver, otherwise
	 * let SCSI layer handle the error as usual.
	 */
	return found ? BLK_EH_DONE : BLK_EH_RESET_TIMER;
}

static const struct attribute_group *ufshcd_driver_groups[] = {
	&ufs_sysfs_unit_descriptor_group,
	&ufs_sysfs_lun_attributes_group,
	NULL,
};


/**
 * ufshcd_query_ioctl - perform user read queries
 * @hba: per-adapter instance
 * @lun: used for lun specific queries
 * @buffer: user space buffer for reading and submitting query data and params
 * @return: 0 for success negative error code otherwise
 *
 * Expected/Submitted buffer structure is struct ufs_ioctl_query_data.
 * It will read the opcode, idn and buf_length parameters, and, put the
 * response in the buffer field while updating the used size in buf_length.
 */
static int ufshcd_query_ioctl(struct ufs_hba *hba, u8 lun, void __user *buffer)
{
	struct ufs_ioctl_query_data *ioctl_data;
	int err = 0;
	int length = 0;
	void *data_ptr;
	bool flag;
	u32 att;
	u8 index;
	u8 *desc = NULL;

	ioctl_data = kzalloc(sizeof(struct ufs_ioctl_query_data), GFP_KERNEL);
	if (!ioctl_data) {
		dev_err(hba->dev, "%s: Failed allocating %zu bytes\n", __func__,
				sizeof(struct ufs_ioctl_query_data));
		err = -ENOMEM;
		goto out;
	}

	/* extract params from user buffer */
	err = copy_from_user(ioctl_data, buffer,
			sizeof(struct ufs_ioctl_query_data));
	if (err) {
		dev_err(hba->dev,
			"%s: Failed copying buffer from user, err %d\n",
			__func__, err);
		goto out_release_mem;
	}

#if defined(CONFIG_UFSFEATURE)
	if (ufsf_check_query(ioctl_data->opcode)) {
		err = ufsf_query_ioctl(&hba->ufsf, lun, buffer, ioctl_data,
				       UFSFEATURE_SELECTOR);
		goto out_release_mem;
	}
#endif

	/* verify legal parameters & send query */
	switch (ioctl_data->opcode) {
	case UPIU_QUERY_OPCODE_READ_DESC:
		switch (ioctl_data->idn) {
		case QUERY_DESC_IDN_DEVICE:
		case QUERY_DESC_IDN_CONFIGURATION:
		case QUERY_DESC_IDN_INTERCONNECT:
		case QUERY_DESC_IDN_GEOMETRY:
		case QUERY_DESC_IDN_POWER:
		case QUERY_DESC_IDN_HEALTH:
			index = 0;
			break;
		case QUERY_DESC_IDN_STRING:
			index = 0;
			if (ioctl_data->buf_size > 0) {
				/* extract params from user buffer */
				err = copy_from_user(&index,
						buffer + sizeof(struct ufs_ioctl_query_data),
						sizeof(u8));
				if (err) {
					dev_err(hba->dev,
						"%s: Failed copying buffer from user, err %d\n",
						__func__, err);
					goto out_release_mem;
				}
			}
			break;
		case QUERY_DESC_IDN_UNIT:
			if (!ufs_is_valid_unit_desc_lun(lun)) {
				dev_err(hba->dev,
					"%s: No unit descriptor for lun 0x%x\n",
					__func__, lun);
				err = -EINVAL;
				goto out_release_mem;
			}
			index = lun;
			break;
		default:
			goto out_einval;
		}
		length = min_t(int, QUERY_DESC_MAX_SIZE,
				ioctl_data->buf_size);
		desc = kzalloc(length, GFP_KERNEL);
		if (!desc) {
			dev_err(hba->dev, "%s: Failed allocating %d bytes\n",
					__func__, length);
			err = -ENOMEM;
			goto out_release_mem;
		}
		err = ufshcd_query_descriptor_retry(hba, ioctl_data->opcode,
				ioctl_data->idn, index, 0, desc, &length);
		break;
	case UPIU_QUERY_OPCODE_READ_ATTR:
		switch (ioctl_data->idn) {
		case QUERY_ATTR_IDN_BOOT_LU_EN:
		case QUERY_ATTR_IDN_POWER_MODE:
		case QUERY_ATTR_IDN_ACTIVE_ICC_LVL:
		case QUERY_ATTR_IDN_OOO_DATA_EN:
		case QUERY_ATTR_IDN_BKOPS_STATUS:
		case QUERY_ATTR_IDN_PURGE_STATUS:
		case QUERY_ATTR_IDN_MAX_DATA_IN:
		case QUERY_ATTR_IDN_MAX_DATA_OUT:
		case QUERY_ATTR_IDN_REF_CLK_FREQ:
		case QUERY_ATTR_IDN_CONF_DESC_LOCK:
		case QUERY_ATTR_IDN_MAX_NUM_OF_RTT:
		case QUERY_ATTR_IDN_EE_CONTROL:
		case QUERY_ATTR_IDN_EE_STATUS:
		case QUERY_ATTR_IDN_SECONDS_PASSED:
			index = 0;
			break;
		case QUERY_ATTR_IDN_DYN_CAP_NEEDED:
		case QUERY_ATTR_IDN_CORR_PRG_BLK_NUM:
			index = lun;
			break;
		default:
			goto out_einval;
		}
		err = ufshcd_query_attr_retry(hba, ioctl_data->opcode,
					ioctl_data->idn, index, 0, &att);
		break;
	case UPIU_QUERY_OPCODE_READ_FLAG:
		switch (ioctl_data->idn) {
		case QUERY_FLAG_IDN_FDEVICEINIT:
		case QUERY_FLAG_IDN_PERMANENT_WPE:
		case QUERY_FLAG_IDN_PWR_ON_WPE:
		case QUERY_FLAG_IDN_BKOPS_EN:
		case QUERY_FLAG_IDN_PURGE_ENABLE:
		case QUERY_FLAG_IDN_FPHYRESOURCEREMOVAL:
		case QUERY_FLAG_IDN_BUSY_RTC:
			break;
		default:
			goto out_einval;
		}
		err = ufshcd_query_flag_retry(hba, ioctl_data->opcode,
					ioctl_data->idn, &flag);
		break;
	default:
		goto out_einval;
	}

	if (err) {
		dev_err(hba->dev, "%s: Query for idn %d failed\n", __func__,
					ioctl_data->idn);
		goto out_release_mem;
	}

	/*
	 * copy response data
	 * As we might end up reading less data then what is specified in
	 * "ioct_data->buf_size". So we are updating "ioct_data->
	 * buf_size" to what exactly we have read.
	 */
	switch (ioctl_data->opcode) {
	case UPIU_QUERY_OPCODE_READ_DESC:
		ioctl_data->buf_size = min_t(int, ioctl_data->buf_size, length);
		data_ptr = desc;
		break;
	case UPIU_QUERY_OPCODE_READ_ATTR:
		ioctl_data->buf_size = sizeof(u32);
		data_ptr = &att;
		break;
	case UPIU_QUERY_OPCODE_READ_FLAG:
		ioctl_data->buf_size = 1;
		data_ptr = &flag;
		break;
	default:
		BUG_ON(true);
	}

	/* copy to user */
	err = copy_to_user(buffer, ioctl_data,
			sizeof(struct ufs_ioctl_query_data));
	if (err)
		dev_err(hba->dev, "%s: Failed copying back to user.\n",
			__func__);
	err = copy_to_user(buffer + sizeof(struct ufs_ioctl_query_data),
			data_ptr, ioctl_data->buf_size);
	if (err)
		dev_err(hba->dev, "%s: err %d copying back to user.\n",
				__func__, err);
	goto out_release_mem;

out_einval:
	dev_err(hba->dev,
		"%s: illegal ufs query ioctl data, opcode 0x%x, idn 0x%x\n",
		__func__, ioctl_data->opcode, (unsigned int)ioctl_data->idn);
	err = -EINVAL;
out_release_mem:
	kfree(ioctl_data);
	kfree(desc);
out:
	return err;
}

/**
 * ufshcd_ioctl - ufs ioctl callback registered in scsi_host
 * @dev: scsi device required for per LUN queries
 * @cmd: command opcode
 * @buffer: user space buffer for transferring data
 *
 * Supported commands:
 * UFS_IOCTL_QUERY
 */
static int ufshcd_ioctl(struct scsi_device *dev, int cmd, void __user *buffer)
{
	struct ufs_hba *hba = shost_priv(dev->host);
	int err = 0;

	BUG_ON(!hba);
	if (!buffer) {
		if (cmd != SCSI_UFS_REQUEST_SENSE) {
			dev_err(hba->dev, "%s: User buffer is NULL!\n", __func__);
			return -EINVAL;
		}
	}
	switch (cmd) {
	case SCSI_UFS_REQUEST_SENSE:
		err = ufshcd_send_request_sense(hba, hba->sdev_rpmb);
		if (err) {
			dev_warn(hba->dev, "%s failed to clear uac on rpmb(w-lu) %d\n",
					__func__, err);
			}
		hba->host->wlun_clr_uac = false;
		break;
	case UFS_IOCTL_QUERY:
		//pm_runtime_get_sync(hba->dev);
		err = ufshcd_query_ioctl(hba, ufshcd_scsi_to_upiu_lun(dev->lun),
				buffer);
		//pm_runtime_put_sync(hba->dev);
		break;
	case UFS_IOCTL_BLKROSET:
		err = -ENOIOCTLCMD;
		break;
	default:
		err = -EINVAL;
		dev_err(hba->dev, "%s: Illegal ufs-IOCTL cmd %d\n", __func__,
				cmd);
		break;
	}

	return err;
}

static struct scsi_host_template ufshcd_driver_template = {
	.module			= THIS_MODULE,
	.name			= UFSHCD,
	.proc_name		= UFSHCD,
	.queuecommand		= ufshcd_queuecommand,
	.slave_alloc		= ufshcd_slave_alloc,
	.slave_configure	= ufshcd_slave_configure,
	.slave_destroy		= ufshcd_slave_destroy,
	.change_queue_depth	= ufshcd_change_queue_depth,
	.eh_abort_handler	= ufshcd_abort,
	.eh_device_reset_handler = ufshcd_eh_device_reset_handler,
	.eh_host_reset_handler   = ufshcd_eh_host_reset_handler,
	.eh_timed_out		= ufshcd_eh_timed_out,
	.tw_ctrl		= ufshcd_tw_ctrl,
	.ioctl			= ufshcd_ioctl,
	.this_id		= -1,
	.sg_tablesize		= SG_ALL,
	.cmd_per_lun		= UFSHCD_CMD_PER_LUN,
	.can_queue		= UFSHCD_CAN_QUEUE,
	.max_host_blocked	= 1,
	.skip_settle_delay	= 1,
	.track_queue_depth	= 1,
	.sdev_groups		= ufshcd_driver_groups,
	.rpm_autosuspend_delay	= RPM_AUTOSUSPEND_DELAY_MS,
};

static int ufshcd_config_vreg_load(struct device *dev, struct ufs_vreg *vreg,
				   int ua)
{
	int ret;

	if (!vreg)
		return 0;

	/*
	 * "set_load" operation shall be required on those regulators
	 * which specifically configured current limitation. Otherwise
	 * zero max_uA may cause unexpected behavior when regulator is
	 * enabled or set as high power mode.
	 */
	if (!vreg->max_uA)
		return 0;

	ret = regulator_set_load(vreg->reg, ua);
	if (ret < 0) {
		dev_err(dev, "%s: %s set load (ua=%d) failed, err=%d\n",
				__func__, vreg->name, ua, ret);
	}

	return ret;
}

static inline int ufshcd_config_vreg_lpm(struct ufs_hba *hba,
					 struct ufs_vreg *vreg)
{
	if (!vreg)
		return 0;
	else if (vreg->unused)
		return 0;
	else
		return ufshcd_config_vreg_load(hba->dev, vreg,
					       UFS_VREG_LPM_LOAD_UA);
}

static inline int ufshcd_config_vreg_hpm(struct ufs_hba *hba,
					 struct ufs_vreg *vreg)
{
	if (!vreg)
		return 0;
	else if (vreg->unused)
		return 0;
	else
		return ufshcd_config_vreg_load(hba->dev, vreg, vreg->max_uA);
}

static int ufshcd_config_vreg(struct device *dev,
		struct ufs_vreg *vreg, bool on)
{
	int ret = 0;
	struct regulator *reg;
	const char *name;
	int min_uV, uA_load;

	BUG_ON(!vreg);

	reg = vreg->reg;
	name = vreg->name;

	if (regulator_count_voltages(reg) > 0) {
		if (vreg->min_uV && vreg->max_uV) {
			min_uV = on ? vreg->min_uV : 0;
			ret = regulator_set_voltage(reg, min_uV, vreg->max_uV);
			if (ret) {
				dev_err(dev,
					"%s: %s set voltage failed, err=%d\n",
					__func__, name, ret);
				goto out;
			}
		}

		uA_load = on ? vreg->max_uA : 0;
		ret = ufshcd_config_vreg_load(dev, vreg, uA_load);
		if (ret)
			goto out;
	}
out:
	return ret;
}

static int ufshcd_enable_vreg(struct device *dev, struct ufs_vreg *vreg)
{
	int ret = 0;

	if (!vreg)
		goto out;
	else if (vreg->enabled || vreg->unused)
		goto out;

	ret = ufshcd_config_vreg(dev, vreg, true);
	if (!ret)
		ret = regulator_enable(vreg->reg);

	if (!ret)
		vreg->enabled = true;
	else
		dev_err(dev, "%s: %s enable failed, err=%d\n",
				__func__, vreg->name, ret);
out:
	return ret;
}

static int ufshcd_disable_vreg(struct device *dev, struct ufs_vreg *vreg)
{
	int ret = 0;

	if (!vreg)
		goto out;
	else if (!vreg->enabled || vreg->unused)
		goto out;

	ret = regulator_disable(vreg->reg);

	if (!ret) {
		/* ignore errors on applying disable config */
		ufshcd_config_vreg(dev, vreg, false);
		vreg->enabled = false;
	} else {
		dev_err(dev, "%s: %s disable failed, err=%d\n",
				__func__, vreg->name, ret);
	}
out:
	return ret;
}

static int ufshcd_setup_vreg(struct ufs_hba *hba, bool on)
{
	int ret = 0;
	struct device *dev = hba->dev;
	struct ufs_vreg_info *info = &hba->vreg_info;

	if (!info)
		goto out;

	ret = ufshcd_toggle_vreg(dev, info->vcc, on);
	if (ret)
		goto out;

	ret = ufshcd_toggle_vreg(dev, info->vccq, on);
	if (ret)
		goto out;

	ret = ufshcd_toggle_vreg(dev, info->vccq2, on);
	if (ret)
		goto out;

out:
	if (ret) {
		ufshcd_toggle_vreg(dev, info->vccq2, false);
		ufshcd_toggle_vreg(dev, info->vccq, false);
		ufshcd_toggle_vreg(dev, info->vcc, false);
	}
	return ret;
}

static int ufshcd_setup_hba_vreg(struct ufs_hba *hba, bool on)
{
	struct ufs_vreg_info *info = &hba->vreg_info;

	if (info)
		return ufshcd_toggle_vreg(hba->dev, info->vdd_hba, on);

	return 0;
}

static int ufshcd_get_vreg(struct device *dev, struct ufs_vreg *vreg)
{
	int ret = 0;

	if (!vreg)
		goto out;

	vreg->reg = devm_regulator_get(dev, vreg->name);
	if (IS_ERR(vreg->reg)) {
		ret = PTR_ERR(vreg->reg);
		dev_err(dev, "%s: %s get failed, err=%d\n",
				__func__, vreg->name, ret);
	}
out:
	return ret;
}

static int ufshcd_init_vreg(struct ufs_hba *hba)
{
	int ret = 0;
	struct device *dev = hba->dev;
	struct ufs_vreg_info *info = &hba->vreg_info;

	if (!info)
		goto out;

	ret = ufshcd_get_vreg(dev, info->vcc);
	if (ret)
		goto out;

	ret = ufshcd_get_vreg(dev, info->vccq);
	if (ret)
		goto out;

	ret = ufshcd_get_vreg(dev, info->vccq2);
out:
	return ret;
}

static int ufshcd_init_hba_vreg(struct ufs_hba *hba)
{
	struct ufs_vreg_info *info = &hba->vreg_info;

	if (info)
		return ufshcd_get_vreg(hba->dev, info->vdd_hba);

	return 0;
}

static int ufshcd_set_vccq_rail_unused(struct ufs_hba *hba, bool unused)
{
	int ret = 0;
	struct ufs_vreg_info *info = &hba->vreg_info;

	if (!info)
		goto out;
	else if (!info->vccq)
		goto out;

	if (unused) {
		/* shut off the rail here */
		ret = ufshcd_toggle_vreg(hba->dev, info->vccq, false);
		/*
		 * Mark this rail as no longer used, so it doesn't get enabled
		 * later by mistake
		 */
		if (!ret)
			info->vccq->unused = true;
	} else {
		/*
		 * rail should have been already enabled hence just make sure
		 * that unused flag is cleared.
		 */
		info->vccq->unused = false;
	}
out:
	return ret;
}

static int __ufshcd_setup_clocks(struct ufs_hba *hba, bool on,
					bool skip_ref_clk)
{
	int ret = 0;
	struct ufs_clk_info *clki;
	struct list_head *head = &hba->clk_list_head;
	const char *ref_clk = "ref_clk";
	unsigned long flags;
	ktime_t start = ktime_get();
	bool clk_state_changed = false;

	if (list_empty(head))
		goto out;

	ufshcd_vops_pre_setup_clocks(hba, on);

	list_for_each_entry(clki, head, list) {
		if (!IS_ERR_OR_NULL(clki->clk)) {
			if (skip_ref_clk &&
			    !strncmp(clki->name, ref_clk, strlen(ref_clk)))
				continue;

			clk_state_changed = on ^ clki->enabled;
			if (on && !clki->enabled) {
				ret = clk_prepare_enable(clki->clk);
				if (ret) {
					hba->clk_gating.state = CLKS_DISABLE;
					dev_err(hba->dev, "%s: %s prepare enable failed, %d\n",
						__func__, clki->name, ret);
					goto out;
				}
			} else if (!on && clki->enabled) {
				clk_disable_unprepare(clki->clk);
			}
			clki->enabled = on;
			dev_dbg(hba->dev, "%s: clk: %s %sabled\n", __func__,
					clki->name, on ? "en" : "dis");
		}
	}

	ret = ufshcd_vops_setup_clocks(hba, on);

out:
	if (ret) {
		list_for_each_entry(clki, head, list) {
			if (!IS_ERR_OR_NULL(clki->clk) && clki->enabled)
				clk_disable_unprepare(clki->clk);
		}
	} else if (!ret && on) {
		spin_lock_irqsave(hba->host->host_lock, flags);
		hba->clk_gating.state = CLKS_ON;
		trace_ufshcd_clk_gating(dev_name(hba->dev),
					hba->clk_gating.state);
		spin_unlock_irqrestore(hba->host->host_lock, flags);
	}

	if (clk_state_changed)
		trace_ufshcd_profile_clk_gating(dev_name(hba->dev),
			(on ? "on" : "off"),
			ktime_to_us(ktime_sub(ktime_get(), start)), ret);
	return ret;
}

static int ufshcd_setup_clocks(struct ufs_hba *hba, bool on)
{
	return  __ufshcd_setup_clocks(hba, on, false);
}

static int ufshcd_init_clocks(struct ufs_hba *hba)
{
	int ret = 0;
	struct ufs_clk_info *clki;
	struct device *dev = hba->dev;
	struct list_head *head = &hba->clk_list_head;

	if (list_empty(head))
		goto out;

	list_for_each_entry(clki, head, list) {
		if (!clki->name)
			continue;

		clki->clk = devm_clk_get(dev, clki->name);
		if (IS_ERR(clki->clk)) {
			ret = PTR_ERR(clki->clk);
			dev_err(dev, "%s: %s clk get failed, %d\n",
					__func__, clki->name, ret);
			goto out;
		}

		if (clki->max_freq) {
			ret = clk_set_rate(clki->clk, clki->max_freq);
			if (ret) {
				dev_err(hba->dev, "%s: %s clk set rate(%dHz) failed, %d\n",
					__func__, clki->name,
					clki->max_freq, ret);
				goto out;
			}
#if defined(CONFIG_PM_DEVFREQ)
			clki->curr_freq = clki->max_freq;
#endif
		}
		dev_dbg(dev, "%s: clk: %s, rate: %lu\n", __func__,
				clki->name, clk_get_rate(clki->clk));
	}
out:
	return ret;
}

static int ufshcd_variant_hba_init(struct ufs_hba *hba)
{
	int err = 0;

	if (!hba->vops)
		goto out;

	err = ufshcd_vops_init(hba);
	if (err)
		goto out;

	err = ufshcd_vops_setup_regulators(hba, true);
	if (err)
		goto out_exit;

	goto out;

out_exit:
	ufshcd_vops_exit(hba);
out:
	if (err)
		dev_err(hba->dev, "%s: variant %s init failed err %d\n",
			__func__, ufshcd_get_var_name(hba), err);
	return err;
}

static void ufshcd_variant_hba_exit(struct ufs_hba *hba)
{
	if (!hba->vops)
		return;

	ufshcd_vops_setup_regulators(hba, false);

	ufshcd_vops_exit(hba);
}

static int ufshcd_hba_init(struct ufs_hba *hba)
{
	int err;

	/*
	 * Handle host controller power separately from the UFS device power
	 * rails as it will help controlling the UFS host controller power
	 * collapse easily which is different than UFS device power collapse.
	 * Also, enable the host controller power before we go ahead with rest
	 * of the initialization here.
	 */
	err = ufshcd_init_hba_vreg(hba);
	if (err)
		goto out;

	err = ufshcd_setup_hba_vreg(hba, true);
	if (err)
		goto out;

	err = ufshcd_init_clocks(hba);
	if (err)
		goto out_disable_hba_vreg;

	err = ufshcd_setup_clocks(hba, true);
	if (err)
		goto out_disable_hba_vreg;

	err = ufshcd_init_vreg(hba);
	if (err)
		goto out_disable_clks;

	err = ufshcd_setup_vreg(hba, true);
	if (err)
		goto out_disable_clks;

	err = ufshcd_variant_hba_init(hba);
	if (err)
		goto out_disable_vreg;

	hba->is_powered = true;
	goto out;

out_disable_vreg:
	ufshcd_setup_vreg(hba, false);
out_disable_clks:
	ufshcd_setup_clocks(hba, false);
out_disable_hba_vreg:
	ufshcd_setup_hba_vreg(hba, false);
out:
	return err;
}

static void ufshcd_hba_exit(struct ufs_hba *hba)
{
	if (hba->is_powered) {
		ufshcd_variant_hba_exit(hba);
		ufshcd_setup_vreg(hba, false);
		ufshcd_suspend_clkscaling(hba);
		if (ufshcd_is_clkscaling_supported(hba))
			if (hba->devfreq)
				ufshcd_suspend_clkscaling(hba);
		ufshcd_setup_clocks(hba, false);
		ufshcd_setup_hba_vreg(hba, false);
		hba->is_powered = false;
	}
}

static int
ufshcd_send_request_sense(struct ufs_hba *hba, struct scsi_device *sdp)
{
	unsigned char cmd[6] = {REQUEST_SENSE,
				0,
				0,
				0,
				UFSHCD_REQ_SENSE_SIZE,
				0};
	char *buffer;
	int ret;

	buffer = kzalloc(UFSHCD_REQ_SENSE_SIZE, GFP_KERNEL);
	if (!buffer) {
		ret = -ENOMEM;
		goto out;
	}

	ret = scsi_execute(sdp, cmd, DMA_FROM_DEVICE, buffer,
			UFSHCD_REQ_SENSE_SIZE, NULL, NULL,
			msecs_to_jiffies(1000), 3, 0, RQF_PM, NULL);
	if (ret)
		pr_err("%s: failed with err %d\n", __func__, ret);

	kfree(buffer);
out:
	return ret;
}

/**
 * ufshcd_set_dev_pwr_mode - sends START STOP UNIT command to set device
 *			     power mode
 * @hba: per adapter instance
 * @pwr_mode: device power mode to set
 *
 * Returns 0 if requested power mode is set successfully
 * Returns non-zero if failed to set the requested power mode
 */
static int ufshcd_set_dev_pwr_mode(struct ufs_hba *hba,
				     enum ufs_dev_pwr_mode pwr_mode)
{
	unsigned char cmd[6] = { START_STOP };
	struct scsi_sense_hdr sshdr;
	struct scsi_device *sdp;
	unsigned long flags;
	int ret, retries;

	spin_lock_irqsave(hba->host->host_lock, flags);
	sdp = hba->sdev_ufs_device;
	if (sdp) {
		ret = scsi_device_get(sdp);
		if (!ret && !scsi_device_online(sdp)) {
			ret = -ENODEV;
			scsi_device_put(sdp);
		}
	} else {
		ret = -ENODEV;
	}
	spin_unlock_irqrestore(hba->host->host_lock, flags);

	if (ret)
		return ret;

	/*
	 * If scsi commands fail, the scsi mid-layer schedules scsi error-
	 * handling, which would wait for host to be resumed. Since we know
	 * we are functional while we are here, skip host resume in error
	 * handling context.
	 */
	hba->host->eh_noresume = 1;
	if (hba->wlun_dev_clr_ua) {
		ret = ufshcd_send_request_sense(hba, sdp);
		if (ret)
			goto out;
		/* Unit attention condition is cleared now */
		hba->wlun_dev_clr_ua = false;
	}

	cmd[4] = pwr_mode << 4;

	/*
	 * Current function would be generally called from the power management
	 * callbacks hence set the RQF_PM flag so that it doesn't resume the
	 * already suspended childs.
	 */
	for (retries = 0; retries < 3; retries++) {
		ret = scsi_execute(sdp, cmd, DMA_NONE, NULL, 0, NULL, &sshdr,
				UFS_START_STOP_TIMEOUT, 2, 0, RQF_PM, NULL);
		if (ret) {
			sdev_printk(KERN_WARNING, sdp,
					"START_STOP failed for power mode: %d, result 0x%x\n",
					pwr_mode, ret);
			if (driver_byte(ret) == DRIVER_SENSE)
				scsi_print_sense_hdr(sdp, NULL, &sshdr);
		} else {
			break;
		}

	}

	if (!ret)
		hba->curr_dev_pwr_mode = pwr_mode;
out:
	scsi_device_put(sdp);
	hba->host->eh_noresume = 0;
	return ret;
}

static int ufshcd_link_state_transition(struct ufs_hba *hba,
					enum uic_link_state req_link_state,
					int check_for_bkops)
{
	int ret = 0;

	if (req_link_state == hba->uic_link_state)
		return 0;

	if (req_link_state == UIC_LINK_HIBERN8_STATE ||
			req_link_state == UIC_LINK_OFF_STATE) {
		ufshcd_set_link_trans_hibern8(hba);
		ret = ufshcd_link_hibern8_ctrl(hba, true);
		if (!ret)
			ufshcd_set_link_hibern8(hba);
		else {
			unsigned long flags;
			bool saved_is_suspended = hba->clk_gating.is_suspended;

			spin_lock_irqsave(hba->host->host_lock, flags);
			hba->clk_gating.state = __CLKS_ON;
			spin_unlock_irqrestore(hba->host->host_lock, flags);

			hba->clk_gating.is_suspended = true;
			ufshcd_host_reset_and_restore(hba);
			spin_lock_irqsave(hba->host->host_lock, flags);
			hba->clk_gating.state = CLKS_ON;
			spin_unlock_irqrestore(hba->host->host_lock, flags);
			hba->clk_gating.is_suspended = saved_is_suspended;

			goto out;
		}

		/*
		 * If autobkops is enabled, link can't be turned off because
		 * turning off the link would also turn off the device.
		 */
		if ((req_link_state == UIC_LINK_OFF_STATE) &&
				(!check_for_bkops || (check_for_bkops &&
						      !hba->auto_bkops_enabled))) {
			unsigned long flags;

			/*
			 * Change controller state to "reset state" which
			 * should also put the link in off/reset state
			 */

			spin_lock_irqsave(hba->host->host_lock, flags);
			hba->ufshcd_state = UFSHCD_STATE_RESET;
			ufshcd_hba_stop(hba, true);
			spin_unlock_irqrestore(hba->host->host_lock, flags);
			/*
			 * TODO: Check if we need any delay to make sure that
			 * controller is reset
			 */
			ufshcd_set_link_off(hba);
		}
	}

out:
	return ret;
}

static void ufshcd_vreg_set_lpm(struct ufs_hba *hba)
{
	/*
	 * It seems some UFS devices may keep drawing more than sleep current
	 * (atleast for 500us) from UFS rails (especially from VCCQ rail).
	 * To avoid this situation, add 2ms delay before putting these UFS
	 * rails in LPM mode.
	 */
	if (!ufshcd_is_link_active(hba) &&
	    hba->dev_quirks & UFS_DEVICE_QUIRK_DELAY_BEFORE_LPM)
		usleep_range(2000, 2100);

	/*
	 * If UFS device is either in UFS_Sleep turn off VCC rail to save some
	 * power.
	 *
	 * If UFS device and link is in OFF state, all power supplies (VCC,
	 * VCCQ, VCCQ2) can be turned off if power on write protect is not
	 * required. If UFS link is inactive (Hibern8 or OFF state) and device
	 * is in sleep state, put VCCQ & VCCQ2 rails in LPM mode.
	 *
	 * Ignore the error returned by ufshcd_toggle_vreg() as device is anyway
	 * in low power state which would save some power.
	 */
	if (ufshcd_is_ufs_dev_poweroff(hba) && ufshcd_is_link_off(hba) &&
	    !hba->dev_info.is_lu_power_on_wp) {
		ufshcd_setup_vreg(hba, false);
	} else if (!ufshcd_is_ufs_dev_active(hba)) {
		ufshcd_toggle_vreg(hba->dev, hba->vreg_info.vcc, false);
		if (!ufshcd_is_link_active(hba)) {
			ufshcd_config_vreg_lpm(hba, hba->vreg_info.vccq);
			ufshcd_config_vreg_lpm(hba, hba->vreg_info.vccq2);
		}
	}
}

static int ufshcd_vreg_set_hpm(struct ufs_hba *hba)
{
	int ret = 0;

	if (ufshcd_is_ufs_dev_poweroff(hba) && ufshcd_is_link_off(hba) &&
	    !hba->dev_info.is_lu_power_on_wp) {
		ret = ufshcd_setup_vreg(hba, true);
	} else if (!ufshcd_is_ufs_dev_active(hba)) {
		if (!ret && !ufshcd_is_link_active(hba)) {
			ret = ufshcd_config_vreg_hpm(hba, hba->vreg_info.vccq);
			if (ret)
				goto vcc_disable;
			ret = ufshcd_config_vreg_hpm(hba, hba->vreg_info.vccq2);
			if (ret)
				goto vccq_lpm;
		}
		ret = ufshcd_toggle_vreg(hba->dev, hba->vreg_info.vcc, true);
	}
	goto out;

vccq_lpm:
	ufshcd_config_vreg_lpm(hba, hba->vreg_info.vccq);
vcc_disable:
	ufshcd_toggle_vreg(hba->dev, hba->vreg_info.vcc, false);
out:
	return ret;
}

static void ufshcd_hba_vreg_set_lpm(struct ufs_hba *hba)
{
	if (ufshcd_is_link_off(hba))
		ufshcd_setup_hba_vreg(hba, false);
}

static void ufshcd_hba_vreg_set_hpm(struct ufs_hba *hba)
{
	if (ufshcd_is_link_off(hba))
		ufshcd_setup_hba_vreg(hba, true);
}

/**
 * ufshcd_suspend - helper function for suspend operations
 * @hba: per adapter instance
 * @pm_op: desired low power operation type
 *
 * This function will try to put the UFS device and link into low power
 * mode based on the "rpm_lvl" (Runtime PM level) or "spm_lvl"
 * (System PM level).
 *
 * If this function is called during shutdown, it will make sure that
 * both UFS device and UFS link is powered off.
 *
 * NOTE: UFS device & link must be active before we enter in this function.
 *
 * Returns 0 for success and non-zero for failure
 */
static int ufshcd_suspend(struct ufs_hba *hba, enum ufs_pm_op pm_op)
{
	int ret = 0;
	enum ufs_pm_level pm_lvl;
	enum ufs_dev_pwr_mode req_dev_pwr_mode;
	enum uic_link_state req_link_state;
	bool gating_allowed = !ufshcd_can_fake_clkgating(hba);

	if (!mutex_trylock(&hba->tw_ctrl_mutex)) {
		dev_err(hba->dev, "%s has failed %d.\n", __func__, -EBUSY);
		return -EBUSY;
	}
	hba->pm_op_in_progress = 1;

	if (!ufshcd_is_shutdown_pm(pm_op)) {
		pm_lvl = ufshcd_is_runtime_pm(pm_op) ?
			 hba->rpm_lvl : hba->spm_lvl;
		req_dev_pwr_mode = ufs_get_pm_lvl_to_dev_pwr_mode(pm_lvl);
		req_link_state = ufs_get_pm_lvl_to_link_pwr_state(pm_lvl);
	} else {
		req_dev_pwr_mode = UFS_POWERDOWN_PWR_MODE;
		req_link_state = UIC_LINK_OFF_STATE;
	}

	ret = ufshcd_crypto_suspend(hba, pm_op);
	if (ret)
		goto out;

#if defined(CONFIG_UFSFEATURE)
	ufsf_hpb_suspend(&hba->ufsf);
#endif

	/*
	 * If we can't transition into any of the low power modes
	 * just gate the clocks.
	 */
	ufshcd_hold(hba, false);
	hba->clk_gating.is_suspended = true;

	if (hba->clk_scaling.is_allowed) {
		cancel_work_sync(&hba->clk_scaling.suspend_work);
		cancel_work_sync(&hba->clk_scaling.resume_work);
		ufshcd_suspend_clkscaling(hba);
	}

	if (req_dev_pwr_mode == UFS_ACTIVE_PWR_MODE &&
			req_link_state == UIC_LINK_ACTIVE_STATE) {
		goto disable_clks;
	}

	if ((req_dev_pwr_mode == hba->curr_dev_pwr_mode) &&
	    (req_link_state == hba->uic_link_state))
		goto enable_gating;

	/* UFS device & link must be active before we enter in this function */
	if (!ufshcd_is_ufs_dev_active(hba) || !ufshcd_is_link_active(hba)) {
		ret = -EINVAL;
		goto enable_gating;
	}

	if (ufshcd_is_runtime_pm(pm_op)) {
		if (ufshcd_can_autobkops_during_suspend(hba)) {
			/*
			 * The device is idle with no requests in the queue,
			 * allow background operations if bkops status shows
			 * that performance might be impacted.
			 */
			ret = ufshcd_urgent_bkops(hba);
			if (ret)
				goto enable_gating;
		} else {
			/* make sure that auto bkops is disabled */
			ufshcd_disable_auto_bkops(hba);
		}
	}

#ifdef CONFIG_SCSI_UFS_SUPPORT_TW_MAN_GC
	if (!ufshcd_is_shutdown_pm(pm_op) && hba->support_tw)
		ufshcd_tw_flush_ctrl(hba);
#endif

	 if (ufshcd_is_system_pm(pm_op))
		ufshcd_reset_tw(hba, true);

	if ((req_dev_pwr_mode != hba->curr_dev_pwr_mode) &&
	     ((ufshcd_is_runtime_pm(pm_op) && !hba->auto_bkops_enabled) ||
	       !ufshcd_is_runtime_pm(pm_op))) {
		/* ensure that bkops is disabled */
		ufshcd_disable_auto_bkops(hba);
		ret = ufshcd_set_dev_pwr_mode(hba, req_dev_pwr_mode);
		if (ret)
			goto enable_gating;
	}

	ret = ufshcd_link_state_transition(hba, req_link_state, 1);
	if (ret)
		goto set_dev_active;

disable_clks:

	/*
	 * Flush pending works before clock is disabled
	 */
	cancel_work_sync(&hba->eh_work);
	cancel_work_sync(&hba->eeh_work);

	/*
	 * Disable the host irq as host controller as there won't be any
	 * host controller trasanction expected till resume.
	 */
	ufshcd_disable_irq(hba);

	ret = ufshcd_vops_reset_ctrl(hba, UFS_DEVICE_RESET_LOW); // hw reset set low
	if (ret)
		goto set_link_active;

	if (gating_allowed) {
		if (!ufshcd_is_link_active(hba))
			ufshcd_setup_clocks(hba, false);
		else
			/* If link is active, device ref_clk can't be switched off */
			__ufshcd_setup_clocks(hba, false, true);
	}

	hba->clk_gating.state = CLKS_OFF;
	trace_ufshcd_clk_gating(dev_name(hba->dev), hba->clk_gating.state);
	/*
	 * Call vendor specific suspend callback. As these callbacks may access
	 * vendor specific host controller register space call them before the
	 * host clocks are ON.
	 */
	ret = ufshcd_vops_suspend(hba, pm_op);
	if (ret)
		goto set_link_active;

	/* Put the host controller in low power mode if possible */
	ufshcd_hba_vreg_set_lpm(hba);

	ufshcd_vreg_set_lpm(hba);

	goto out;

set_link_active:
	if (hba->clk_scaling.is_allowed)
		ufshcd_resume_clkscaling(hba);

	if (ufshcd_is_shutdown_pm(pm_op))
		goto out;

	ret = ufshcd_enable_irq(hba);
	if (ret)
		goto out;
	if (ufshcd_is_link_hibern8(hba)) {
		ufshcd_set_link_trans_active(hba);
		if (!ufshcd_link_hibern8_ctrl(hba, false))
			ufshcd_set_link_active(hba);
		else
			ufshcd_set_link_off(hba);
	} else if (ufshcd_is_link_off(hba))
		ufshcd_host_reset_and_restore(hba);
set_dev_active:
	if (ufshcd_is_shutdown_pm(pm_op))
		goto out;

	if (!ufshcd_set_dev_pwr_mode(hba, UFS_ACTIVE_PWR_MODE))
		ufshcd_disable_auto_bkops(hba);
enable_gating:
	if (hba->clk_scaling.is_allowed)
		ufshcd_resume_clkscaling(hba);
	hba->clk_gating.is_suspended = false;
	ufshcd_release(hba);
	ufshcd_crypto_resume(hba, pm_op);
#if defined(CONFIG_UFSFEATURE)
	ufsf_hpb_resume(&hba->ufsf);
#endif
out:
	if (!ret && ufshcd_is_system_pm(pm_op))
		hba->tw_state_not_allowed = true;

	hba->pm_op_in_progress = 0;
	mutex_unlock(&hba->tw_ctrl_mutex);

	if (hba->monitor.flag & UFSHCD_MONITOR_LEVEL1)
		dev_info(hba->dev, "UFS suspend done\n");

	return ret;
}

/**
 * ufshcd_resume - helper function for resume operations
 * @hba: per adapter instance
 * @pm_op: runtime PM or system PM
 *
 * This function basically brings the UFS device, UniPro link and controller
 * to active state.
 *
 * Returns 0 for success and non-zero for failure
 */
static int ufshcd_resume(struct ufs_hba *hba, enum ufs_pm_op pm_op)
{
	int ret;
	enum uic_link_state old_link_state;
	enum ufs_dev_pwr_mode old_pwr_mode;
	enum ufs_pm_level pm_lvl;
	bool gating_allowed = !ufshcd_can_fake_clkgating(hba);
	unsigned long flags;

	spin_lock_irqsave(hba->host->host_lock, flags);
	if ((!hba->lrb_in_use) && (hba->clk_gating.active_reqs != 1)) {
		dev_err(hba->dev, "%s: hba->clk_gating.active_reqs = %d\n",
				__func__, hba->clk_gating.active_reqs);
#if defined(CONFIG_SCSI_UFS_TEST_MODE)
		BUG();
#endif
	}
	spin_unlock_irqrestore(hba->host->host_lock, flags);

	hba->pm_op_in_progress = 1;
	if (ufshcd_is_system_pm(pm_op))
		pm_lvl = hba->spm_lvl;
	else
		pm_lvl = hba->rpm_lvl;

	if (ufs_get_pm_lvl_to_link_pwr_state(pm_lvl) == UIC_LINK_OFF_STATE)
		hba->uic_link_state = UIC_LINK_OFF_STATE;
	old_link_state = hba->uic_link_state;
	old_pwr_mode = hba->curr_dev_pwr_mode;

	ufshcd_hba_vreg_set_hpm(hba);

	ret = ufshcd_vreg_set_hpm(hba);
	if (ret)
		goto disable_irq_and_vops_clks;

	/*
	 * Call vendor specific resume callback. As these callbacks may access
	 * vendor specific host controller register space call them when the
	 * host clocks are ON.
	 */
	ret = ufshcd_vops_resume(hba, pm_op);
	if (ret)
		goto disable_vreg;

	if (gating_allowed) {
		/* Make sure clocks are enabled before accessing controller */
		ret = ufshcd_setup_clocks(hba, true);
		if (ret)
			goto disable_vreg;
	}

	/* enable the host irq as host controller would be active soon */
	ret = ufshcd_enable_irq(hba);
	if (ret)
		goto disable_irq_and_vops_clks;

	if (ufshcd_is_link_hibern8(hba)) {
		ufshcd_set_link_trans_active(hba);
		ret = ufshcd_link_hibern8_ctrl(hba, false);
		if (!ret)
			ufshcd_set_link_active(hba);
		else {
			ufshcd_set_link_off(hba);
			goto vendor_suspend;
		}
	} else if (ufshcd_is_link_off(hba)) {
#ifdef CONFIG_SCSI_UFS_ASYNC_RELINK
		hba->async_resume = true;
		ret = ufshcd_host_reset_and_restore(hba);
		goto async_resume;
#else
		ret = ufshcd_host_reset_and_restore(hba);
#endif

		/*
		 * ufshcd_host_reset_and_restore() should have already
		 * set the link state as active
		 */
		if (ret || !ufshcd_is_link_active(hba))
			goto vendor_suspend;
	}

	if (!ufshcd_is_ufs_dev_active(hba)) {
		ret = ufshcd_set_dev_pwr_mode(hba, UFS_ACTIVE_PWR_MODE);
		if (ret)
			goto set_old_link_state;
	}

	ret = ufshcd_crypto_resume(hba, pm_op);
	if (ret)
		goto set_old_dev_pwr_mode;

	if (ufshcd_keep_autobkops_enabled_except_suspend(hba))
		ufshcd_enable_auto_bkops(hba);
	else
		/*
		 * If BKOPs operations are urgently needed at this moment then
		 * keep auto-bkops enabled or else disable it.
		 */
		ufshcd_urgent_bkops(hba);
#ifdef CONFIG_SCSI_UFS_ASYNC_RELINK
async_resume:
#endif
	hba->clk_gating.is_suspended = false;

#if defined(CONFIG_PM_DEVFREQ)
	if (hba->clk_scaling.is_allowed)
		ufshcd_resume_clkscaling(hba);
#endif

#if defined(CONFIG_UFSFEATURE)
	ufsf_hpb_resume(&hba->ufsf);
#endif

	/* Schedule clock gating in case of no access to UFS device yet */
	ufshcd_release(hba);

	/* Enable Auto-Hibernate if configured */
	ufshcd_auto_hibern8_enable(hba);

	goto out;

set_old_dev_pwr_mode:
	if (old_pwr_mode != hba->curr_dev_pwr_mode)
		ufshcd_set_dev_pwr_mode(hba, old_pwr_mode);
set_old_link_state:
	ufshcd_link_state_transition(hba, old_link_state, 0);
vendor_suspend:
	ufshcd_vops_suspend(hba, pm_op);
disable_irq_and_vops_clks:
	ufshcd_disable_irq(hba);
	if (hba->clk_scaling.is_allowed)
		ufshcd_suspend_clkscaling(hba);

	if (gating_allowed)
		ufshcd_setup_clocks(hba, false);
disable_vreg:
	ufshcd_vreg_set_lpm(hba);
out:
	hba->pm_op_in_progress = 0;

	if (hba->tw_state_not_allowed)
		hba->tw_state_not_allowed = false;

	if (hba->monitor.flag & UFSHCD_MONITOR_LEVEL1)
		dev_info(hba->dev, "UFS resume done\n");

	return ret;
}

/**
 * ufshcd_system_suspend - system suspend routine
 * @hba: per adapter instance
 *
 * Check the description of ufshcd_suspend() function for more details.
 *
 * Returns 0 for success and non-zero for failure
 */
int ufshcd_system_suspend(struct ufs_hba *hba)
{
	int ret = 0;
	ktime_t start = ktime_get();

	if (!hba || !hba->is_powered)
		return 0;

	if ((ufs_get_pm_lvl_to_dev_pwr_mode(hba->spm_lvl) ==
	     hba->curr_dev_pwr_mode) &&
	    (ufs_get_pm_lvl_to_link_pwr_state(hba->spm_lvl) ==
	     hba->uic_link_state))
		goto out;

	if (pm_runtime_suspended(hba->dev)) {
		/*
		 * UFS device and/or UFS link low power states during runtime
		 * suspend seems to be different than what is expected during
		 * system suspend. Hence runtime resume the devic & link and
		 * let the system suspend low power states to take effect.
		 * TODO: If resume takes longer time, we might have optimize
		 * it in future by not resuming everything if possible.
		 */
		ret = ufshcd_runtime_resume(hba);
		if (ret)
			goto out;
	}

	ret = ufshcd_suspend(hba, UFS_SYSTEM_PM);
out:
	trace_ufshcd_system_suspend(dev_name(hba->dev), ret,
		ktime_to_us(ktime_sub(ktime_get(), start)),
		hba->curr_dev_pwr_mode, hba->uic_link_state);
	if (!ret)
		hba->is_sys_suspended = true;
	return ret;
}
EXPORT_SYMBOL(ufshcd_system_suspend);

/**
 * ufshcd_system_resume - system resume routine
 * @hba: per adapter instance
 *
 * Returns 0 for success and non-zero for failure
 */

int ufshcd_system_resume(struct ufs_hba *hba)
{
	int ret = 0;
	ktime_t start = ktime_get();

	if (!hba)
		return -EINVAL;

	if (!hba->is_powered || pm_runtime_suspended(hba->dev))
		/*
		 * Let the runtime resume take care of resuming
		 * if runtime suspended.
		 */
		goto out;
	else
		ret = ufshcd_resume(hba, UFS_SYSTEM_PM);
out:
	trace_ufshcd_system_resume(dev_name(hba->dev), ret,
		ktime_to_us(ktime_sub(ktime_get(), start)),
		hba->curr_dev_pwr_mode, hba->uic_link_state);
	if (!ret)
		hba->is_sys_suspended = false;
	return ret;
}
EXPORT_SYMBOL(ufshcd_system_resume);

/**
 * ufshcd_runtime_suspend - runtime suspend routine
 * @hba: per adapter instance
 *
 * Check the description of ufshcd_suspend() function for more details.
 *
 * Returns 0 for success and non-zero for failure
 */
int ufshcd_runtime_suspend(struct ufs_hba *hba)
{
	int ret = 0;
	ktime_t start = ktime_get();

	if (!hba)
		return -EINVAL;

	if (!hba->is_powered)
		goto out;
	else
		ret = ufshcd_suspend(hba, UFS_RUNTIME_PM);
out:
	trace_ufshcd_runtime_suspend(dev_name(hba->dev), ret,
		ktime_to_us(ktime_sub(ktime_get(), start)),
		hba->curr_dev_pwr_mode, hba->uic_link_state);
	return ret;
}
EXPORT_SYMBOL(ufshcd_runtime_suspend);

/**
 * ufshcd_runtime_resume - runtime resume routine
 * @hba: per adapter instance
 *
 * This function basically brings the UFS device, UniPro link and controller
 * to active state. Following operations are done in this function:
 *
 * 1. Turn on all the controller related clocks
 * 2. Bring the UniPro link out of Hibernate state
 * 3. If UFS device is in sleep state, turn ON VCC rail and bring the UFS device
 *    to active state.
 * 4. If auto-bkops is enabled on the device, disable it.
 *
 * So following would be the possible power state after this function return
 * successfully:
 *	S1: UFS device in Active state with VCC rail ON
 *	    UniPro link in Active state
 *	    All the UFS/UniPro controller clocks are ON
 *
 * Returns 0 for success and non-zero for failure
 */
int ufshcd_runtime_resume(struct ufs_hba *hba)
{
	int ret = 0;
	ktime_t start = ktime_get();

	if (!hba)
		return -EINVAL;

	if (!hba->is_powered)
		goto out;
	else
		ret = ufshcd_resume(hba, UFS_RUNTIME_PM);
out:
	trace_ufshcd_runtime_resume(dev_name(hba->dev), ret,
		ktime_to_us(ktime_sub(ktime_get(), start)),
		hba->curr_dev_pwr_mode, hba->uic_link_state);
	return ret;
}
EXPORT_SYMBOL(ufshcd_runtime_resume);

int ufshcd_runtime_idle(struct ufs_hba *hba)
{
	return 0;
}
EXPORT_SYMBOL(ufshcd_runtime_idle);

static ssize_t ufshcd_unique_number_show(struct device *dev,
		struct device_attribute *attr, char *buf)
{
	struct Scsi_Host *host = container_of(dev, struct Scsi_Host, shost_dev);
	struct ufs_hba *hba = shost_priv(host);
	int curr_len;

	curr_len = snprintf(buf, PAGE_SIZE, "%s\n", hba->unique_number);

	return curr_len;
}

static void ufshcd_add_unique_number_sysfs_nodes(struct ufs_hba *hba)
{
	struct device *dev = &(hba->host->shost_dev);

	hba->unique_number_attr.show = ufshcd_unique_number_show;
	hba->unique_number_attr.store = NULL;
	sysfs_attr_init(&hba->unique_number_attr.attr);
	hba->unique_number_attr.attr.name = "unique_number";
	hba->unique_number_attr.attr.mode = S_IRUSR|S_IRGRP;
	if (device_create_file(dev, &hba->unique_number_attr))
		dev_err(hba->dev, "Failed to create sysfs for unique_number\n");
}

static ssize_t ufshcd_manufacturer_id_show(struct device *dev,
		struct device_attribute *attr, char *buf)
{
	struct Scsi_Host *host = container_of(dev, struct Scsi_Host, shost_dev);
	struct ufs_hba *hba = shost_priv(host);
	int curr_len;

	curr_len = snprintf(buf, PAGE_SIZE, "%04x\n", hba->manufacturer_id);

	return curr_len;
}

static void ufshcd_add_manufacturer_id_sysfs_nodes(struct ufs_hba *hba)
{
	struct device *dev = &(hba->host->shost_dev);

	hba->manufacturer_id_attr.show = ufshcd_manufacturer_id_show;
	hba->manufacturer_id_attr.store = NULL;
	sysfs_attr_init(&hba->manufacturer_id_attr.attr);
	hba->manufacturer_id_attr.attr.name = "man_id";
	hba->manufacturer_id_attr.attr.mode = S_IRUGO;
	if (device_create_file(dev, &hba->manufacturer_id_attr))
		dev_err(hba->dev, "Failed to create sysfs for manufacturer_id\n");
}

#if defined(SEC_UFS_ERROR_COUNT)
#define SEC_UFS_DATA_ATTR(name, fmt, args...)								\
static ssize_t SEC_UFS_##name##_show(struct device *dev, struct device_attribute *attr, char *buf)	\
{													\
	struct Scsi_Host *Shost = container_of(dev, struct Scsi_Host, shost_dev);			\
	struct ufs_hba *hba = shost_priv(Shost);							\
	struct SEC_UFS_counting *err_info = &(hba->SEC_err_info);					\
	return sprintf(buf, fmt, args);									\
}													\
static DEVICE_ATTR(name, (S_IRUGO|S_IWUSR|S_IWGRP), SEC_UFS_##name##_show, NULL)

SEC_UFS_DATA_ATTR(SEC_UFS_op_cnt, "\"HWRESET\":\"%u\",\"LINKFAIL\":\"%u\",\"H8ENTERFAIL\":\"%u\",\"H8EXITFAIL\":\"%u\"\n",
		err_info->op_count.HW_RESET_count, err_info->op_count.link_startup_count,
		err_info->op_count.Hibern8_enter_count, err_info->op_count.Hibern8_exit_count);

SEC_UFS_DATA_ATTR(SEC_UFS_uic_cmd_cnt, "\"TESTMODE\":\"%d\",\"DME_GET\":\"%d\",\"DME_SET\":\"%d\""
		",\"DME_PGET\":\"%d\",\"DME_PSET\":\"%d\",\"PWRON\":\"%d\",\"PWROFF\":\"%d\""
		",\"DME_EN\":\"%d\",\"DME_RST\":\"%d\",\"EPRST\":\"%d\",\"LINKSTARTUP\":\"%d\""
		",\"H8ENTER\":\"%d\",\"H8EXIT\":\"%d\"\n",
		err_info->UIC_cmd_count.DME_TEST_MODE_err,	// TEST_MODE
		err_info->UIC_cmd_count.DME_GET_err,		// DME_GET
		err_info->UIC_cmd_count.DME_SET_err,		// DME_SET
		err_info->UIC_cmd_count.DME_PEER_GET_err,	// DME_PEER_GET
		err_info->UIC_cmd_count.DME_PEER_SET_err,	// DME_PEER_SET
		err_info->UIC_cmd_count.DME_POWERON_err,	// DME_POWERON
		err_info->UIC_cmd_count.DME_POWEROFF_err,	// DME_POWEROFF
		err_info->UIC_cmd_count.DME_ENABLE_err,		// DME_ENABLE
		err_info->UIC_cmd_count.DME_RESET_err,		// DME_RESET
		err_info->UIC_cmd_count.DME_END_PT_RST_err,	// DME_END_PT_RST
		err_info->UIC_cmd_count.DME_LINK_STARTUP_err,	// DME_LINK_STARTUP
		err_info->UIC_cmd_count.DME_HIBER_ENTER_err,	// DME_HIBERN8_ENTER
		err_info->UIC_cmd_count.DME_HIBER_EXIT_err);	// DME_HIBERN8_EXIT

SEC_UFS_DATA_ATTR(SEC_UFS_uic_err_cnt, "\"PAERR\":\"%d\",\"DLPAINITERROR\":\"%d\",\"DLNAC\":\"%d\""
		",\"DLTCREPLAY\":\"%d\",\"NLERR\":\"%d\",\"TLERR\":\"%d\",\"DMEERR\":\"%d\"\n",
		err_info->UIC_err_count.PA_ERR_cnt,			// PA_ERR
		err_info->UIC_err_count.DL_PA_INIT_ERROR_cnt,		// DL_PA_INIT_ERROR
		err_info->UIC_err_count.DL_NAC_RECEIVED_ERROR_cnt,	// DL_NAC_RECEIVED
		err_info->UIC_err_count.DL_TC_REPLAY_ERROR_cnt,		// DL_TCx_REPLAY_ERROR
		err_info->UIC_err_count.NL_ERROR_cnt,			// NL_ERROR
		err_info->UIC_err_count.TL_ERROR_cnt,			// TL_ERROR
		err_info->UIC_err_count.DME_ERROR_cnt);			// DME_ERROR

SEC_UFS_DATA_ATTR(SEC_UFS_fatal_cnt, "\"DFE\":\"%d\",\"CFE\":\"%d\",\"SBFE\":\"%d\""
		",\"CEFE\":\"%d\",\"LLE\":\"%d\"\n",
		err_info->Fatal_err_count.DFE,		// Device_Fatal
		err_info->Fatal_err_count.CFE,		// Controller_Fatal
		err_info->Fatal_err_count.SBFE,		// System_Bus_Fatal
		err_info->Fatal_err_count.CEFE,		// Crypto_Engine_Fatal
		err_info->Fatal_err_count.LLE);		// Link_Lost

SEC_UFS_DATA_ATTR(SEC_UFS_utp_cnt, "\"UTMRQTASK\":\"%d\",\"UTMRATASK\":\"%d\",\"UTRR\":\"%d\""
		",\"UTRW\":\"%d\",\"UTRSYNCCACHE\":\"%d\",\"UTRUNMAP\":\"%d\",\"UTRETC\":\"%d\"\n",
		err_info->UTP_count.UTMR_query_task_count,	// QUERY_TASK
		err_info->UTP_count.UTMR_abort_task_count,	// ABORT_TASK
		err_info->UTP_count.UTR_read_err,		// READ_10
		err_info->UTP_count.UTR_write_err,		// WRITE_10
		err_info->UTP_count.UTR_sync_cache_err,		// SYNC_CACHE
		err_info->UTP_count.UTR_unmap_err,		// UNMAP
		err_info->UTP_count.UTR_etc_err);		// etc

SEC_UFS_DATA_ATTR(SEC_UFS_query_cnt, "\"NOPERR\":\"%d\",\"R_DESC\":\"%d\",\"W_DESC\":\"%d\""
		",\"R_ATTR\":\"%d\",\"W_ATTR\":\"%d\",\"R_FLAG\":\"%d\",\"S_FLAG\":\"%d\""
		",\"C_FLAG\":\"%d\",\"T_FLAG\":\"%d\"\n",
		err_info->query_count.NOP_err,
		err_info->query_count.R_Desc_err,		// R_Desc
		err_info->query_count.W_Desc_err,	// W_Desc
		err_info->query_count.R_Attr_err,	// R_Attr
		err_info->query_count.W_Attr_err,	// W_Attr
		err_info->query_count.R_Flag_err,	// R_Flag
		err_info->query_count.Set_Flag_err,	// Set_Flag
		err_info->query_count.Clear_Flag_err,	// Clear_Flag
		err_info->query_count.Toggle_Flag_err);	// Toggle_Flag

SEC_UFS_DATA_ATTR(SEC_UFS_err_sum, "\"OPERR\":\"%d\",\"UICCMD\":\"%d\",\"UICERR\":\"%d\""
		",\"FATALERR\":\"%d\",\"UTPERR\":\"%d\",\"QUERYERR\":\"%d\"\n",
		err_info->op_count.op_err,
		err_info->UIC_cmd_count.UIC_cmd_err,
		err_info->UIC_err_count.UIC_err,
		err_info->Fatal_err_count.Fatal_err,
		err_info->UTP_count.UTP_err,
		err_info->query_count.Query_err);
#endif

#ifdef CONFIG_BLK_TURBO_WRITE
static ssize_t SEC_UFS_TW_info_show(struct device *dev, struct device_attribute *attr, char *buf)
{
	struct Scsi_Host *Shost = container_of(dev, struct Scsi_Host, shost_dev);
	struct ufs_hba *hba = shost_priv(Shost);
	struct SEC_UFS_TW_info tw_info;
	struct SEC_UFS_TW_info *tw_info_old = &(hba->SEC_tw_info_old);
	struct SEC_UFS_TW_info *tw_info_new = &(hba->SEC_tw_info);
	long hours = 0;

	get_monotonic_boottime(&(tw_info_new->timestamp));
	hours = (tw_info_new->timestamp.tv_sec - tw_info_old->timestamp.tv_sec) / 60;	/* min */
	hours = (hours + 30) / 60;	/* round up to hours */

	SEC_UFS_TW_info_get_diff(&tw_info, tw_info_new, tw_info_old);

	return sprintf(buf, "\"TWCTRLCNT\":\"%llu\","
			"\"TWCTRLERRCNT\":\"%llu\","
			"\"TWDAILYMB\":\"%llu\","
			"\"TWTOTALMB\":\"%llu\","
			"\"H8CNT\":\"%llu\",\"H8MS\":\"%llu\","
			"\"H8CNT100MS\":\"%llu\",\"H8MS100MS\":\"%llu\","
			"\"H8MAXMS\":\"%llu\","
			"\"TWhours\":\"%ld\"\n",
			(tw_info.tw_enable_count + tw_info.tw_disable_count),
			tw_info_new->tw_setflag_error_count,    /* total error count */
			(tw_info.tw_amount_W_kb >> 10),         /* TW write daily : MB */
			(tw_info_new->tw_amount_W_kb >> 10),    /* TW write total : MB */
			tw_info.hibern8_enter_count, tw_info.hibern8_amount_ms,
			tw_info.hibern8_enter_count_100ms,
			tw_info.hibern8_amount_ms_100ms,
			tw_info.hibern8_max_ms,
			hours);
}													
static DEVICE_ATTR(SEC_UFS_TW_info, 0444, SEC_UFS_TW_info_show, NULL);
#endif

#if defined(CONFIG_UFSFEATURE) && defined(CONFIG_UFSHPB)
static ssize_t SEC_UFS_HPB_info_show(struct device *dev, struct device_attribute *attr, char *buf)
{
	struct Scsi_Host *Shost = container_of(dev, struct Scsi_Host, shost_dev);
	struct ufs_hba *hba = shost_priv(Shost);
	struct ufsf_feature *ufsf = &hba->ufsf;
	struct ufshpb_lu *hpb = ufsf->ufshpb_lup[0];
	struct SEC_UFS_HPB_info *hpb_info = &(hba->SEC_hpb_info);

	long long hit_cnt;
	long long miss_cnt;
	long long set_rt_cnt, unset_rt_cnt;

	int rt_pin_cnt = 0, act_cnt = 0;
	int rgn_idx;
	enum HPBREGION_STATE state;

	long long pinned_rb_cnt, active_rb_cnt;
	long long hpb_amount_R_kb_diff;
	long hours = 0;

	if (!hpb || !(ufsf->hpb_dev_info.hpb_device))
		return 0;

	if ((ufsf->ufshpb_state == HPB_FAILED) || (ufsf->ufshpb_state == HPB_NEED_INIT))
		return 0;

	hit_cnt = atomic64_read(&hpb->hit);
	miss_cnt = atomic64_read(&hpb->miss);
	set_rt_cnt = atomic64_read(&hpb->set_rt_req_cnt);
	unset_rt_cnt = atomic64_read(&hpb->unset_rt_req_cnt);

	for (rgn_idx = 0; rgn_idx < hpb->rgns_per_lu; rgn_idx++) {
		state = hpb->rgn_tbl[rgn_idx].rgn_state;
		if (state == HPBREGION_RT_PINNED)
			rt_pin_cnt++;
		else if (state == HPBREGION_ACTIVE)
			act_cnt++;
	}

	pinned_rb_cnt = atomic64_read(&(hpb_info->hpb_pinned_rb_cnt));
	active_rb_cnt = atomic64_read(&(hpb_info->hpb_active_rb_cnt));

	hpb_amount_R_kb_diff = hpb_info->hpb_amount_R_kb - hpb_info->hpb_amount_R_kb_old;
	hpb_info->hpb_amount_R_kb_old = hpb_info->hpb_amount_R_kb;

	get_monotonic_boottime(&(hpb_info->timestamp_new));
	hours = (hpb_info->timestamp_new.tv_sec - hpb_info->timestamp_old.tv_sec) / 60;	/* min */
	hours = (hours + 30) / 60;	/* round up to hours */
	get_monotonic_boottime(&(hpb_info->timestamp_old));	/* update timestamp */

	return sprintf(buf, "\"HCNT\":\"%llu\","
			"\"MCNT\":\"%llu\","
			"\"SRTCNT\":\"%llu\","
			"\"USRTCNT\":\"%llu\","
			"\"RTPCNT\":\"%d\","
			"\"ACTCNT\":\"%d\","
			"\"PINRBCNT\":\"%llu\","
			"\"ACTRBCNT\":\"%llu\","
			"\"HPBDAYMB\":\"%llu\","
			"\"HPBhours\":\"%ld\"\n",
			hit_cnt,
			miss_cnt,
			set_rt_cnt,
			unset_rt_cnt,
			rt_pin_cnt,
			act_cnt,
			pinned_rb_cnt,
			active_rb_cnt,
			(hpb_amount_R_kb_diff >> 10),
			hours);
}
static DEVICE_ATTR(SEC_UFS_HPB_info, 0444, SEC_UFS_HPB_info_show, NULL);

static ssize_t SEC_UFS_HPB_error_show(struct device *dev, struct device_attribute *attr, char *buf)
{
	struct Scsi_Host *Shost = container_of(dev, struct Scsi_Host, shost_dev);
	struct ufs_hba *hba = shost_priv(Shost);
	struct SEC_UFS_HPB_info *hpb_info = &(hba->SEC_hpb_info);

	if (!(hba->ufsf.hpb_dev_info.hpb_device))
		return 0;

	return sprintf(buf, "\"HPBRERR\":\"%u\","
			"\"RBRERR\":\"%u\","
			"\"RBSRTERR\":\"%u\","
			"\"WBPFERR\":\"%u\","
			"\"WBUSRTERR\":\"%u\","
			"\"WBUSRTAERR\":\"%u\"\n",
			hpb_info->hpb_read_err_count,
			hpb_info->hpb_RB_ID_READ_err_count,
			hpb_info->hpb_RB_ID_SET_RT_err_count,
			hpb_info->hpb_WB_ID_PREFETCH_err_count,
			hpb_info->hpb_WB_ID_UNSET_RT_err_count,
			hpb_info->hpb_WB_ID_UNSET_RT_ALL_err_count);
}
static DEVICE_ATTR(SEC_UFS_HPB_err_info, 0444, SEC_UFS_HPB_error_show, NULL);
#endif

UFS_DEV_ATTR(lt,  "%01x", hba->lifetime);
UFS_DEV_ATTR(sense_err_count, "\"MEDIUM\":\"%d\",\"HWERR\":\"%d\"\n",
						hba->host->medium_err_cnt, hba->host->hw_err_cnt); 
UFS_DEV_ATTR(sense_err_logging, "\"LBA0\":\"%lx\",\"LBA1\":\"%lx\",\"LBA2\":\"%lx\""
		",\"LBA3\":\"%lx\",\"LBA4\":\"%lx\",\"LBA5\":\"%lx\""
		",\"LBA6\":\"%lx\",\"LBA7\":\"%lx\",\"LBA8\":\"%lx\",\"LBA9\":\"%lx\""
		",\"REGIONMAP\":\"%016llx\"\n",
		hba->host->issue_LBA_list[0], hba->host->issue_LBA_list[1]
		, hba->host->issue_LBA_list[2], hba->host->issue_LBA_list[3]
		, hba->host->issue_LBA_list[4], hba->host->issue_LBA_list[5]
		, hba->host->issue_LBA_list[6], hba->host->issue_LBA_list[7]
		, hba->host->issue_LBA_list[8], hba->host->issue_LBA_list[9]
		, hba->host->issue_region_map);

static ssize_t ufs_lc_info_show(struct device *dev, struct device_attribute *attr, char *buf)
{
	struct Scsi_Host *host = container_of(dev, struct Scsi_Host, shost_dev);
	struct ufs_hba *hba = shost_priv(host);
	return sprintf(buf, "%u\n", hba->lc_info);
}

static ssize_t ufs_lc_info_store(struct device *dev,
		struct device_attribute *attr, const char *buf, size_t count)
{
	struct Scsi_Host *host = container_of(dev, struct Scsi_Host, shost_dev);
	struct ufs_hba *hba = shost_priv(host);
	unsigned int value;

	if (kstrtou32(buf, 0, &value))
		return -EINVAL;

	hba->lc_info = value;

	return count;
}

static DEVICE_ATTR(lc, 0664, ufs_lc_info_show, ufs_lc_info_store);

static struct attribute *ufs_attributes[] = {
	&dev_attr_lt.attr,
	&dev_attr_sense_err_count.attr,
	&dev_attr_lc.attr,
	&dev_attr_sense_err_logging.attr,
#if defined(SEC_UFS_ERROR_COUNT)
	&dev_attr_SEC_UFS_op_cnt.attr,
	&dev_attr_SEC_UFS_uic_cmd_cnt.attr,
	&dev_attr_SEC_UFS_uic_err_cnt.attr,
	&dev_attr_SEC_UFS_fatal_cnt.attr,
	&dev_attr_SEC_UFS_utp_cnt.attr,
	&dev_attr_SEC_UFS_query_cnt.attr,
	&dev_attr_SEC_UFS_err_sum.attr,
#endif
#ifdef CONFIG_BLK_TURBO_WRITE
		&dev_attr_SEC_UFS_TW_info.attr,
#endif
	NULL
};

static struct attribute_group ufs_attribute_group = {
	.attrs	= ufs_attributes,
};

static void ufshcd_add_lt_sysfs_node(struct ufs_hba *hba)
{
	int err  = -ENOMEM;

	struct device *dev = &(hba->host->shost_dev);
	err = sysfs_create_group(&dev->kobj, &ufs_attribute_group);

	if (err)
		printk("cannot create sysfs group err: %d\n", err);
}

static inline void ufshcd_add_sysfs_nodes(struct ufs_hba *hba)
{
	ufshcd_add_unique_number_sysfs_nodes(hba);
	ufshcd_add_lt_sysfs_node(hba);
	ufshcd_add_manufacturer_id_sysfs_nodes(hba);
}

static inline void ufshcd_remove_sysfs_nodes(struct ufs_hba *hba)
{
	struct device *dev = &(hba->host->shost_dev);

	device_remove_file(hba->dev, &hba->unique_number_attr);
	device_remove_file(hba->dev, &hba->manufacturer_id_attr);
	sysfs_remove_group(&dev->kobj, &ufs_attribute_group);
}

#if defined(CONFIG_UFSFEATURE) && defined(CONFIG_UFSHPB)
static struct attribute *ufs_hpb_attributes[] = {
	&dev_attr_SEC_UFS_HPB_info.attr,
	&dev_attr_SEC_UFS_HPB_err_info.attr,
	NULL
};

static struct attribute_group ufs_hpb_attribute_group = {
	.attrs  = ufs_hpb_attributes,
};

static void ufshcd_add_hpb_info_sysfs_node(struct ufs_hba *hba)
{
	int err  = -ENOMEM;
	struct device *dev = &(hba->host->shost_dev);

	err = sysfs_create_group(&dev->kobj, &ufs_hpb_attribute_group);

	if (err)
		dev_err(hba->dev, "cannot create hpb sysfs group err: %d\n", err);
}
#endif

/**
 * ufshcd_shutdown - shutdown routine
 * @hba: per adapter instance
 *
 * This function would power off both UFS device and UFS link.
 *
 * Returns 0 always to allow force shutdown even in case of errors.
 */
int ufshcd_shutdown(struct ufs_hba *hba)
{
	struct SEC_UFS_counting *err_info = &(hba->SEC_err_info);
	struct SEC_UFS_op_count *op_cnt = &(err_info->op_count);
	struct SEC_UFS_UIC_err_count *uic_err_cnt = &(err_info->UIC_err_count);
	struct SEC_UFS_UTP_count *utp_err = &(err_info->UTP_count);
	struct SEC_UFS_QUERY_count *query_cnt = &(err_info->query_count);
	int ret = 0;

	if (!hba->is_powered)
		goto out;

	if (ufshcd_is_ufs_dev_poweroff(hba) && ufshcd_is_link_off(hba))
		goto out;

	pm_runtime_get_sync(hba->dev);

	ret = ufshcd_suspend(hba, UFS_SHUTDOWN_PM);
out:
	if (ret)
		dev_err(hba->dev, "%s failed, err %d\n", __func__, ret);
	/* allow force shutdown even in case of errors */

	dev_err(hba->dev, "Count: %d UIC: %d  UTP:%d QUERY: %d\n",
		op_cnt->HW_RESET_count,
		uic_err_cnt->UIC_err,
		utp_err->UTP_err,
		query_cnt->Query_err);

	dev_err(hba->dev, "Sense Key: medium: %d, hw: %d\n",
		hba->host->medium_err_cnt, hba->host->hw_err_cnt);

	return 0;
}
EXPORT_SYMBOL(ufshcd_shutdown);

/**
 * ufshcd_remove - de-allocate SCSI host and host memory space
 *		data structure memory
 * @hba: per adapter instance
 */
void ufshcd_remove(struct ufs_hba *hba)
{
#if defined(CONFIG_UFSFEATURE)
	ufsf_hpb_release(&hba->ufsf);
#endif
	ufs_sysfs_remove_nodes(hba->dev);
	scsi_remove_host(hba->host);
	/* disable interrupts */
	ufshcd_disable_intr(hba, hba->intr_mask);
	ufshcd_hba_stop(hba, true);

	ufshcd_exit_clk_scaling(hba);
	ufshcd_exit_clk_gating(hba);
#if defined(CONFIG_PM_DEVFREQ)
	if (ufshcd_is_clkscaling_supported(hba))
		device_remove_file(hba->dev, &hba->clk_scaling.enable_attr);
#endif
	ufshcd_hba_exit(hba);
}
EXPORT_SYMBOL_GPL(ufshcd_remove);

/**
 * ufshcd_dealloc_host - deallocate Host Bus Adapter (HBA)
 * @hba: pointer to Host Bus Adapter (HBA)
 */
void ufshcd_dealloc_host(struct ufs_hba *hba)
{
	scsi_host_put(hba->host);
}
EXPORT_SYMBOL_GPL(ufshcd_dealloc_host);

/**
 * ufshcd_set_dma_mask - Set dma mask based on the controller
 *			 addressing capability
 * @hba: per adapter instance
 *
 * Returns 0 for success, non-zero for failure
 */
static int ufshcd_set_dma_mask(struct ufs_hba *hba)
{
	if (hba->capabilities & MASK_64_ADDRESSING_SUPPORT) {
		if (!dma_set_mask_and_coherent(hba->dev, DMA_BIT_MASK(64)))
			return 0;
	}
	return dma_set_mask_and_coherent(hba->dev, DMA_BIT_MASK(32));
}

/**
 * ufshcd_alloc_host - allocate Host Bus Adapter (HBA)
 * @dev: pointer to device handle
 * @hba_handle: driver private handle
 * Returns 0 on success, non-zero value on failure
 */
int ufshcd_alloc_host(struct device *dev, struct ufs_hba **hba_handle)
{
	struct Scsi_Host *host;
	struct ufs_hba *hba;
	int err = 0;

	if (!dev) {
		dev_err(dev,
		"Invalid memory reference for dev is NULL\n");
		err = -ENODEV;
		goto out_error;
	}

	host = scsi_host_alloc(&ufshcd_driver_template,
				sizeof(struct ufs_hba));
	if (!host) {
		dev_err(dev, "scsi_host_alloc failed\n");
		err = -ENOMEM;
		goto out_error;
	}

	/*
	 * Do not use blk-mq at this time because blk-mq does not support
	 * runtime pm.
	 */
	host->use_blk_mq = false;

	hba = shost_priv(host);
	hba->host = host;
	hba->dev = dev;
	*hba_handle = hba;

	INIT_LIST_HEAD(&hba->clk_list_head);

out_error:
	return err;
}
EXPORT_SYMBOL(ufshcd_alloc_host);

/**
 * ufs_sec_send_errinfo - Send UFS Error Information to AP
 * Format : U0H0L0X0Q0R0W0F0
 * U : UTP cmd ERRor count
 * H : HWRESET count
 * L : Link startup failure count
 * X : Link Lost Error count
 * Q : UTMR QUERY_TASK error count
 * R : READ error count
 * W : WRITE error count
 * F : Device Fatal Error count
 **/
 
static void ufs_sec_send_errinfo(void *data)
{
	static struct ufs_hba *hba;
	struct SEC_UFS_counting *err_info;
	char buf[23];

	if (data) {
		hba = (struct ufs_hba *)data;
		return;
	}
	if (!hba) {
		pr_err("%s: hba is not initialized\n", __func__);
		return;
	}
	if (&(hba->SEC_err_info)) {
		err_info = &(hba->SEC_err_info);
		sprintf(buf, "U%dH%dL%dX%dQ%dR%dW%dF%dSM%dSH%d",
				(err_info->UTP_count.UTP_err > 9)	/* UTP Error */
				? 9 : err_info->UTP_count.UTP_err,
				(err_info->op_count.HW_RESET_count > 9)	/* HW Reset */
				? 9 : err_info->op_count.HW_RESET_count,
				(err_info->op_count.link_startup_count > 9)	/* Link Startup Fail */
				? 9 : err_info->op_count.link_startup_count,
				(err_info->Fatal_err_count.LLE > 9)			/* Link Lost */
				? 9 : err_info->Fatal_err_count.LLE,
				(err_info->UTP_count.UTMR_query_task_count > 9)	/* Query task */
				? 9 : err_info->UTP_count.UTMR_query_task_count,
				(err_info->UTP_count.UTR_read_err > 9)			/* UTRR */
				? 9 : err_info->UTP_count.UTR_read_err,
				(err_info->UTP_count.UTR_write_err > 9)		/* UTRW */
				? 9 : err_info->UTP_count.UTR_write_err,
				(err_info->Fatal_err_count.DFE > 9)				/* Device Fatal Error */
				? 9 : err_info->Fatal_err_count.DFE,
				(hba->host->medium_err_cnt > 9)			/* Device Medium error */
				? 9 : hba->host->medium_err_cnt,
				(hba->host->hw_err_cnt > 9)			/* Device HW error */
				? 9 : hba->host->hw_err_cnt);
		pr_err("%s: Send UFS information to AP : %s\n", __func__, buf);
#ifdef CONFIG_SEC_DEBUG_EXTRA_INFO
		secdbg_exin_set_ufs_error(buf);
#endif
	}
	return;
}

/**
 * ufshcd_init - Driver initialization routine
 * @hba: per-adapter instance
 * @mmio_base: base register address
 * @irq: Interrupt line of device
 * Returns 0 on success, non-zero value on failure
 */
int ufshcd_init(struct ufs_hba *hba, void __iomem *mmio_base, unsigned int irq)
{
	int err;
	struct Scsi_Host *host = hba->host;
	struct device *dev = hba->dev;

	/*
	 * dev_set_drvdata() must be called before any callbacks are registered
	 * that use dev_get_drvdata() (frequency scaling, clock scaling, hwmon,
	 * sysfs).
	 */
	dev_set_drvdata(dev, hba);

	if (!mmio_base) {
		dev_err(hba->dev,
		"Invalid memory reference for mmio_base is NULL\n");
		err = -ENODEV;
		goto out_error;
	}

	hba->mmio_base = mmio_base;
	hba->irq = irq;

	/* Set descriptor lengths to specification defaults */
	ufshcd_def_desc_sizes(hba);

	err = ufshcd_hba_init(hba);
	if (err)
		goto out_error;

	/* Read capabilities registers */
	ufshcd_hba_capabilities(hba);

	/* Get UFS version supported by the controller */
	hba->ufs_version = ufshcd_get_ufs_version(hba);

	if ((hba->ufs_version != UFSHCI_VERSION_10) &&
	    (hba->ufs_version != UFSHCI_VERSION_11) &&
	    (hba->ufs_version != UFSHCI_VERSION_20) &&
	    (hba->ufs_version != UFSHCI_VERSION_21) &&
	    (hba->ufs_version != UFSHCI_VERSION_30))
		dev_err(hba->dev, "invalid UFS version 0x%x\n",
			hba->ufs_version);

	/* Get Interrupt bit mask per version */
	hba->intr_mask = ufshcd_get_intr_mask(hba);

	err = ufshcd_set_dma_mask(hba);
	if (err) {
		dev_err(hba->dev, "set dma mask failed\n");
		goto out_disable;
	}

	/* Allocate memory for host memory space */
	err = ufshcd_memory_alloc(hba);
	if (err) {
		dev_err(hba->dev, "Memory allocation failed\n");
		goto out_disable;
	}

	/* Configure LRB */
	ufshcd_host_memory_configure(hba);

	host->can_queue = hba->nutrs;
	host->cmd_per_lun = hba->nutrs;
	host->max_id = UFSHCD_MAX_ID;
	host->max_lun = UFS_MAX_LUNS;
	host->max_channel = UFSHCD_MAX_CHANNEL;
	host->unique_id = host->host_no;
	host->max_cmd_len = MAX_CDB_SIZE;
	host->by_ufs = 1;

	hba->max_pwr_info.is_valid = false;

	/* Initailize wait queue for task management */
	init_waitqueue_head(&hba->tm_wq);
	init_waitqueue_head(&hba->tm_tag_wq);

	/* Initialize work queues */
	INIT_WORK(&hba->eh_work, ufshcd_err_handler);
	INIT_WORK(&hba->eeh_work, ufshcd_exception_event_handler);
	INIT_WORK(&hba->fatal_mode_work, ufshcd_fatal_mode_handler);

	/* Initialize UIC command mutex */
	mutex_init(&hba->uic_cmd_mutex);

	/* Initialize mutex for device management commands */
	mutex_init(&hba->dev_cmd.lock);

	/* Initialize TW ctrl mutex */
	mutex_init(&hba->tw_ctrl_mutex);

	init_rwsem(&hba->clk_scaling_lock);

	/* Initialize device management tag acquire wait queue */
	init_waitqueue_head(&hba->dev_cmd.tag_wq);

	/* Initialize monitor */
	ufshcd_init_monitor(hba);

	err = ufshcd_init_clk_gating(hba);
	if (err) {
		dev_err(hba->dev, "init clk_gating failed\n");
		goto out_disable;
	}

	ufshcd_init_clk_scaling(hba);

	/*
	 * In order to avoid any spurious interrupt immediately after
	 * registering UFS controller interrupt handler, clear any pending UFS
	 * interrupt status and disable all the UFS interrupts.
	 */
	ufshcd_writel(hba, ufshcd_readl(hba, REG_INTERRUPT_STATUS),
		      REG_INTERRUPT_STATUS);
	ufshcd_writel(hba, 0, REG_INTERRUPT_ENABLE);
	/*
	 * Make sure that UFS interrupts are disabled and any pending interrupt
	 * status is cleared before registering UFS interrupt handler.
	 */
	ufshcd_readl(hba, REG_INTERRUPT_ENABLE);

	hba->dbg_dump_chk = false;

	/* IRQ registration */
	err = devm_request_irq(dev, irq, ufshcd_intr, IRQF_SHARED, UFSHCD, hba);
	if (err) {
		dev_err(hba->dev, "request irq failed\n");
		goto exit_gating;
	} else {
		hba->is_irq_enabled = true;
	}

	err = scsi_add_host(host, hba->dev);
	if (err) {
		dev_err(hba->dev, "scsi_add_host failed\n");
		goto exit_gating;
	}

#if defined(CONFIG_PM_DEVFREQ)
	if (ufshcd_is_clkscaling_supported(hba)) {
		char wq_name[sizeof("ufs_clkscaling_00")];

		INIT_WORK(&hba->clk_scaling.suspend_work,
			  ufshcd_clk_scaling_suspend_work);
		INIT_WORK(&hba->clk_scaling.resume_work,
			  ufshcd_clk_scaling_resume_work);

		snprintf(wq_name, sizeof(wq_name), "ufs_clkscaling_%d",
			 host->host_no);
		hba->clk_scaling.workq = create_singlethread_workqueue(wq_name);

		ufshcd_clkscaling_init_sysfs(hba);
	}
#endif

	/* Init crypto */
	err = ufshcd_hba_init_crypto(hba);
	if (err) {
		dev_err(hba->dev, "crypto setup failed\n");
		goto out_remove_scsi_host;
	}

#if defined(CONFIG_SCSI_UFS_TEST_MODE)
	dev_info(hba->dev, "UFS test mode enabled\n");
#endif

	/* Set the default auto-hiberate idle timer value to 150 ms */
	if (hba->capabilities & MASK_AUTO_HIBERN8_SUPPORT) {
		hba->ahit = FIELD_PREP(UFSHCI_AHIBERN8_TIMER_MASK, 150) |
			    FIELD_PREP(UFSHCI_AHIBERN8_SCALE_MASK, 3);
	}

	/* init ufs_sec_debug function */
	ufs_sec_send_errinfo(hba);
	ufs_debug_func = ufs_sec_send_errinfo;

	/* Hold auto suspend until async scan completes */
	pm_runtime_get_sync(dev);
	atomic_set(&hba->scsi_block_reqs_cnt, 0);
	/*
	 * The device-initialize-sequence hasn't been invoked yet.
	 * Set the device to power-off state
	 */
	ufshcd_set_ufs_dev_poweroff(hba);

#if defined(CONFIG_SCSI_UFS_UNIPRO_DEBUG)
	/* Unipro debug setting */
	hba->unipro_dbg_op = true;
	ufshcd_dme_set(hba, PA_DBG_OPTION_SUITE_1, DBG_SUITE1_ENABLE);
	ufshcd_dme_set(hba, PA_DBG_OPTION_SUITE_2, DBG_SUITE2_ENABLE);
#endif
#if defined(CONFIG_UFSFEATURE)
	ufsf_hpb_set_init_state(&hba->ufsf);
#if defined(CONFIG_UFSHPB)
	atomic64_set(&(hba->SEC_hpb_info.hpb_pinned_rb_cnt), 0);
	atomic64_set(&(hba->SEC_hpb_info.hpb_active_rb_cnt), 0);
#endif
#endif

	async_schedule(ufshcd_async_scan, hba);
	ufs_sysfs_add_nodes(hba->dev);
	ufshcd_add_sysfs_nodes(hba);

	return 0;

out_remove_scsi_host:
	scsi_remove_host(hba->host);
exit_gating:
	ufshcd_exit_clk_scaling(hba);
	ufshcd_exit_clk_gating(hba);
out_disable:
	hba->is_irq_enabled = false;
	ufshcd_hba_exit(hba);
out_error:
	return err;
}
EXPORT_SYMBOL_GPL(ufshcd_init);

MODULE_AUTHOR("Santosh Yaragnavi <santosh.sy@samsung.com>");
MODULE_AUTHOR("Vinayak Holikatti <h.vinayak@samsung.com>");
MODULE_DESCRIPTION("Generic UFS host controller driver Core");
MODULE_SOFTDEP("pre: governor_simpleondemand");
MODULE_LICENSE("GPL");
MODULE_VERSION(UFSHCD_DRIVER_VERSION);<|MERGE_RESOLUTION|>--- conflicted
+++ resolved
@@ -6256,46 +6256,6 @@
 }
 
 /**
-<<<<<<< HEAD
- * ufshcd_task_req_compl - handle task management request completion
- * @hba: per adapter instance
- * @index: index of the completed request
- * @resp: task management service response
- *
- * Returns non-zero value on error, zero on success
- */
-static int ufshcd_task_req_compl(struct ufs_hba *hba, u32 index, u8 *resp)
-{
-	struct utp_task_req_desc *task_req_descp;
-	struct utp_upiu_task_rsp *task_rsp_upiup;
-	unsigned long flags;
-	int ocs_value;
-	int task_result;
-
-	spin_lock_irqsave(hba->host->host_lock, flags);
-
-	task_req_descp = hba->utmrdl_base_addr;
-	ocs_value = ufshcd_get_tmr_ocs(&task_req_descp[index]);
-
-	if (ocs_value == OCS_SUCCESS) {
-		task_rsp_upiup = (struct utp_upiu_task_rsp *)
-				task_req_descp[index].task_rsp_upiu;
-		task_result = be32_to_cpu(task_rsp_upiup->output_param1);
-		task_result = task_result & MASK_TM_SERVICE_RESP;
-		if (resp)
-			*resp = (u8)task_result;
-	} else {
-		dev_err(hba->dev, "%s: failed, ocs = 0x%x\n",
-				__func__, ocs_value);
-	}
-	spin_unlock_irqrestore(hba->host->host_lock, flags);
-
-	return ocs_value;
-}
-
-/**
-=======
->>>>>>> 874391c9
  * ufshcd_scsi_cmd_status - Update SCSI command result based on SCSI status
  * @lrbp: pointer to local reference block of completed command
  * @scsi_status: SCSI command status
@@ -7464,14 +7424,10 @@
 	spin_lock_irqsave(host->host_lock, flags);
 	task_tag = hba->nutrs + free_slot;
 
-<<<<<<< HEAD
-=======
 	treq->req_header.dword_0 |= cpu_to_be32(task_tag);
 
 	memcpy(hba->utmrdl_base_addr + free_slot, treq, sizeof(*treq));
-	ufshcd_vops_setup_task_mgmt(hba, free_slot, tm_function);
-
->>>>>>> 874391c9
+
 	/* send command to the controller */
 	if (hba->vops && hba->vops->set_nexus_t_task_mgmt)
 		hba->vops->set_nexus_t_task_mgmt(hba, free_slot, tm_function);
