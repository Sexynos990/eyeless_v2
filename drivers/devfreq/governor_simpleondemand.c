--- conflicted
+++ resolved
@@ -48,7 +48,7 @@
 	unsigned int dfso_multiplication_weight = DFSO_WEIGHT;
 	struct devfreq_simple_ondemand_data *data = df->data;
 	unsigned long max = (df->max_freq) ? df->max_freq : UINT_MAX;
-<<<<<<< HEAD
+	unsigned long min = (df->min_freq) ? df->min_freq : 0;
 	unsigned long pm_qos_min = 0;
 
 	if (data && !df->disabled_pm_qos) {
@@ -58,9 +58,6 @@
 			return 0;
 		}
 	}
-=======
-	unsigned long min = (df->min_freq) ? df->min_freq : 0;
->>>>>>> 9f80205d
 
 
 	stat = &df->last_status;
@@ -86,7 +83,6 @@
 	    dfso_upthreshold < dfso_downdifferential)
 		return -EINVAL;
 
-<<<<<<< HEAD
 	if (data && data->cal_qos_max)
 		max = (df->max_freq) ? df->max_freq : 0;
 
@@ -98,18 +94,15 @@
 		return 0;
 	}
 
-=======
->>>>>>> 9f80205d
 	/* Prevent overflow */
 	if (stat->busy_time >= (1 << 24) || stat->total_time >= (1 << 24)) {
 		stat->busy_time >>= 7;
 		stat->total_time >>= 7;
 	}
 
-<<<<<<< HEAD
 	stat->busy_time *= dfso_multiplication_weight;
 	stat->busy_time = div64_u64(stat->busy_time, 100);
-=======
+
 	if (data && data->simple_scaling) {
 		if (stat->busy_time * 100 >
 		    stat->total_time * dfso_upthreshold)
@@ -127,7 +120,6 @@
 		*freq = max;
 		return 0;
 	}
->>>>>>> 9f80205d
 
 	/* Set MAX if it's busy enough */
 	if (stat->busy_time * 100 >
