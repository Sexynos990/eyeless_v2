# SPDX-License-Identifier: GPL-2.0
obj-$(CONFIG_LKDTM)		+= lkdtm.o

lkdtm-$(CONFIG_LKDTM)		+= core.o
lkdtm-$(CONFIG_LKDTM)		+= bugs.o
lkdtm-$(CONFIG_LKDTM)		+= heap.o
lkdtm-$(CONFIG_LKDTM)		+= perms.o
lkdtm-$(CONFIG_LKDTM)		+= refcount.o
lkdtm-$(CONFIG_LKDTM)		+= rodata_objcopy.o
lkdtm-$(CONFIG_LKDTM)		+= usercopy.o

KCOV_INSTRUMENT_rodata.o	:= n
<<<<<<< HEAD
CFLAGS_lkdtm_rodata.o		+= $(DISABLE_LTO)
=======
CFLAGS_rodata.o			+= $(DISABLE_LTO)
>>>>>>> 2700cf83

OBJCOPYFLAGS :=
OBJCOPYFLAGS_rodata_objcopy.o	:= \
			--rename-section .text=.rodata,alloc,readonly,load
targets += rodata.o rodata_objcopy.o
$(obj)/rodata_objcopy.o: $(obj)/rodata.o FORCE
	$(call if_changed,objcopy)<|MERGE_RESOLUTION|>--- conflicted
+++ resolved
@@ -10,11 +10,7 @@
 lkdtm-$(CONFIG_LKDTM)		+= usercopy.o
 
 KCOV_INSTRUMENT_rodata.o	:= n
-<<<<<<< HEAD
-CFLAGS_lkdtm_rodata.o		+= $(DISABLE_LTO)
-=======
 CFLAGS_rodata.o			+= $(DISABLE_LTO)
->>>>>>> 2700cf83
 
 OBJCOPYFLAGS :=
 OBJCOPYFLAGS_rodata_objcopy.o	:= \
