--- conflicted
+++ resolved
@@ -101,17 +101,11 @@
 /* peak (theoretical) bulk transfer rate in bits-per-second */
 static unsigned int bitrate(struct usb_gadget *g)
 {
-<<<<<<< HEAD
-	if (gadget_is_superspeed(g) && g->speed >= USB_SPEED_SUPER)
-		return 13 * 1024 * 8 * 1000 * 8;
-	else if (gadget_is_dualspeed(g) && g->speed >= USB_SPEED_HIGH)
-=======
 	if (gadget_is_superspeed(g) && g->speed >= USB_SPEED_SUPER_PLUS)
 		return 4250000000U;
 	if (gadget_is_superspeed(g) && g->speed == USB_SPEED_SUPER)
 		return 3750000000U;
 	else if (gadget_is_dualspeed(g) && g->speed == USB_SPEED_HIGH)
->>>>>>> 97fd5077
 		return 13 * 512 * 8 * 1000 * 8;
 	else
 		return 19 * 64 * 1 * 1000 * 8;
