--- conflicted
+++ resolved
@@ -824,9 +824,7 @@
 void dwc3_event_buffers_cleanup(struct dwc3 *dwc)
 {
 	struct dwc3_event_buffer	*evt;
-<<<<<<< HEAD
 	u32 left = 0;
-=======
 	u32				reg;
 
 	if (!dwc->ev_buf)
@@ -838,7 +836,6 @@
 	reg = dwc3_readl(dwc->regs, DWC3_DSTS);
 	if (!(reg & DWC3_DSTS_DEVCTRLHLT))
 		return;
->>>>>>> 874391c9
 
 	evt = dwc->ev_buf;
 
@@ -847,7 +844,6 @@
 	dwc3_writel(dwc->regs, DWC3_GEVNTSIZ(0), DWC3_GEVNTSIZ_INTMASK
 			| DWC3_GEVNTSIZ_SIZE(0));
 
-<<<<<<< HEAD
 	left = dwc3_readl(dwc->regs, DWC3_GEVNTCOUNT(0));
 	left &= DWC3_GEVNTCOUNT_MASK;
 
@@ -855,11 +851,6 @@
 		dwc3_writel(dwc->regs, DWC3_GEVNTCOUNT(0), 4);
 		left -= 4;
 	}
-=======
-	/* Clear any stale event */
-	reg = dwc3_readl(dwc->regs, DWC3_GEVNTCOUNT(0));
-	dwc3_writel(dwc->regs, DWC3_GEVNTCOUNT(0), reg);
->>>>>>> 874391c9
 }
 
 static int dwc3_alloc_scratch_buffers(struct dwc3 *dwc)
@@ -2081,12 +2072,10 @@
 	/* Disable LDO */
 	phy_conn(dwc->usb2_generic_phy, 0);
 
-<<<<<<< HEAD
 	pr_info("%s: ---\n", __func__);
-=======
+
 	dma_set_max_seg_size(dev, UINT_MAX);
 
->>>>>>> 874391c9
 	return 0;
 
 err5:
@@ -2319,93 +2308,6 @@
 
 	return 0;
 }
-<<<<<<< HEAD
-=======
-
-static int dwc3_runtime_checks(struct dwc3 *dwc)
-{
-	switch (dwc->current_dr_role) {
-	case DWC3_GCTL_PRTCAP_DEVICE:
-		if (dwc->connected)
-			return -EBUSY;
-		break;
-	case DWC3_GCTL_PRTCAP_HOST:
-	default:
-		/* do nothing */
-		break;
-	}
-
-	return 0;
-}
-
-static int dwc3_runtime_suspend(struct device *dev)
-{
-	struct dwc3     *dwc = dev_get_drvdata(dev);
-	int		ret;
-
-	if (dwc3_runtime_checks(dwc))
-		return -EBUSY;
-
-	ret = dwc3_suspend_common(dwc, PMSG_AUTO_SUSPEND);
-	if (ret)
-		return ret;
-
-	device_init_wakeup(dev, true);
-
-	return 0;
-}
-
-static int dwc3_runtime_resume(struct device *dev)
-{
-	struct dwc3     *dwc = dev_get_drvdata(dev);
-	int		ret;
-
-	device_init_wakeup(dev, false);
-
-	ret = dwc3_resume_common(dwc, PMSG_AUTO_RESUME);
-	if (ret)
-		return ret;
-
-	switch (dwc->current_dr_role) {
-	case DWC3_GCTL_PRTCAP_DEVICE:
-		if (dwc->pending_events) {
-			pm_runtime_put(dwc->dev);
-			dwc->pending_events = false;
-			enable_irq(dwc->irq_gadget);
-		}
-		break;
-	case DWC3_GCTL_PRTCAP_HOST:
-	default:
-		/* do nothing */
-		break;
-	}
-
-	pm_runtime_mark_last_busy(dev);
-
-	return 0;
-}
-
-static int dwc3_runtime_idle(struct device *dev)
-{
-	struct dwc3     *dwc = dev_get_drvdata(dev);
-
-	switch (dwc->current_dr_role) {
-	case DWC3_GCTL_PRTCAP_DEVICE:
-		if (dwc3_runtime_checks(dwc))
-			return -EBUSY;
-		break;
-	case DWC3_GCTL_PRTCAP_HOST:
-	default:
-		/* do nothing */
-		break;
-	}
-
-	pm_runtime_mark_last_busy(dev);
-	pm_runtime_autosuspend(dev);
-
-	return 0;
-}
->>>>>>> 874391c9
 #endif /* CONFIG_PM */
 
 #ifdef CONFIG_PM_SLEEP
@@ -2464,20 +2366,9 @@
 
 static const struct dev_pm_ops dwc3_dev_pm_ops = {
 	SET_SYSTEM_SLEEP_PM_OPS(dwc3_suspend, dwc3_resume)
-<<<<<<< HEAD
+	.complete = dwc3_complete,
 	/*SET_RUNTIME_PM_OPS(dwc3_runtime_suspend, dwc3_runtime_resume,
 			dwc3_runtime_idle) */
-=======
-	.complete = dwc3_complete,
-
-	/*
-	 * Runtime suspend halts the controller on disconnection. It relies on
-	 * platforms with custom connection notification to start the controller
-	 * again.
-	 */
-	SET_RUNTIME_PM_OPS(dwc3_runtime_suspend, dwc3_runtime_resume,
-			dwc3_runtime_idle)
->>>>>>> 874391c9
 };
 
 #ifdef CONFIG_OF
