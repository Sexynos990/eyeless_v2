--- conflicted
+++ resolved
@@ -4358,7 +4358,6 @@
 
 err0:
 	return ret;
-<<<<<<< HEAD
 }
 
 void dwc3_gadget_disconnect_proc(struct dwc3 *dwc)
@@ -4394,6 +4393,4 @@
 		dwc->pending_events = false;
 		enable_irq(dwc->irq_gadget);
 	}
-=======
->>>>>>> 874391c9
 }