--- conflicted
+++ resolved
@@ -40,30 +40,12 @@
 static HLIST_HEAD(clk_orphan_list);
 static LIST_HEAD(clk_notifier_list);
 
-<<<<<<< HEAD
-=======
 static struct hlist_head *all_lists[] = {
 	&clk_root_list,
 	&clk_orphan_list,
 	NULL,
 };
 
-static struct hlist_head *orphan_list[] = {
-	&clk_orphan_list,
-	NULL,
-};
-
-/*
- * clk_rate_change_list is used during clk_core_set_rate_nolock() calls to
- * handle vdd_class vote tracking.  core->rate_change_node is added to
- * clk_rate_change_list when core->new_rate requires a different voltage level
- * (core->new_vdd_class_vote) than core->vdd_class_vote.  Elements are removed
- * from the list after unvoting core->vdd_class_vote immediately before
- * returning from clk_core_set_rate_nolock().
- */
-static LIST_HEAD(clk_rate_change_list);
-
->>>>>>> 9f80205d
 /***    private data structures    ***/
 
 struct clk_core {
