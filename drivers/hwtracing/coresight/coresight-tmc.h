--- conflicted
+++ resolved
@@ -208,15 +208,12 @@
 	struct idr		idr;
 	struct mutex		idr_mutex;
 	struct etr_buf		*sysfs_buf;
-<<<<<<< HEAD
+	struct etr_buf		*perf_buf;
 
 	/* samsung coresight sfr */
 	bool			hwacg;
 	void __iomem		*sfr_base;
 	u32			q_offset;
-=======
-	struct etr_buf		*perf_buf;
->>>>>>> 2700cf83
 };
 
 struct etr_buf_operations {
