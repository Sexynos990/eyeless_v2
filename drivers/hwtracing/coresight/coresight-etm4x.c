// SPDX-License-Identifier: GPL-2.0
/*
 * Copyright (c) 2014, The Linux Foundation. All rights reserved.
 */

#include <linux/kernel.h>
#include <linux/moduleparam.h>
#include <linux/init.h>
#include <linux/types.h>
#include <linux/device.h>
#include <linux/io.h>
#include <linux/of.h>
#include <linux/err.h>
#include <linux/fs.h>
#include <linux/slab.h>
#include <linux/delay.h>
#include <linux/smp.h>
#include <linux/sysfs.h>
#include <linux/stat.h>
#include <linux/clk.h>
#include <linux/cpu.h>
#include <linux/coresight.h>
#include <linux/coresight-pmu.h>
#include <linux/pm_wakeup.h>
#include <linux/amba/bus.h>
#include <linux/seq_file.h>
#include <linux/uaccess.h>
#include <linux/perf_event.h>
#include <linux/pm_runtime.h>
#include <asm/sections.h>
#include <asm/local.h>
#include <asm/virt.h>

#include "coresight-etm4x.h"
#include "coresight-etm-perf.h"

static int boot_enable;
module_param_named(boot_enable, boot_enable, int, S_IRUGO);

/* The number of ETMv4 currently registered */
static int etm4_count;
static struct etmv4_drvdata *etmdrvdata[NR_CPUS];
static void etm4_set_default_config(struct etmv4_config *config);
static int etm4_set_event_filters(struct etmv4_drvdata *drvdata,
				  struct perf_event *event);

static enum cpuhp_state hp_online;

static void etm4_os_unlock(struct etmv4_drvdata *drvdata)
{
	/* Writing any value to ETMOSLAR unlocks the trace registers */
	writel_relaxed(0x0, drvdata->base + TRCOSLAR);
	drvdata->os_unlock = true;
	isb();
}

static bool etm4_arch_supported(u8 arch)
{
	/* Mask out the minor version number */
	switch (arch & 0xf0) {
	case ETM_ARCH_V4:
	case ETM_ARCH_V4_2:
		break;
	default:
		return false;
	}
	return true;
}

static int etm4_cpu_id(struct coresight_device *csdev)
{
	struct etmv4_drvdata *drvdata = dev_get_drvdata(csdev->dev.parent);

	return drvdata->cpu;
}

static int etm4_trace_id(struct coresight_device *csdev)
{
	struct etmv4_drvdata *drvdata = dev_get_drvdata(csdev->dev.parent);

	return drvdata->trcid;
}

struct etm4_enable_arg {
	struct etmv4_drvdata *drvdata;
	int rc;
};

static int etm4_enable_hw(struct etmv4_drvdata *drvdata)
{
	int i, rc;
	struct etmv4_config *config = &drvdata->config;

	CS_UNLOCK(drvdata->base);

	etm4_os_unlock(drvdata);

	rc = coresight_claim_device_unlocked(drvdata->base);
	if (rc)
		goto done;

	/* Disable the trace unit before programming trace registers */
	writel_relaxed(0, drvdata->base + TRCPRGCTLR);

	/* wait for TRCSTATR.IDLE to go up */
	if (coresight_timeout(drvdata->base, TRCSTATR, TRCSTATR_IDLE_BIT, 1))
		dev_err(drvdata->dev,
			"timeout while waiting for Idle Trace Status\n");

	writel_relaxed(config->pe_sel, drvdata->base + TRCPROCSELR);
	writel_relaxed(config->cfg, drvdata->base + TRCCONFIGR);
	/* nothing specific implemented */
	writel_relaxed(0x2, drvdata->base + TRCAUXCTLR);
	writel_relaxed(config->eventctrl0, drvdata->base + TRCEVENTCTL0R);
	writel_relaxed(config->eventctrl1, drvdata->base + TRCEVENTCTL1R);
	writel_relaxed(config->stall_ctrl, drvdata->base + TRCSTALLCTLR);

	/* Global timestamp tracing ON */
	writel_relaxed(0x801, drvdata->base + TRCCONFIGR);

	writel_relaxed(config->ts_ctrl, drvdata->base + TRCTSCTLR);
	writel_relaxed(config->syncfreq, drvdata->base + TRCSYNCPR);
	writel_relaxed(config->ccctlr, drvdata->base + TRCCCCTLR);
	writel_relaxed(config->bb_ctrl, drvdata->base + TRCBBCTLR);
	writel_relaxed(drvdata->trcid, drvdata->base + TRCTRACEIDR);
	writel_relaxed(config->vinst_ctrl, drvdata->base + TRCVICTLR);
	writel_relaxed(config->viiectlr, drvdata->base + TRCVIIECTLR);
	writel_relaxed(config->vissctlr,
		       drvdata->base + TRCVISSCTLR);
	writel_relaxed(config->vipcssctlr,
		       drvdata->base + TRCVIPCSSCTLR);
	for (i = 0; i < drvdata->nrseqstate - 1; i++)
		writel_relaxed(config->seq_ctrl[i],
			       drvdata->base + TRCSEQEVRn(i));
	writel_relaxed(config->seq_rst, drvdata->base + TRCSEQRSTEVR);
	writel_relaxed(config->seq_state, drvdata->base + TRCSEQSTR);
	writel_relaxed(config->ext_inp, drvdata->base + TRCEXTINSELR);
	for (i = 0; i < drvdata->nr_cntr; i++) {
		writel_relaxed(config->cntrldvr[i],
			       drvdata->base + TRCCNTRLDVRn(i));
		writel_relaxed(config->cntr_ctrl[i],
			       drvdata->base + TRCCNTCTLRn(i));
		writel_relaxed(config->cntr_val[i],
			       drvdata->base + TRCCNTVRn(i));
	}

	/*
	 * Resource selector pair 0 is always implemented and reserved.  As
	 * such start at 2.
	 */
	for (i = 2; i < drvdata->nr_resource * 2; i++)
		writel_relaxed(config->res_ctrl[i],
			       drvdata->base + TRCRSCTLRn(i));

	for (i = 0; i < drvdata->nr_ss_cmp; i++) {
		writel_relaxed(config->ss_ctrl[i],
			       drvdata->base + TRCSSCCRn(i));
		writel_relaxed(config->ss_status[i],
			       drvdata->base + TRCSSCSRn(i));
		writel_relaxed(config->ss_pe_cmp[i],
			       drvdata->base + TRCSSPCICRn(i));
	}
	for (i = 0; i < drvdata->nr_addr_cmp; i++) {
		writeq_relaxed(config->addr_val[i],
			       drvdata->base + TRCACVRn(i));
		writeq_relaxed(config->addr_acc[i],
			       drvdata->base + TRCACATRn(i));
	}
	for (i = 0; i < drvdata->numcidc; i++)
		writeq_relaxed(config->ctxid_pid[i],
			       drvdata->base + TRCCIDCVRn(i));
	writel_relaxed(config->ctxid_mask0, drvdata->base + TRCCIDCCTLR0);
	writel_relaxed(config->ctxid_mask1, drvdata->base + TRCCIDCCTLR1);

	for (i = 0; i < drvdata->numvmidc; i++)
		writeq_relaxed(config->vmid_val[i],
			       drvdata->base + TRCVMIDCVRn(i));
	writel_relaxed(config->vmid_mask0, drvdata->base + TRCVMIDCCTLR0);
	writel_relaxed(config->vmid_mask1, drvdata->base + TRCVMIDCCTLR1);

	/*
	 * Request to keep the trace unit powered and also
	 * emulation of powerdown
	 */
	writel_relaxed(readl_relaxed(drvdata->base + TRCPDCR) | TRCPDCR_PU,
		       drvdata->base + TRCPDCR);

	/* Enable the trace unit */
	writel_relaxed(1, drvdata->base + TRCPRGCTLR);

	/* wait for TRCSTATR.IDLE to go back down to '0' */
	if (coresight_timeout(drvdata->base, TRCSTATR, TRCSTATR_IDLE_BIT, 0))
		dev_err(drvdata->dev,
			"timeout while waiting for Idle Trace Status\n");
	/*
	 * As recommended by section 4.3.7 ("Synchronization when using the
	 * memory-mapped interface") of ARM IHI 0064D
	 */
	dsb(sy);
	isb();

<<<<<<< HEAD
	dev_dbg(drvdata->dev, "cpu: %d enable smp call done\n", drvdata->cpu);
=======
done:
	CS_LOCK(drvdata->base);

	dev_dbg(drvdata->dev, "cpu: %d enable smp call done: %d\n",
		drvdata->cpu, rc);
	return rc;
}

static void etm4_enable_hw_smp_call(void *info)
{
	struct etm4_enable_arg *arg = info;

	if (WARN_ON(!arg))
		return;
	arg->rc = etm4_enable_hw(arg->drvdata);
}

/*
 * The goal of function etm4_config_timestamp_event() is to configure a
 * counter that will tell the tracer to emit a timestamp packet when it
 * reaches zero.  This is done in order to get a more fine grained idea
 * of when instructions are executed so that they can be correlated
 * with execution on other CPUs.
 *
 * To do this the counter itself is configured to self reload and
 * TRCRSCTLR1 (always true) used to get the counter to decrement.  From
 * there a resource selector is configured with the counter and the
 * timestamp control register to use the resource selector to trigger the
 * event that will insert a timestamp packet in the stream.
 */
static int etm4_config_timestamp_event(struct etmv4_drvdata *drvdata)
{
	int ctridx, ret = -EINVAL;
	int counter, rselector;
	u32 val = 0;
	struct etmv4_config *config = &drvdata->config;

	/* No point in trying if we don't have at least one counter */
	if (!drvdata->nr_cntr)
		goto out;

	/* Find a counter that hasn't been initialised */
	for (ctridx = 0; ctridx < drvdata->nr_cntr; ctridx++)
		if (config->cntr_val[ctridx] == 0)
			break;

	/* All the counters have been configured already, bail out */
	if (ctridx == drvdata->nr_cntr) {
		pr_debug("%s: no available counter found\n", __func__);
		ret = -ENOSPC;
		goto out;
	}

	/*
	 * Searching for an available resource selector to use, starting at
	 * '2' since every implementation has at least 2 resource selector.
	 * ETMIDR4 gives the number of resource selector _pairs_,
	 * hence multiply by 2.
	 */
	for (rselector = 2; rselector < drvdata->nr_resource * 2; rselector++)
		if (!config->res_ctrl[rselector])
			break;

	if (rselector == drvdata->nr_resource * 2) {
		pr_debug("%s: no available resource selector found\n",
			 __func__);
		ret = -ENOSPC;
		goto out;
	}

	/* Remember what counter we used */
	counter = 1 << ctridx;

	/*
	 * Initialise original and reload counter value to the smallest
	 * possible value in order to get as much precision as we can.
	 */
	config->cntr_val[ctridx] = 1;
	config->cntrldvr[ctridx] = 1;

	/* Set the trace counter control register */
	val =  0x1 << 16	|  /* Bit 16, reload counter automatically */
	       0x0 << 7		|  /* Select single resource selector */
	       0x1;		   /* Resource selector 1, i.e always true */

	config->cntr_ctrl[ctridx] = val;

	val = 0x2 << 16		| /* Group 0b0010 - Counter and sequencers */
	      counter << 0;	  /* Counter to use */

	config->res_ctrl[rselector] = val;

	val = 0x0 << 7		| /* Select single resource selector */
	      rselector;	  /* Resource selector */

	config->ts_ctrl = val;

	ret = 0;
out:
	return ret;
>>>>>>> 2700cf83
}

static int etm4_parse_event_config(struct etmv4_drvdata *drvdata,
				   struct perf_event *event)
{
	int ret = 0;
	struct etmv4_config *config = &drvdata->config;
	struct perf_event_attr *attr = &event->attr;

	if (!attr) {
		ret = -EINVAL;
		goto out;
	}

	/* Clear configuration from previous run */
	memset(config, 0, sizeof(struct etmv4_config));

	if (attr->exclude_kernel)
		config->mode = ETM_MODE_EXCL_KERN;

	if (attr->exclude_user)
		config->mode = ETM_MODE_EXCL_USER;

	/* Always start from the default config */
	etm4_set_default_config(config);

	/* Configure filters specified on the perf cmd line, if any. */
	ret = etm4_set_event_filters(drvdata, event);
	if (ret)
		goto out;

	/* Go from generic option to ETMv4 specifics */
	if (attr->config & BIT(ETM_OPT_CYCACC)) {
		config->cfg |= BIT(4);
		/* TRM: Must program this for cycacc to work */
		config->ccctlr = ETM_CYC_THRESHOLD_DEFAULT;
	}
	if (attr->config & BIT(ETM_OPT_TS)) {
		/*
		 * Configure timestamps to be emitted at regular intervals in
		 * order to correlate instructions executed on different CPUs
		 * (CPU-wide trace scenarios).
		 */
		ret = etm4_config_timestamp_event(drvdata);

		/*
		 * No need to go further if timestamp intervals can't
		 * be configured.
		 */
		if (ret)
			goto out;

		/* bit[11], Global timestamp tracing bit */
		config->cfg |= BIT(11);
	}

	if (attr->config & BIT(ETM_OPT_CTXTID))
		/* bit[6], Context ID tracing bit */
		config->cfg |= BIT(ETM4_CFG_BIT_CTXTID);

	/* return stack - enable if selected and supported */
	if ((attr->config & BIT(ETM_OPT_RETSTK)) && drvdata->retstack)
		/* bit[12], Return stack enable bit */
		config->cfg |= BIT(12);

out:
	return ret;
}

static int etm4_enable_perf(struct coresight_device *csdev,
			    struct perf_event *event)
{
	int ret = 0;
	struct etmv4_drvdata *drvdata = dev_get_drvdata(csdev->dev.parent);

	if (WARN_ON_ONCE(drvdata->cpu != smp_processor_id())) {
		ret = -EINVAL;
		goto out;
	}

	/* Configure the tracer based on the session's specifics */
	ret = etm4_parse_event_config(drvdata, event);
	if (ret)
		goto out;
	/* And enable it */
	ret = etm4_enable_hw(drvdata);

out:
	return ret;
}

static int etm4_enable_sysfs(struct coresight_device *csdev)
{
	struct etmv4_drvdata *drvdata = dev_get_drvdata(csdev->dev.parent);
	struct etm4_enable_arg arg = { 0 };
	int ret;

	spin_lock(&drvdata->spinlock);

	/*
	 * Executing etm4_enable_hw on the cpu whose ETM is being enabled
	 * ensures that register writes occur when cpu is powered.
	 */
	arg.drvdata = drvdata;
	ret = smp_call_function_single(drvdata->cpu,
				       etm4_enable_hw_smp_call, &arg, 1);
	if (!ret)
		ret = arg.rc;
	if (!ret)
		drvdata->sticky_enable = true;
	spin_unlock(&drvdata->spinlock);

	if (!ret)
		dev_dbg(drvdata->dev, "ETM tracing enabled\n");
	return ret;
}

static int etm4_enable(struct coresight_device *csdev,
		       struct perf_event *event, u32 mode)
{
	int ret;
	u32 val;
	struct etmv4_drvdata *drvdata = dev_get_drvdata(csdev->dev.parent);

	val = local_cmpxchg(&drvdata->mode, CS_MODE_DISABLED, mode);

	/* Someone is already using the tracer */
	if (val)
		return -EBUSY;

	switch (mode) {
	case CS_MODE_SYSFS:
		ret = etm4_enable_sysfs(csdev);
		break;
	case CS_MODE_PERF:
		ret = etm4_enable_perf(csdev, event);
		break;
	default:
		ret = -EINVAL;
	}

	/* The tracer didn't start */
	if (ret)
		local_set(&drvdata->mode, CS_MODE_DISABLED);

	return ret;
}

static void etm4_disable_hw(void *info)
{
	u32 control;
	struct etmv4_drvdata *drvdata = info;

	CS_UNLOCK(drvdata->base);

	/* power can be removed from the trace unit now */
	control = readl_relaxed(drvdata->base + TRCPDCR);
	control &= ~TRCPDCR_PU;
	writel_relaxed(control, drvdata->base + TRCPDCR);

	control = readl_relaxed(drvdata->base + TRCPRGCTLR);

	/* EN, bit[0] Trace unit enable bit */
	control &= ~0x1;

	/*
	 * Make sure everything completes before disabling, as recommended
	 * by section 7.3.77 ("TRCVICTLR, ViewInst Main Control Register,
	 * SSTATUS") of ARM IHI 0064D
	 */
	dsb(sy);
	isb();
	writel_relaxed(control, drvdata->base + TRCPRGCTLR);

<<<<<<< HEAD
=======
	coresight_disclaim_device_unlocked(drvdata->base);

	CS_LOCK(drvdata->base);

>>>>>>> 2700cf83
	dev_dbg(drvdata->dev, "cpu: %d disable smp call done\n", drvdata->cpu);
}

static int etm4_disable_perf(struct coresight_device *csdev,
			     struct perf_event *event)
{
	u32 control;
	struct etm_filters *filters = event->hw.addr_filters;
	struct etmv4_drvdata *drvdata = dev_get_drvdata(csdev->dev.parent);

	if (WARN_ON_ONCE(drvdata->cpu != smp_processor_id()))
		return -EINVAL;

	etm4_disable_hw(drvdata);

	/*
	 * Check if the start/stop logic was active when the unit was stopped.
	 * That way we can re-enable the start/stop logic when the process is
	 * scheduled again.  Configuration of the start/stop logic happens in
	 * function etm4_set_event_filters().
	 */
	control = readl_relaxed(drvdata->base + TRCVICTLR);
	/* TRCVICTLR::SSSTATUS, bit[9] */
	filters->ssstatus = (control & BIT(9));

	return 0;
}

static void etm4_disable_sysfs(struct coresight_device *csdev)
{
	struct etmv4_drvdata *drvdata = dev_get_drvdata(csdev->dev.parent);

	/*
	 * Taking hotplug lock here protects from clocks getting disabled
	 * with tracing being left on (crash scenario) if user disable occurs
	 * after cpu online mask indicates the cpu is offline but before the
	 * DYING hotplug callback is serviced by the ETM driver.
	 */
	cpus_read_lock();
	spin_lock(&drvdata->spinlock);

	/*
	 * Executing etm4_disable_hw on the cpu whose ETM is being disabled
	 * ensures that register writes occur when cpu is powered.
	 */
	smp_call_function_single(drvdata->cpu, etm4_disable_hw, drvdata, 1);

	spin_unlock(&drvdata->spinlock);
	cpus_read_unlock();

	dev_dbg(drvdata->dev, "ETM tracing disabled\n");
}

static void etm4_disable(struct coresight_device *csdev,
			 struct perf_event *event)
{
	u32 mode;
	struct etmv4_drvdata *drvdata = dev_get_drvdata(csdev->dev.parent);

	/*
	 * For as long as the tracer isn't disabled another entity can't
	 * change its status.  As such we can read the status here without
	 * fearing it will change under us.
	 */
	mode = local_read(&drvdata->mode);

	switch (mode) {
	case CS_MODE_DISABLED:
		break;
	case CS_MODE_SYSFS:
		etm4_disable_sysfs(csdev);
		break;
	case CS_MODE_PERF:
		etm4_disable_perf(csdev, event);
		break;
	}

	if (mode)
		local_set(&drvdata->mode, CS_MODE_DISABLED);
}

static const struct coresight_ops_source etm4_source_ops = {
	.cpu_id		= etm4_cpu_id,
	.trace_id	= etm4_trace_id,
	.enable		= etm4_enable,
	.disable	= etm4_disable,
};

static const struct coresight_ops etm4_cs_ops = {
	.source_ops	= &etm4_source_ops,
};

static void etm4_init_arch_data(void *info)
{
	u32 etmidr0;
	u32 etmidr1;
	u32 etmidr2;
	u32 etmidr3;
	u32 etmidr4;
	u32 etmidr5;
	struct etmv4_drvdata *drvdata = info;

	/* Make sure all registers are accessible */
	etm4_os_unlock(drvdata);

	CS_UNLOCK(drvdata->base);

	/* find all capabilities of the tracing unit */
	etmidr0 = readl_relaxed(drvdata->base + TRCIDR0);

	/* INSTP0, bits[2:1] P0 tracing support field */
	if (BMVAL(etmidr0, 1, 1) && BMVAL(etmidr0, 2, 2))
		drvdata->instrp0 = true;
	else
		drvdata->instrp0 = false;

	/* TRCBB, bit[5] Branch broadcast tracing support bit */
	if (BMVAL(etmidr0, 5, 5))
		drvdata->trcbb = true;
	else
		drvdata->trcbb = false;

	/* TRCCOND, bit[6] Conditional instruction tracing support bit */
	if (BMVAL(etmidr0, 6, 6))
		drvdata->trccond = true;
	else
		drvdata->trccond = false;

	/* TRCCCI, bit[7] Cycle counting instruction bit */
	if (BMVAL(etmidr0, 7, 7))
		drvdata->trccci = true;
	else
		drvdata->trccci = false;

	/* RETSTACK, bit[9] Return stack bit */
	if (BMVAL(etmidr0, 9, 9))
		drvdata->retstack = true;
	else
		drvdata->retstack = false;

	/* NUMEVENT, bits[11:10] Number of events field */
	drvdata->nr_event = BMVAL(etmidr0, 10, 11);
	/* QSUPP, bits[16:15] Q element support field */
	drvdata->q_support = BMVAL(etmidr0, 15, 16);
	/* TSSIZE, bits[28:24] Global timestamp size field */
	drvdata->ts_size = BMVAL(etmidr0, 24, 28);

	/* base architecture of trace unit */
	etmidr1 = readl_relaxed(drvdata->base + TRCIDR1);
	/*
	 * TRCARCHMIN, bits[7:4] architecture the minor version number
	 * TRCARCHMAJ, bits[11:8] architecture major versin number
	 */
	drvdata->arch = BMVAL(etmidr1, 4, 11);

	/* maximum size of resources */
	etmidr2 = readl_relaxed(drvdata->base + TRCIDR2);
	/* CIDSIZE, bits[9:5] Indicates the Context ID size */
	drvdata->ctxid_size = BMVAL(etmidr2, 5, 9);
	/* VMIDSIZE, bits[14:10] Indicates the VMID size */
	drvdata->vmid_size = BMVAL(etmidr2, 10, 14);
	/* CCSIZE, bits[28:25] size of the cycle counter in bits minus 12 */
	drvdata->ccsize = BMVAL(etmidr2, 25, 28);

	etmidr3 = readl_relaxed(drvdata->base + TRCIDR3);
	/* CCITMIN, bits[11:0] minimum threshold value that can be programmed */
	drvdata->ccitmin = BMVAL(etmidr3, 0, 11);
	/* EXLEVEL_S, bits[19:16] Secure state instruction tracing */
	drvdata->s_ex_level = BMVAL(etmidr3, 16, 19);
	/* EXLEVEL_NS, bits[23:20] Non-secure state instruction tracing */
	drvdata->ns_ex_level = BMVAL(etmidr3, 20, 23);

	/*
	 * TRCERR, bit[24] whether a trace unit can trace a
	 * system error exception.
	 */
	if (BMVAL(etmidr3, 24, 24))
		drvdata->trc_error = true;
	else
		drvdata->trc_error = false;

	/* SYNCPR, bit[25] implementation has a fixed synchronization period? */
	if (BMVAL(etmidr3, 25, 25))
		drvdata->syncpr = true;
	else
		drvdata->syncpr = false;

	/* STALLCTL, bit[26] is stall control implemented? */
	if (BMVAL(etmidr3, 26, 26))
		drvdata->stallctl = true;
	else
		drvdata->stallctl = false;

	/* SYSSTALL, bit[27] implementation can support stall control? */
	if (BMVAL(etmidr3, 27, 27))
		drvdata->sysstall = true;
	else
		drvdata->sysstall = false;

	/* NUMPROC, bits[30:28] the number of PEs available for tracing */
	drvdata->nr_pe = BMVAL(etmidr3, 28, 30);

	/* NOOVERFLOW, bit[31] is trace overflow prevention supported */
	if (BMVAL(etmidr3, 31, 31))
		drvdata->nooverflow = true;
	else
		drvdata->nooverflow = false;

	/* number of resources trace unit supports */
	etmidr4 = readl_relaxed(drvdata->base + TRCIDR4);
	/* NUMACPAIRS, bits[0:3] number of addr comparator pairs for tracing */
	drvdata->nr_addr_cmp = BMVAL(etmidr4, 0, 3);
	/* NUMPC, bits[15:12] number of PE comparator inputs for tracing */
	drvdata->nr_pe_cmp = BMVAL(etmidr4, 12, 15);
	/*
	 * NUMRSPAIR, bits[19:16]
	 * The number of resource pairs conveyed by the HW starts at 0, i.e a
	 * value of 0x0 indicate 1 resource pair, 0x1 indicate two and so on.
	 * As such add 1 to the value of NUMRSPAIR for a better representation.
	 */
	drvdata->nr_resource = BMVAL(etmidr4, 16, 19) + 1;
	/*
	 * NUMSSCC, bits[23:20] the number of single-shot
	 * comparator control for tracing
	 */
	drvdata->nr_ss_cmp = BMVAL(etmidr4, 20, 23);
	/* NUMCIDC, bits[27:24] number of Context ID comparators for tracing */
	drvdata->numcidc = BMVAL(etmidr4, 24, 27);
	/* NUMVMIDC, bits[31:28] number of VMID comparators for tracing */
	drvdata->numvmidc = BMVAL(etmidr4, 28, 31);

	etmidr5 = readl_relaxed(drvdata->base + TRCIDR5);
	/* NUMEXTIN, bits[8:0] number of external inputs implemented */
	drvdata->nr_ext_inp = BMVAL(etmidr5, 0, 8);
	/* TRACEIDSIZE, bits[21:16] indicates the trace ID width */
	drvdata->trcid_size = BMVAL(etmidr5, 16, 21);
	/* ATBTRIG, bit[22] implementation can support ATB triggers? */
	if (BMVAL(etmidr5, 22, 22))
		drvdata->atbtrig = true;
	else
		drvdata->atbtrig = false;
	/*
	 * LPOVERRIDE, bit[23] implementation supports
	 * low-power state override
	 */
	if (BMVAL(etmidr5, 23, 23))
		drvdata->lpoverride = true;
	else
		drvdata->lpoverride = false;
	/* NUMSEQSTATE, bits[27:25] number of sequencer states implemented */
	drvdata->nrseqstate = BMVAL(etmidr5, 25, 27);
	/* NUMCNTR, bits[30:28] number of counters available for tracing */
	drvdata->nr_cntr = BMVAL(etmidr5, 28, 30);
}

static void etm4_set_default_config(struct etmv4_config *config)
{
	/* set events tracing */
	config->eventctrl0 = 0x1000;
	config->eventctrl1 = 0x0;

	/* set threshold level */
	config->stall_ctrl = 0xc;

	/* enable trace synchronization every 256 bytes, if available */
	config->syncfreq = 0x8;

	/* disable timestamp event */
	config->ts_ctrl = 0x0;

	/* TRCVICTLR::EVENT = 0x01, select the always on logic */
	config->vinst_ctrl |= BIT(0);

	/* Sets the threshold for instruction trace cycle counting */
	config->ccctlr = 0x4;
}

static u64 etm4_get_ns_access_type(struct etmv4_config *config)
{
	u64 access_type = 0;

	/*
	 * EXLEVEL_NS, bits[15:12]
	 * The Exception levels are:
	 *   Bit[12] Exception level 0 - Application
	 *   Bit[13] Exception level 1 - OS
	 *   Bit[14] Exception level 2 - Hypervisor
	 *   Bit[15] Never implemented
	 */
	if (!is_kernel_in_hyp_mode()) {
		/* Stay away from hypervisor mode for non-VHE */
		access_type =  ETM_EXLEVEL_NS_HYP;
		if (config->mode & ETM_MODE_EXCL_KERN)
			access_type |= ETM_EXLEVEL_NS_OS;
	} else if (config->mode & ETM_MODE_EXCL_KERN) {
		access_type = ETM_EXLEVEL_NS_HYP;
	}

	if (config->mode & ETM_MODE_EXCL_USER)
		access_type |= ETM_EXLEVEL_NS_APP;

	return access_type;
}

static u64 etm4_get_access_type(struct etmv4_config *config)
{
	u64 access_type = etm4_get_ns_access_type(config);

	/*
	 * EXLEVEL_S, bits[11:8], don't trace anything happening
	 * in secure state.
	 */
	access_type |= (ETM_EXLEVEL_S_APP	|
			ETM_EXLEVEL_S_OS	|
			ETM_EXLEVEL_S_HYP);

	return access_type;
}

static void etm4_set_comparator_filter(struct etmv4_config *config,
				       u64 start, u64 stop, int comparator)
{
	u64 access_type = etm4_get_access_type(config);

	/* First half of default address comparator */
	config->addr_val[comparator] = start;
	config->addr_acc[comparator] = access_type;
	config->addr_type[comparator] = ETM_ADDR_TYPE_RANGE;

	/* Second half of default address comparator */
	config->addr_val[comparator + 1] = stop;
	config->addr_acc[comparator + 1] = access_type;
	config->addr_type[comparator + 1] = ETM_ADDR_TYPE_RANGE;

	/*
	 * Configure the ViewInst function to include this address range
	 * comparator.
	 *
	 * @comparator is divided by two since it is the index in the
	 * etmv4_config::addr_val array but register TRCVIIECTLR deals with
	 * address range comparator _pairs_.
	 *
	 * Therefore:
	 *	index 0 -> compatator pair 0
	 *	index 2 -> comparator pair 1
	 *	index 4 -> comparator pair 2
	 *	...
	 *	index 14 -> comparator pair 7
	 */
	config->viiectlr |= BIT(comparator / 2);
}

static void etm4_set_start_stop_filter(struct etmv4_config *config,
				       u64 address, int comparator,
				       enum etm_addr_type type)
{
	int shift;
	u64 access_type = etm4_get_access_type(config);

	/* Configure the comparator */
	config->addr_val[comparator] = address;
	config->addr_acc[comparator] = access_type;
	config->addr_type[comparator] = type;

	/*
	 * Configure ViewInst Start-Stop control register.
	 * Addresses configured to start tracing go from bit 0 to n-1,
	 * while those configured to stop tracing from 16 to 16 + n-1.
	 */
	shift = (type == ETM_ADDR_TYPE_START ? 0 : 16);
	config->vissctlr |= BIT(shift + comparator);
}

static void etm4_set_default_filter(struct etmv4_config *config)
{
	u64 start, stop;

	/*
	 * Configure address range comparator '0' to encompass all
	 * possible addresses.
	 */
	start = 0x0;
	stop = ~0x0;

	etm4_set_comparator_filter(config, start, stop,
				   ETM_DEFAULT_ADDR_COMP);

	/*
	 * TRCVICTLR::SSSTATUS == 1, the start-stop logic is
	 * in the started state
	 */
	config->vinst_ctrl |= BIT(9);

	/* No start-stop filtering for ViewInst */
	config->vissctlr = 0x0;
}

static void etm4_set_default(struct etmv4_config *config)
{
	if (WARN_ON_ONCE(!config))
		return;

	/*
	 * Make default initialisation trace everything
	 *
	 * Select the "always true" resource selector on the
	 * "Enablign Event" line and configure address range comparator
	 * '0' to trace all the possible address range.  From there
	 * configure the "include/exclude" engine to include address
	 * range comparator '0'.
	 */
	etm4_set_default_config(config);
	etm4_set_default_filter(config);
}

static int etm4_get_next_comparator(struct etmv4_drvdata *drvdata, u32 type)
{
	int nr_comparator, index = 0;
	struct etmv4_config *config = &drvdata->config;

	/*
	 * nr_addr_cmp holds the number of comparator _pair_, so time 2
	 * for the total number of comparators.
	 */
	nr_comparator = drvdata->nr_addr_cmp * 2;

	/* Go through the tally of comparators looking for a free one. */
	while (index < nr_comparator) {
		switch (type) {
		case ETM_ADDR_TYPE_RANGE:
			if (config->addr_type[index] == ETM_ADDR_TYPE_NONE &&
			    config->addr_type[index + 1] == ETM_ADDR_TYPE_NONE)
				return index;

			/* Address range comparators go in pairs */
			index += 2;
			break;
		case ETM_ADDR_TYPE_START:
		case ETM_ADDR_TYPE_STOP:
			if (config->addr_type[index] == ETM_ADDR_TYPE_NONE)
				return index;

			/* Start/stop address can have odd indexes */
			index += 1;
			break;
		default:
			return -EINVAL;
		}
	}

	/* If we are here all the comparators have been used. */
	return -ENOSPC;
}

static int etm4_set_event_filters(struct etmv4_drvdata *drvdata,
				  struct perf_event *event)
{
	int i, comparator, ret = 0;
	u64 address;
	struct etmv4_config *config = &drvdata->config;
	struct etm_filters *filters = event->hw.addr_filters;

	if (!filters)
		goto default_filter;

	/* Sync events with what Perf got */
	perf_event_addr_filters_sync(event);

	/*
	 * If there are no filters to deal with simply go ahead with
	 * the default filter, i.e the entire address range.
	 */
	if (!filters->nr_filters)
		goto default_filter;

	for (i = 0; i < filters->nr_filters; i++) {
		struct etm_filter *filter = &filters->etm_filter[i];
		enum etm_addr_type type = filter->type;

		/* See if a comparator is free. */
		comparator = etm4_get_next_comparator(drvdata, type);
		if (comparator < 0) {
			ret = comparator;
			goto out;
		}

		switch (type) {
		case ETM_ADDR_TYPE_RANGE:
			etm4_set_comparator_filter(config,
						   filter->start_addr,
						   filter->stop_addr,
						   comparator);
			/*
			 * TRCVICTLR::SSSTATUS == 1, the start-stop logic is
			 * in the started state
			 */
			config->vinst_ctrl |= BIT(9);

			/* No start-stop filtering for ViewInst */
			config->vissctlr = 0x0;
			break;
		case ETM_ADDR_TYPE_START:
		case ETM_ADDR_TYPE_STOP:
			/* Get the right start or stop address */
			address = (type == ETM_ADDR_TYPE_START ?
				   filter->start_addr :
				   filter->stop_addr);

			/* Configure comparator */
			etm4_set_start_stop_filter(config, address,
						   comparator, type);

			/*
			 * If filters::ssstatus == 1, trace acquisition was
			 * started but the process was yanked away before the
			 * the stop address was hit.  As such the start/stop
			 * logic needs to be re-started so that tracing can
			 * resume where it left.
			 *
			 * The start/stop logic status when a process is
			 * scheduled out is checked in function
			 * etm4_disable_perf().
			 */
			if (filters->ssstatus)
				config->vinst_ctrl |= BIT(9);

			/* No include/exclude filtering for ViewInst */
			config->viiectlr = 0x0;
			break;
		default:
			ret = -EINVAL;
			goto out;
		}
	}

	goto out;


default_filter:
	etm4_set_default_filter(config);

out:
	return ret;
}

void etm4_config_trace_mode(struct etmv4_config *config)
{
	u32 addr_acc, mode;

	mode = config->mode;
	mode &= (ETM_MODE_EXCL_KERN | ETM_MODE_EXCL_USER);

	/* excluding kernel AND user space doesn't make sense */
	WARN_ON_ONCE(mode == (ETM_MODE_EXCL_KERN | ETM_MODE_EXCL_USER));

	/* nothing to do if neither flags are set */
	if (!(mode & ETM_MODE_EXCL_KERN) && !(mode & ETM_MODE_EXCL_USER))
		return;

	addr_acc = config->addr_acc[ETM_DEFAULT_ADDR_COMP];
	/* clear default config */
	addr_acc &= ~(ETM_EXLEVEL_NS_APP | ETM_EXLEVEL_NS_OS |
		      ETM_EXLEVEL_NS_HYP);

	addr_acc |= etm4_get_ns_access_type(config);

	config->addr_acc[ETM_DEFAULT_ADDR_COMP] = addr_acc;
	config->addr_acc[ETM_DEFAULT_ADDR_COMP + 1] = addr_acc;
}

static int etm4_online_cpu(unsigned int cpu)
{
	if (!etmdrvdata[cpu])
		return 0;

	if (etmdrvdata[cpu]->boot_enable && !etmdrvdata[cpu]->sticky_enable)
		coresight_enable(etmdrvdata[cpu]->csdev);
	return 0;
}

static int etm4_starting_cpu(unsigned int cpu)
{
	if (!etmdrvdata[cpu])
		return 0;

	spin_lock(&etmdrvdata[cpu]->spinlock);
	if (!etmdrvdata[cpu]->os_unlock) {
		etm4_os_unlock(etmdrvdata[cpu]);
		etmdrvdata[cpu]->os_unlock = true;
	}

	if (local_read(&etmdrvdata[cpu]->mode))
		etm4_enable_hw(etmdrvdata[cpu]);
	spin_unlock(&etmdrvdata[cpu]->spinlock);
	return 0;
}

static int etm4_dying_cpu(unsigned int cpu)
{
	if (!etmdrvdata[cpu])
		return 0;

	spin_lock(&etmdrvdata[cpu]->spinlock);
	if (local_read(&etmdrvdata[cpu]->mode))
		etm4_disable_hw(etmdrvdata[cpu]);
	spin_unlock(&etmdrvdata[cpu]->spinlock);
	return 0;
}

static void etm4_init_trace_id(struct etmv4_drvdata *drvdata)
{
	drvdata->trcid = drvdata->cpu + 1;
}

static int etm4_probe(struct amba_device *adev, const struct amba_id *id)
{
	int ret;
	void __iomem *base;
	struct device *dev = &adev->dev;
	struct coresight_platform_data *pdata = NULL;
	struct etmv4_drvdata *drvdata;
	struct resource *res = &adev->res;
	struct coresight_desc desc = { 0 };
	struct device_node *np = adev->dev.of_node;

	/* Resolve conflict with coresight-cpu-debug */
	if(!of_property_read_bool(np, "is-etm"))
		return -ENODEV;

	drvdata = devm_kzalloc(dev, sizeof(*drvdata), GFP_KERNEL);
	if (!drvdata)
		return -ENOMEM;

	if (np) {
		pdata = of_get_coresight_platform_data(dev, np);
		if (IS_ERR(pdata))
			return PTR_ERR(pdata);
		adev->dev.platform_data = pdata;
	}

	drvdata->dev = &adev->dev;
	dev_set_drvdata(dev, drvdata);

	/* Validity for the resource is already checked by the AMBA core */
	base = devm_ioremap_resource(dev, res);
	if (IS_ERR(base))
		return PTR_ERR(base);

	drvdata->base = base;

	spin_lock_init(&drvdata->spinlock);

	drvdata->cpu = pdata ? pdata->cpu : 0;

	cpus_read_lock();
	etmdrvdata[drvdata->cpu] = drvdata;

	if (smp_call_function_single(drvdata->cpu,
				etm4_init_arch_data,  drvdata, 1))
		dev_err(dev, "ETM arch init failed\n");

	if (!etm4_count++) {
		cpuhp_setup_state_nocalls_cpuslocked(CPUHP_AP_ARM_CORESIGHT_STARTING,
						     "arm/coresight4:starting",
						     etm4_starting_cpu, etm4_dying_cpu);
		ret = cpuhp_setup_state_nocalls_cpuslocked(CPUHP_AP_ONLINE_DYN,
							   "arm/coresight4:online",
							   etm4_online_cpu, NULL);
		if (ret < 0)
			goto err_arch_supported;
		hp_online = ret;
	}

	cpus_read_unlock();

	if (etm4_arch_supported(drvdata->arch) == false) {
		ret = -EINVAL;
		goto err_arch_supported;
	}

	etm4_init_trace_id(drvdata);
	etm4_set_default(&drvdata->config);

	desc.type = CORESIGHT_DEV_TYPE_SOURCE;
	desc.subtype.source_subtype = CORESIGHT_DEV_SUBTYPE_SOURCE_PROC;
	desc.ops = &etm4_cs_ops;
	desc.pdata = pdata;
	desc.dev = dev;
	desc.groups = coresight_etmv4_groups;
	drvdata->csdev = coresight_register(&desc);
	if (IS_ERR(drvdata->csdev)) {
		ret = PTR_ERR(drvdata->csdev);
		goto err_arch_supported;
	}

	ret = etm_perf_symlink(drvdata->csdev, true);
	if (ret) {
		coresight_unregister(drvdata->csdev);
		goto err_arch_supported;
	}

	pm_runtime_put(&adev->dev);
	dev_info(dev, "CPU%d: ETM v%d.%d initialized\n",
		 drvdata->cpu, drvdata->arch >> 4, drvdata->arch & 0xf);

	if (boot_enable) {
		coresight_enable(drvdata->csdev);
		drvdata->boot_enable = true;
	}

	return 0;

err_arch_supported:
	if (--etm4_count == 0) {
		cpuhp_remove_state_nocalls(CPUHP_AP_ARM_CORESIGHT_STARTING);
		if (hp_online)
			cpuhp_remove_state_nocalls(hp_online);
	}
	return ret;
}

#define ETM4x_AMBA_ID(pid)			\
	{					\
		.id	= pid,			\
		.mask	= 0x000fffff,		\
	}

static const struct amba_id etm4_ids[] = {
	ETM4x_AMBA_ID(0x000bb95d),		/* Cortex-A53 */
	ETM4x_AMBA_ID(0x000bbd05),		/* Cortex-A55 */
	ETM4x_AMBA_ID(0x000bb95e),		/* Cortex-A57 */
	ETM4x_AMBA_ID(0x000bb95a),		/* Cortex-A72 */
	ETM4x_AMBA_ID(0x000bb959),		/* Cortex-A73 */
	ETM4x_AMBA_ID(0x000bbd0b),		/* Cortex-A76 */
	ETM4x_AMBA_ID(0x000bb9da),		/* Cortex-A35 */
	ETM4x_AMBA_ID(0x000ce004),		/* Samsung-M5 */
	{},
};

static struct amba_driver etm4x_driver = {
	.drv = {
		.name   = "coresight-etm4x",
		.suppress_bind_attrs = true,
	},
	.probe		= etm4_probe,
	.id_table	= etm4_ids,
};
builtin_amba_driver(etm4x_driver);<|MERGE_RESOLUTION|>--- conflicted
+++ resolved
@@ -199,9 +199,6 @@
 	dsb(sy);
 	isb();
 
-<<<<<<< HEAD
-	dev_dbg(drvdata->dev, "cpu: %d enable smp call done\n", drvdata->cpu);
-=======
 done:
 	CS_LOCK(drvdata->base);
 
@@ -302,7 +299,6 @@
 	ret = 0;
 out:
 	return ret;
->>>>>>> 2700cf83
 }
 
 static int etm4_parse_event_config(struct etmv4_drvdata *drvdata,
@@ -477,13 +473,10 @@
 	isb();
 	writel_relaxed(control, drvdata->base + TRCPRGCTLR);
 
-<<<<<<< HEAD
-=======
 	coresight_disclaim_device_unlocked(drvdata->base);
 
 	CS_LOCK(drvdata->base);
 
->>>>>>> 2700cf83
 	dev_dbg(drvdata->dev, "cpu: %d disable smp call done\n", drvdata->cpu);
 }
 
