--- conflicted
+++ resolved
@@ -3607,11 +3607,8 @@
 		.may_swap = 0,
 #else
 		.may_swap = 1,
-<<<<<<< HEAD
 #endif
-=======
 		.may_shrinkslab = 1,
->>>>>>> 8290fa4a
 	};
 
 	/*
