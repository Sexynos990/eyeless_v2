--- conflicted
+++ resolved
@@ -8322,12 +8322,6 @@
 	if (ret)
 		return ret;
 
-<<<<<<< HEAD
-=======
-#ifdef CONFIG_CMA
-	cc.zone->cma_alloc = 1;
-#endif
->>>>>>> ca0a95ff
 	/*
 	 * In case of -EBUSY, we'd like to know which page causes problem.
 	 * So, just fall through. test_pages_isolated() has a tracepoint
@@ -8410,12 +8404,6 @@
 done:
 	undo_isolate_page_range(pfn_max_align_down(start),
 				pfn_max_align_up(end), migratetype);
-<<<<<<< HEAD
-=======
-#ifdef CONFIG_CMA
-	cc.zone->cma_alloc = 0;
-#endif
->>>>>>> ca0a95ff
 	return ret;
 }
 
