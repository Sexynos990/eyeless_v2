--- conflicted
+++ resolved
@@ -816,22 +816,17 @@
 #define SW_ROTATE_LOCK		0x0c  /* set = rotate locked/disabled */
 #define SW_LINEIN_INSERT	0x0d  /* set = inserted */
 #define SW_MUTE_DEVICE		0x0e  /* set = device disabled */
-<<<<<<< HEAD
 #define SW_GLOVE		0x0f	/* set = glove mode */
-#define SW_PEN_INSERT		0x13  /* set = pen insert, remove */
-#define SW_FLIP                 0x15    /* set = flip cover */
-#define SW_CERTIFYHALL          0x1b    /* set = certify_hall... */
-#define SW_MAX			0x20
-
-=======
-#define SW_PEN_INSERTED		0x0f  /* set = pen inserted */
 #define SW_MACHINE_COVER	0x10  /* set = cover closed */
 #define SW_HPHL_OVERCURRENT	0x11  /* set = over current on left hph */
 #define SW_HPHR_OVERCURRENT	0x12  /* set = over current on right hph */
-#define SW_MICROPHONE2_INSERT	0x13  /* set = inserted */
-#define SW_UNSUPPORT_INSERT	0x14  /* set = unsupported device inserted */
+#define SW_PEN_INSERT		0x13  /* set = pen insert, remove */
+#define SW_MICROPHONE2_INSERT	0x14  /* set = inserted */
+#define SW_FLIP                 0x15    /* set = flip cover */
+#define SW_UNSUPPORT_INSERT	0x16  /* set = unsupported device inserted */
+#define SW_CERTIFYHALL          0x1b    /* set = certify_hall... */
 #define SW_MAX			0x20
->>>>>>> 9f80205d
+
 #define SW_CNT			(SW_MAX+1)
 
 /*
