#ifndef _LINUX_PSI_H
#define _LINUX_PSI_H

#include <linux/jump_label.h>
#include <linux/psi_types.h>
#include <linux/sched.h>
#include <linux/poll.h>

struct seq_file;
struct css_set;

#ifdef CONFIG_PSI

extern struct static_key_false psi_disabled;

void psi_init(void);

void psi_task_change(struct task_struct *task, int clear, int set);

void psi_memstall_tick(struct task_struct *task, int cpu);
void psi_memstall_enter(unsigned long *flags);
void psi_memstall_leave(unsigned long *flags);

int psi_show(struct seq_file *s, struct psi_group *group, enum psi_res res);
<<<<<<< HEAD

#ifdef CONFIG_SAMSUNG_LMKD_DEBUG
extern u64 psi_full_max;
#endif

#ifdef CONFIG_CGROUPS
int psi_cgroup_alloc(struct cgroup *cgrp);
void psi_cgroup_free(struct cgroup *cgrp);
void cgroup_move_task(struct task_struct *p, struct css_set *to);

=======
>>>>>>> 874391c9
struct psi_trigger *psi_trigger_create(struct psi_group *group,
			char *buf, size_t nbytes, enum psi_res res);
void psi_trigger_destroy(struct psi_trigger *t);

__poll_t psi_trigger_poll(void **trigger_ptr, struct file *file,
			poll_table *wait);

#ifdef CONFIG_CGROUPS
int psi_cgroup_alloc(struct cgroup *cgrp);
void psi_cgroup_free(struct cgroup *cgrp);
void cgroup_move_task(struct task_struct *p, struct css_set *to);
#endif

#else /* CONFIG_PSI */

static inline void psi_init(void) {}

static inline void psi_memstall_enter(unsigned long *flags) {}
static inline void psi_memstall_leave(unsigned long *flags) {}

#ifdef CONFIG_CGROUPS
static inline int psi_cgroup_alloc(struct cgroup *cgrp)
{
	return 0;
}
static inline void psi_cgroup_free(struct cgroup *cgrp)
{
}
static inline void cgroup_move_task(struct task_struct *p, struct css_set *to)
{
	rcu_assign_pointer(p->cgroups, to);
}
#endif

#endif /* CONFIG_PSI */

#endif /* _LINUX_PSI_H */<|MERGE_RESOLUTION|>--- conflicted
+++ resolved
@@ -22,19 +22,11 @@
 void psi_memstall_leave(unsigned long *flags);
 
 int psi_show(struct seq_file *s, struct psi_group *group, enum psi_res res);
-<<<<<<< HEAD
 
 #ifdef CONFIG_SAMSUNG_LMKD_DEBUG
 extern u64 psi_full_max;
 #endif
 
-#ifdef CONFIG_CGROUPS
-int psi_cgroup_alloc(struct cgroup *cgrp);
-void psi_cgroup_free(struct cgroup *cgrp);
-void cgroup_move_task(struct task_struct *p, struct css_set *to);
-
-=======
->>>>>>> 874391c9
 struct psi_trigger *psi_trigger_create(struct psi_group *group,
 			char *buf, size_t nbytes, enum psi_res res);
 void psi_trigger_destroy(struct psi_trigger *t);
