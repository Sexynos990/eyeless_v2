/* SPDX-License-Identifier: GPL-2.0 */
/*
 *  thermal.h  ($Revision: 0 $)
 *
 *  Copyright (C) 2008  Intel Corp
 *  Copyright (C) 2008  Zhang Rui <rui.zhang@intel.com>
 *  Copyright (C) 2008  Sujith Thomas <sujith.thomas@intel.com>
 */

#ifndef __THERMAL_H__
#define __THERMAL_H__

#include <linux/of.h>
#include <linux/idr.h>
#include <linux/device.h>
#include <linux/sysfs.h>
#include <linux/workqueue.h>
#include <uapi/linux/thermal.h>

#define THERMAL_TRIPS_NONE	-1
#define THERMAL_MAX_TRIPS	12

/* invalid cooling state */
#define THERMAL_CSTATE_INVALID -1UL

/* invalid cooling frequency */
#define THERMAL_CFREQ_INVALID -1

/* No upper/lower limit requirement */
#define THERMAL_NO_LIMIT	((u32)~0)

/* Default weight of a bound cooling device */
#define THERMAL_WEIGHT_DEFAULT 0

/* Max sensors that can be used for a single virtual thermalzone */
#define THERMAL_MAX_VIRT_SENSORS 10

/* use value, which < 0K, to indicate an invalid/uninitialized temperature */
#define THERMAL_TEMP_INVALID	-274000

/*
 * use a high value for low temp tracking zone,
 * to indicate an invalid/uninitialized temperature
 */
#define THERMAL_TEMP_INVALID_LOW 274000

/* Unit conversion macros */
#define DECI_KELVIN_TO_CELSIUS(t)	({			\
	long _t = (t);						\
	((_t-2732 >= 0) ? (_t-2732+5)/10 : (_t-2732-5)/10);	\
})
#define CELSIUS_TO_DECI_KELVIN(t)	((t)*10+2732)
#define DECI_KELVIN_TO_MILLICELSIUS_WITH_OFFSET(t, off) (((t) - (off)) * 100)
#define DECI_KELVIN_TO_MILLICELSIUS(t) DECI_KELVIN_TO_MILLICELSIUS_WITH_OFFSET(t, 2732)
#define MILLICELSIUS_TO_DECI_KELVIN_WITH_OFFSET(t, off) (((t) / 100) + (off))
#define MILLICELSIUS_TO_DECI_KELVIN(t) MILLICELSIUS_TO_DECI_KELVIN_WITH_OFFSET(t, 2732)

/* Default Thermal Governor */
#if defined(CONFIG_THERMAL_DEFAULT_GOV_STEP_WISE)
#define DEFAULT_THERMAL_GOVERNOR       "step_wise"
#elif defined(CONFIG_THERMAL_DEFAULT_GOV_FAIR_SHARE)
#define DEFAULT_THERMAL_GOVERNOR       "fair_share"
#elif defined(CONFIG_THERMAL_DEFAULT_GOV_USER_SPACE)
#define DEFAULT_THERMAL_GOVERNOR       "user_space"
#elif defined(CONFIG_THERMAL_DEFAULT_GOV_POWER_ALLOCATOR)
#define DEFAULT_THERMAL_GOVERNOR       "power_allocator"
#endif

struct thermal_zone_device;
struct thermal_cooling_device;
struct thermal_instance;

enum thermal_device_mode {
	THERMAL_DEVICE_DISABLED = 0,
	THERMAL_DEVICE_ENABLED,
};

enum thermal_trip_type {
	THERMAL_TRIP_ACTIVE = 0,
	THERMAL_TRIP_PASSIVE,
	THERMAL_TRIP_HOT,
	THERMAL_TRIP_CRITICAL,
	THERMAL_TRIP_CONFIGURABLE_HI,
	THERMAL_TRIP_CONFIGURABLE_LOW,
	THERMAL_TRIP_CRITICAL_LOW,
};

enum thermal_trend {
	THERMAL_TREND_STABLE, /* temperature is stable */
	THERMAL_TREND_RAISING, /* temperature is raising */
	THERMAL_TREND_DROPPING, /* temperature is dropping */
	THERMAL_TREND_RAISE_FULL, /* apply highest cooling action */
	THERMAL_TREND_DROP_FULL, /* apply lowest cooling action */
};

/* Thermal notification reason */
enum thermal_notify_event {
	THERMAL_EVENT_UNSPECIFIED, /* Unspecified event */
	THERMAL_EVENT_TEMP_SAMPLE, /* New Temperature sample */
	THERMAL_TRIP_VIOLATED, /* TRIP Point violation */
	THERMAL_TRIP_CHANGED, /* TRIP Point temperature changed */
	THERMAL_DEVICE_DOWN, /* Thermal device is down */
	THERMAL_DEVICE_UP, /* Thermal device is up after a down event */
	THERMAL_DEVICE_POWER_CAPABILITY_CHANGED, /* power capability changed */
	THERMAL_TABLE_CHANGED, /* Thermal table(s) changed */
};

struct thermal_zone_device_ops {
	int (*bind) (struct thermal_zone_device *,
		     struct thermal_cooling_device *);
	int (*unbind) (struct thermal_zone_device *,
		       struct thermal_cooling_device *);
	int (*get_temp) (struct thermal_zone_device *, int *);
	int (*set_trips) (struct thermal_zone_device *, int, int);
	int (*get_mode) (struct thermal_zone_device *,
			 enum thermal_device_mode *);
	int (*set_mode) (struct thermal_zone_device *,
		enum thermal_device_mode);
	int (*get_trip_type) (struct thermal_zone_device *, int,
		enum thermal_trip_type *);
	int (*get_trip_temp) (struct thermal_zone_device *, int, int *);
	int (*set_trip_temp) (struct thermal_zone_device *, int, int);
	int (*get_trip_hyst) (struct thermal_zone_device *, int, int *);
	int (*set_trip_hyst) (struct thermal_zone_device *, int, int);
	int (*get_crit_temp) (struct thermal_zone_device *, int *);
	int (*set_emul_temp) (struct thermal_zone_device *, int);
	int (*get_trend) (struct thermal_zone_device *, int,
			  enum thermal_trend *);
	int (*notify) (struct thermal_zone_device *, int,
		       enum thermal_trip_type);
<<<<<<< HEAD
	int (*throttle_hotplug) (struct thermal_zone_device *);
=======
	bool (*is_wakeable)(struct thermal_zone_device *);
	int (*set_polling_delay)(struct thermal_zone_device *, int);
	int (*set_passive_delay)(struct thermal_zone_device *, int);
>>>>>>> 2d2af525
};

struct thermal_cooling_device_ops {
	int (*get_max_state) (struct thermal_cooling_device *, unsigned long *);
	int (*get_cur_state) (struct thermal_cooling_device *, unsigned long *);
	int (*set_cur_state) (struct thermal_cooling_device *, unsigned long);
	int (*set_min_state)(struct thermal_cooling_device *cdev,
				unsigned long target);
	int (*get_min_state)(struct thermal_cooling_device *cdev,
				unsigned long *target);
	int (*get_requested_power)(struct thermal_cooling_device *,
				   struct thermal_zone_device *, u32 *);
	int (*state2power)(struct thermal_cooling_device *,
			   struct thermal_zone_device *, unsigned long, u32 *);
	int (*power2state)(struct thermal_cooling_device *,
			   struct thermal_zone_device *, u32, unsigned long *);
	int (*set_cur_temp)(struct thermal_cooling_device *, bool, int);
	int (*get_cooling_level)(struct thermal_cooling_device *, unsigned long);
};

struct thermal_cooling_device {
	int id;
	char type[THERMAL_NAME_LENGTH];
	struct device device;
	struct device_node *np;
	void *devdata;
	void *stats;
	const struct thermal_cooling_device_ops *ops;
	bool updated; /* true if the cooling device does not need update */
	struct mutex lock; /* protect thermal_instances list */
	struct list_head thermal_instances;
	struct list_head node;
	unsigned long sysfs_cur_state_req;
	unsigned long sysfs_min_state_req;
};

struct thermal_attr {
	struct device_attribute attr;
	char name[THERMAL_NAME_LENGTH];
};

/**
 * struct thermal_zone_device - structure for a thermal zone
 * @id:		unique id number for each thermal zone
 * @type:	the thermal zone device type
 * @device:	&struct device for this thermal zone
 * @trip_temp_attrs:	attributes for trip points for sysfs: trip temperature
 * @trip_type_attrs:	attributes for trip points for sysfs: trip type
 * @trip_hyst_attrs:	attributes for trip points for sysfs: trip hysteresis
 * @devdata:	private pointer for device private data
 * @trips:	number of trip points the thermal zone supports
 * @trips_disabled;	bitmap for disabled trips
 * @passive_delay:	number of milliseconds to wait between polls when
 *			performing passive cooling.
 * @polling_delay:	number of milliseconds to wait between polls when
 *			checking whether trip points have been crossed (0 for
 *			interrupt driven systems)
 * @temperature:	current temperature.  This is only for core code,
 *			drivers should use thermal_zone_get_temp() to get the
 *			current temperature
 * @last_temperature:	previous temperature read
 * @emul_temperature:	emulated temperature when using CONFIG_THERMAL_EMULATION
 * @passive:		1 if you've crossed a passive trip point, 0 otherwise.
 * @prev_low_trip:	the low current temperature if you've crossed a passive
			trip point.
 * @prev_high_trip:	the above current temperature if you've crossed a
			passive trip point.
 * @forced_passive:	If > 0, temperature at which to switch on all ACPI
 *			processor cooling devices.  Currently only used by the
 *			step-wise governor.
 * @need_update:	if equals 1, thermal_zone_device_update needs to be invoked.
 * @ops:	operations this &thermal_zone_device supports
 * @tzp:	thermal zone parameters
 * @governor:	pointer to the governor for this thermal zone
 * @governor_data:	private pointer for governor data
 * @thermal_instances:	list of &struct thermal_instance of this thermal zone
 * @ida:	&struct ida to generate unique id for this zone's cooling
 *		devices
 * @lock:	lock to protect thermal_instances list
 * @node:	node in thermal_tz_list (in thermal_core.c)
 * @poll_queue:	delayed work for polling
 * @notify_event: Last notification event
 * @cdev_bound: cooling device bind done
 */
struct thermal_zone_device {
	int id;
	char type[THERMAL_NAME_LENGTH];
	struct device device;
	struct attribute_group trips_attribute_group;
	struct thermal_attr *trip_temp_attrs;
	struct thermal_attr *trip_type_attrs;
	struct thermal_attr *trip_hyst_attrs;
	void *devdata;
	int trips;
	unsigned long trips_disabled;	/* bitmap for disabled trips */
	int passive_delay;
	int polling_delay;
	int temperature;
	int last_temperature;
	int emul_temperature;
	int passive;
	int prev_low_trip;
	int prev_high_trip;
	unsigned int forced_passive;
	atomic_t need_update;
	struct thermal_zone_device_ops *ops;
	struct thermal_zone_params *tzp;
	struct thermal_governor *governor;
	void *governor_data;
	struct list_head thermal_instances;
	struct ida ida;
	struct mutex lock;
	struct list_head node;
	struct delayed_work poll_queue;
	enum thermal_notify_event notify_event;
	bool cdev_bound;
};

/**
 * struct thermal_governor - structure that holds thermal governor information
 * @name:	name of the governor
 * @bind_to_tz: callback called when binding to a thermal zone.  If it
 *		returns 0, the governor is bound to the thermal zone,
 *		otherwise it fails.
 * @unbind_from_tz:	callback called when a governor is unbound from a
 *			thermal zone.
 * @throttle:	callback called for every trip point even if temperature is
 *		below the trip point temperature
 * @governor_list:	node in thermal_governor_list (in thermal_core.c)
 */
struct thermal_governor {
	char name[THERMAL_NAME_LENGTH];
	int (*bind_to_tz)(struct thermal_zone_device *tz);
	void (*unbind_from_tz)(struct thermal_zone_device *tz);
	int (*throttle)(struct thermal_zone_device *tz, int trip);
	struct list_head	governor_list;
	int min_state_throttle;
};

/* Structure that holds binding parameters for a zone */
struct thermal_bind_params {
	struct thermal_cooling_device *cdev;

	/*
	 * This is a measure of 'how effectively these devices can
	 * cool 'this' thermal zone. It shall be determined by
	 * platform characterization. This value is relative to the
	 * rest of the weights so a cooling device whose weight is
	 * double that of another cooling device is twice as
	 * effective. See Documentation/thermal/sysfs-api.txt for more
	 * information.
	 */
	int weight;

	/*
	 * This is a bit mask that gives the binding relation between this
	 * thermal zone and cdev, for a particular trip point.
	 * See Documentation/thermal/sysfs-api.txt for more information.
	 */
	int trip_mask;

	/*
	 * This is an array of cooling state limits. Must have exactly
	 * 2 * thermal_zone.number_of_trip_points. It is an array consisting
	 * of tuples <lower-state upper-state> of state limits. Each trip
	 * will be associated with one state limit tuple when binding.
	 * A NULL pointer means <THERMAL_NO_LIMITS THERMAL_NO_LIMITS>
	 * on all trips.
	 */
	unsigned long *binding_limits;
	int (*match) (struct thermal_zone_device *tz,
			struct thermal_cooling_device *cdev);
};

/* Structure to define Thermal Zone parameters */
struct thermal_zone_params {
	char governor_name[THERMAL_NAME_LENGTH];

	/*
	 * a boolean to indicate if the thermal to hwmon sysfs interface
	 * is required. when no_hwmon == false, a hwmon sysfs interface
	 * will be created. when no_hwmon == true, nothing will be done
	 */
	bool no_hwmon;

	int num_tbps;	/* Number of tbp entries */
	struct thermal_bind_params *tbp;

	/*
	 * Sustainable power (heat) that this thermal zone can dissipate in
	 * mW
	 */
	u32 sustainable_power;

	/*
	 * Proportional parameter of the PID controller when
	 * overshooting (i.e., when temperature is below the target)
	 */
	s32 k_po;

	/*
	 * Proportional parameter of the PID controller when
	 * undershooting
	 */
	s32 k_pu;

	/* Integral parameter of the PID controller */
	s32 k_i;

	/* Derivative parameter of the PID controller */
	s32 k_d;

	/* threshold below which the error is no longer accumulated */
	s32 integral_cutoff;

	s32 integral_max;

	/*
	 * @slope:	slope of a linear temperature adjustment curve.
	 * 		Used by thermal zone drivers.
	 */
	int slope;
	/*
	 * @offset:	offset of a linear temperature adjustment curve.
	 * 		Used by thermal zone drivers (default 0).
	 */
	int offset;

	/*
	 * @tracks_low:	Indicates that the thermal zone params are for
	 *		temperatures falling below the thresholds.
	 */
	bool tracks_low;
};

struct thermal_genl_event {
	u32 orig;
	enum events event;
};

/**
 * struct thermal_zone_of_device_ops - scallbacks for handling DT based zones
 *
 * Mandatory:
 * @get_temp: a pointer to a function that reads the sensor temperature.
 *
 * Optional:
 * @get_trend: a pointer to a function that reads the sensor temperature trend.
 * @set_trips: a pointer to a function that sets a temperature window. When
 *	       this window is left the driver must inform the thermal core via
 *	       thermal_zone_device_update.
 * @set_emul_temp: a pointer to a function that sets sensor emulated
 *		   temperature.
 * @set_trip_temp: a pointer to a function that sets the trip temperature on
 *		   hardware.
 * @get_trip_temp: a pointer to a function that gets the trip temperature on
 *		   hardware.
 */
struct thermal_zone_of_device_ops {
	int (*get_temp)(void *, int *);
	int (*get_trend)(void *, int, enum thermal_trend *);
	int (*set_trips)(void *, int, int);
	int (*set_emul_temp)(void *, int);
	int (*set_trip_temp)(void *, int, int);
<<<<<<< HEAD
	int (*throttle_cpu_hotplug)(void *, int temp);
=======
	int (*get_trip_temp)(void *, int, int *);
>>>>>>> 2d2af525
};

/**
 * struct thermal_trip - representation of a point in temperature domain
 * @np: pointer to struct device_node that this trip point was created from
 * @temperature: temperature value in miliCelsius
 * @hysteresis: relative hysteresis in miliCelsius
 * @type: trip point type
 */

struct thermal_trip {
	struct device_node *np;
	int temperature;
	int hysteresis;
	enum thermal_trip_type type;
};

/***   Private data structures to represent thermal device tree data ***/

/**
 * struct __thermal_bind_param - a match between trip and cooling device
 * @cooling_device: a pointer to identify the referred cooling device
 * @trip_id: the trip point index
 * @usage: the percentage (from 0 to 100) of cooling contribution
 * @min: minimum cooling state used at this trip point
 * @max: maximum cooling state used at this trip point
 * @value: cooling value corresponding to max state
 */

struct __thermal_bind_params {
	struct device_node *cooling_device;
	unsigned int trip_id;
	unsigned int usage;
	unsigned long min;
	unsigned long max;
	unsigned long value;
};

/**
 * struct __thermal_zone - internal representation of a thermal zone
 * @mode: current thermal zone device mode (enabled/disabled)
 * @passive_delay: polling interval while passive cooling is activated
 * @polling_delay: zone polling interval
 * @slope: slope of the temperature adjustment curve
 * @offset: offset of the temperature adjustment curve
 * @ntrips: number of trip points
 * @trips: an array of trip points (0..ntrips - 1)
 * @num_tbps: number of thermal bind params
 * @tbps: an array of thermal bind params (0..num_tbps - 1)
 * @sensor_data: sensor private data used while reading temperature and trend
 * @ops: set of callbacks to handle the thermal zone based on DT
 */

struct __thermal_zone {
	enum thermal_device_mode mode;
	int passive_delay;
	int polling_delay;
	int slope;
	int offset;
	struct thermal_zone_device *tzd;
	bool default_disable;

	/* trip data */
	int ntrips;
	struct thermal_trip *trips;

	/* cooling binding data */
	int num_tbps;
	struct __thermal_bind_params *tbps;

	const struct thermal_zone_of_device_ops *ops;
	struct list_head list;
	/* sensor interface */
	struct __sensor_param *senps;
};

/* Different aggregation logic supported for virtual sensors */
enum aggregation_logic {
	VIRT_WEIGHTED_AVG,
	VIRT_MAXIMUM,
	VIRT_MINIMUM,
	VIRT_COUNT_THRESHOLD,
	VIRT_AGGREGATION_NR,
};

/*
 * struct virtual_sensor_data - Data structure used to provide
 *			      information about the virtual zone.
 * @virt_zone_name - Virtual thermal zone name
 * @num_sensors - Number of sensors this virtual zone uses to compute
 *		  temperature
 * @sensor_names - Array of sensor names
 * @logic - Temperature aggregation logic to be used
 * @coefficients - Coefficients to be used for weighted average logic
 * @coefficient_ct - number of coefficients provided as input
 * @avg_offset - offset value to be used for the weighted aggregation logic
 * @avg_denominator - denominator value to be used for the weighted aggregation
 *			logic
 */
struct virtual_sensor_data {
	int                    num_sensors;
	char                   virt_zone_name[THERMAL_NAME_LENGTH];
	char                   *sensor_names[THERMAL_MAX_VIRT_SENSORS];
	enum aggregation_logic logic;
	int                    coefficients[THERMAL_MAX_VIRT_SENSORS];
	int                    coefficient_ct;
	int                    avg_offset;
	int                    avg_denominator;
};

/* Function declarations */
#ifdef CONFIG_THERMAL_OF
struct thermal_zone_device *
thermal_zone_of_sensor_register(struct device *dev, int id, void *data,
				const struct thermal_zone_of_device_ops *ops);
void thermal_zone_of_sensor_unregister(struct device *dev,
				       struct thermal_zone_device *tz);
struct thermal_zone_device *devm_thermal_zone_of_sensor_register(
		struct device *dev, int id, void *data,
		const struct thermal_zone_of_device_ops *ops);
void devm_thermal_zone_of_sensor_unregister(struct device *dev,
					    struct thermal_zone_device *tz);
struct thermal_zone_device *devm_thermal_of_virtual_sensor_register(
		struct device *dev,
		const struct virtual_sensor_data *sensor_data);
#else
static inline struct thermal_zone_device *
thermal_zone_of_sensor_register(struct device *dev, int id, void *data,
				const struct thermal_zone_of_device_ops *ops)
{
	return ERR_PTR(-ENODEV);
}

static inline
void thermal_zone_of_sensor_unregister(struct device *dev,
				       struct thermal_zone_device *tz)
{
}

static inline struct thermal_zone_device *devm_thermal_zone_of_sensor_register(
		struct device *dev, int id, void *data,
		const struct thermal_zone_of_device_ops *ops)
{
	return ERR_PTR(-ENODEV);
}

static inline
void devm_thermal_zone_of_sensor_unregister(struct device *dev,
					    struct thermal_zone_device *tz)
{
}

static inline
struct thermal_zone_device *devm_thermal_of_virtual_sensor_register(
		struct device *dev,
		const struct virtual_sensor_data *sensor_data)
{
	return ERR_PTR(-ENODEV);
}

#endif

#if IS_ENABLED(CONFIG_THERMAL)
static inline bool cdev_is_power_actor(struct thermal_cooling_device *cdev)
{
	return cdev->ops->get_requested_power && cdev->ops->state2power &&
		cdev->ops->power2state;
}

int power_actor_get_max_power(struct thermal_cooling_device *,
			      struct thermal_zone_device *tz, u32 *max_power);
int power_actor_get_min_power(struct thermal_cooling_device *,
			      struct thermal_zone_device *tz, u32 *min_power);
int power_actor_set_power(struct thermal_cooling_device *,
			  struct thermal_instance *, u32);
struct thermal_zone_device *thermal_zone_device_register(const char *, int, int,
		void *, struct thermal_zone_device_ops *,
		struct thermal_zone_params *, int, int);
void thermal_zone_device_unregister(struct thermal_zone_device *);

int thermal_zone_bind_cooling_device(struct thermal_zone_device *, int,
				     struct thermal_cooling_device *,
				     unsigned long, unsigned long,
				     unsigned int);
int thermal_zone_unbind_cooling_device(struct thermal_zone_device *, int,
				       struct thermal_cooling_device *);
void thermal_zone_device_update(struct thermal_zone_device *,
				enum thermal_notify_event);
void thermal_zone_device_update_temp(struct thermal_zone_device *tz,
				enum thermal_notify_event event, int temp);
void thermal_zone_set_trips(struct thermal_zone_device *);

struct thermal_cooling_device *thermal_cooling_device_register(char *, void *,
		const struct thermal_cooling_device_ops *);
struct thermal_cooling_device *
thermal_of_cooling_device_register(struct device_node *np, char *, void *,
				   const struct thermal_cooling_device_ops *);
void thermal_cooling_device_unregister(struct thermal_cooling_device *);
struct thermal_zone_device *thermal_zone_get_zone_by_name(const char *name);
<<<<<<< HEAD
struct thermal_zone_device *thermal_zone_get_zone_by_cool_np(struct device_node *cool_np);
=======
struct thermal_cooling_device *thermal_zone_get_cdev_by_name(const char *name);
>>>>>>> 2d2af525
int thermal_zone_get_temp(struct thermal_zone_device *tz, int *temp);
int thermal_zone_get_slope(struct thermal_zone_device *tz);
int thermal_zone_get_offset(struct thermal_zone_device *tz);

int get_tz_trend(struct thermal_zone_device *, int);
struct thermal_instance *get_thermal_instance(struct thermal_zone_device *,
		struct thermal_cooling_device *, int);
void thermal_cdev_update(struct thermal_cooling_device *);
void thermal_notify_framework(struct thermal_zone_device *, int);
#else
static inline bool cdev_is_power_actor(struct thermal_cooling_device *cdev)
{ return false; }
static inline int power_actor_get_max_power(struct thermal_cooling_device *cdev,
			      struct thermal_zone_device *tz, u32 *max_power)
{ return 0; }
static inline int power_actor_get_min_power(struct thermal_cooling_device *cdev,
					    struct thermal_zone_device *tz,
					    u32 *min_power)
{ return -ENODEV; }
static inline int power_actor_set_power(struct thermal_cooling_device *cdev,
			  struct thermal_instance *tz, u32 power)
{ return 0; }
static inline struct thermal_zone_device *thermal_zone_device_register(
	const char *type, int trips, int mask, void *devdata,
	struct thermal_zone_device_ops *ops,
	struct thermal_zone_params *tzp,
	int passive_delay, int polling_delay)
{ return ERR_PTR(-ENODEV); }
static inline void thermal_zone_device_unregister(
	struct thermal_zone_device *tz)
{ }
static inline int thermal_zone_bind_cooling_device(
	struct thermal_zone_device *tz, int trip,
	struct thermal_cooling_device *cdev,
	unsigned long upper, unsigned long lower,
	unsigned int weight)
{ return -ENODEV; }
static inline int thermal_zone_unbind_cooling_device(
	struct thermal_zone_device *tz, int trip,
	struct thermal_cooling_device *cdev)
{ return -ENODEV; }
static inline void thermal_zone_device_update(struct thermal_zone_device *tz,
					      enum thermal_notify_event event)
{ }
static inline void thermal_zone_device_update_temp(
		struct thermal_zone_device *tz, enum thermal_notify_event event,
		int temp)
{ }
static inline void thermal_zone_set_trips(struct thermal_zone_device *tz)
{ }
static inline struct thermal_cooling_device *
thermal_cooling_device_register(char *type, void *devdata,
	const struct thermal_cooling_device_ops *ops)
{ return ERR_PTR(-ENODEV); }
static inline struct thermal_cooling_device *
thermal_of_cooling_device_register(struct device_node *np,
	char *type, void *devdata, const struct thermal_cooling_device_ops *ops)
{ return ERR_PTR(-ENODEV); }
static inline void thermal_cooling_device_unregister(
	struct thermal_cooling_device *cdev)
{ }
static inline struct thermal_zone_device *thermal_zone_get_zone_by_name(
		const char *name)
{ return ERR_PTR(-ENODEV); }
<<<<<<< HEAD
static inline struct thermal_zone_device *thermal_zone_get_zone_by_cool_np(
		struct device_node *cool_np)
=======
static inline struct thermal_cooling_device *thermal_zone_get_cdev_by_name(
		const char *name)
>>>>>>> 2d2af525
{ return ERR_PTR(-ENODEV); }
static inline int thermal_zone_get_temp(
		struct thermal_zone_device *tz, int *temp)
{ return -ENODEV; }
static inline int thermal_zone_get_slope(
		struct thermal_zone_device *tz)
{ return -ENODEV; }
static inline int thermal_zone_get_offset(
		struct thermal_zone_device *tz)
{ return -ENODEV; }
static inline int get_tz_trend(struct thermal_zone_device *tz, int trip)
{ return -ENODEV; }
static inline struct thermal_instance *
get_thermal_instance(struct thermal_zone_device *tz,
	struct thermal_cooling_device *cdev, int trip)
{ return ERR_PTR(-ENODEV); }
static inline void thermal_cdev_update(struct thermal_cooling_device *cdev)
{ }
static inline void thermal_notify_framework(struct thermal_zone_device *tz,
	int trip)
{ }
#endif /* CONFIG_THERMAL */

#if defined(CONFIG_NET) && IS_ENABLED(CONFIG_THERMAL)
extern int thermal_generate_netlink_event(struct thermal_zone_device *tz,
						enum events event);
#else
static inline int thermal_generate_netlink_event(struct thermal_zone_device *tz,
						enum events event)
{
	return 0;
}
#endif

#endif /* __THERMAL_H__ */<|MERGE_RESOLUTION|>--- conflicted
+++ resolved
@@ -128,13 +128,10 @@
 			  enum thermal_trend *);
 	int (*notify) (struct thermal_zone_device *, int,
 		       enum thermal_trip_type);
-<<<<<<< HEAD
 	int (*throttle_hotplug) (struct thermal_zone_device *);
-=======
 	bool (*is_wakeable)(struct thermal_zone_device *);
 	int (*set_polling_delay)(struct thermal_zone_device *, int);
 	int (*set_passive_delay)(struct thermal_zone_device *, int);
->>>>>>> 2d2af525
 };
 
 struct thermal_cooling_device_ops {
@@ -399,11 +396,8 @@
 	int (*set_trips)(void *, int, int);
 	int (*set_emul_temp)(void *, int);
 	int (*set_trip_temp)(void *, int, int);
-<<<<<<< HEAD
 	int (*throttle_cpu_hotplug)(void *, int temp);
-=======
 	int (*get_trip_temp)(void *, int, int *);
->>>>>>> 2d2af525
 };
 
 /**
@@ -465,6 +459,7 @@
 	int offset;
 	struct thermal_zone_device *tzd;
 	bool default_disable;
+	bool is_wakeable;
 
 	/* trip data */
 	int ntrips;
@@ -603,11 +598,8 @@
 				   const struct thermal_cooling_device_ops *);
 void thermal_cooling_device_unregister(struct thermal_cooling_device *);
 struct thermal_zone_device *thermal_zone_get_zone_by_name(const char *name);
-<<<<<<< HEAD
 struct thermal_zone_device *thermal_zone_get_zone_by_cool_np(struct device_node *cool_np);
-=======
 struct thermal_cooling_device *thermal_zone_get_cdev_by_name(const char *name);
->>>>>>> 2d2af525
 int thermal_zone_get_temp(struct thermal_zone_device *tz, int *temp);
 int thermal_zone_get_slope(struct thermal_zone_device *tz);
 int thermal_zone_get_offset(struct thermal_zone_device *tz);
@@ -672,13 +664,11 @@
 static inline struct thermal_zone_device *thermal_zone_get_zone_by_name(
 		const char *name)
 { return ERR_PTR(-ENODEV); }
-<<<<<<< HEAD
 static inline struct thermal_zone_device *thermal_zone_get_zone_by_cool_np(
 		struct device_node *cool_np)
-=======
+{ return ERR_PTR(-ENODEV); }
 static inline struct thermal_cooling_device *thermal_zone_get_cdev_by_name(
 		const char *name)
->>>>>>> 2d2af525
 { return ERR_PTR(-ENODEV); }
 static inline int thermal_zone_get_temp(
 		struct thermal_zone_device *tz, int *temp)
