/* SPDX-License-Identifier: GPL-2.0 */
/*
 *  thermal.h  ($Revision: 0 $)
 *
 *  Copyright (C) 2008  Intel Corp
 *  Copyright (C) 2008  Zhang Rui <rui.zhang@intel.com>
 *  Copyright (C) 2008  Sujith Thomas <sujith.thomas@intel.com>
 */

#ifndef __THERMAL_H__
#define __THERMAL_H__

#include <linux/of.h>
#include <linux/idr.h>
#include <linux/device.h>
#include <linux/sysfs.h>
#include <linux/workqueue.h>
#include <uapi/linux/thermal.h>

#define THERMAL_TRIPS_NONE	-1
#define THERMAL_MAX_TRIPS	12

/* invalid cooling state */
#define THERMAL_CSTATE_INVALID -1UL

/* invalid cooling frequency */
#define THERMAL_CFREQ_INVALID -1

/* No upper/lower limit requirement */
#define THERMAL_NO_LIMIT	((u32)~0)

/* Default weight of a bound cooling device */
#define THERMAL_WEIGHT_DEFAULT 0

/* Max sensors that can be used for a single virtual thermalzone */
#define THERMAL_MAX_VIRT_SENSORS 10

/* use value, which < 0K, to indicate an invalid/uninitialized temperature */
#define THERMAL_TEMP_INVALID	-274000

/* Unit conversion macros */
#define DECI_KELVIN_TO_CELSIUS(t)	({			\
	long _t = (t);						\
	((_t-2732 >= 0) ? (_t-2732+5)/10 : (_t-2732-5)/10);	\
})
#define CELSIUS_TO_DECI_KELVIN(t)	((t)*10+2732)
#define DECI_KELVIN_TO_MILLICELSIUS_WITH_OFFSET(t, off) (((t) - (off)) * 100)
#define DECI_KELVIN_TO_MILLICELSIUS(t) DECI_KELVIN_TO_MILLICELSIUS_WITH_OFFSET(t, 2732)
#define MILLICELSIUS_TO_DECI_KELVIN_WITH_OFFSET(t, off) (((t) / 100) + (off))
#define MILLICELSIUS_TO_DECI_KELVIN(t) MILLICELSIUS_TO_DECI_KELVIN_WITH_OFFSET(t, 2732)

/* Default Thermal Governor */
#if defined(CONFIG_THERMAL_DEFAULT_GOV_STEP_WISE)
#define DEFAULT_THERMAL_GOVERNOR       "step_wise"
#elif defined(CONFIG_THERMAL_DEFAULT_GOV_FAIR_SHARE)
#define DEFAULT_THERMAL_GOVERNOR       "fair_share"
#elif defined(CONFIG_THERMAL_DEFAULT_GOV_USER_SPACE)
#define DEFAULT_THERMAL_GOVERNOR       "user_space"
#elif defined(CONFIG_THERMAL_DEFAULT_GOV_POWER_ALLOCATOR)
#define DEFAULT_THERMAL_GOVERNOR       "power_allocator"
#endif

struct thermal_zone_device;
struct thermal_cooling_device;
struct thermal_instance;

enum thermal_device_mode {
	THERMAL_DEVICE_DISABLED = 0,
	THERMAL_DEVICE_ENABLED,
};

enum thermal_trip_type {
	THERMAL_TRIP_ACTIVE = 0,
	THERMAL_TRIP_PASSIVE,
	THERMAL_TRIP_HOT,
	THERMAL_TRIP_CRITICAL,
};

enum thermal_trend {
	THERMAL_TREND_STABLE, /* temperature is stable */
	THERMAL_TREND_RAISING, /* temperature is raising */
	THERMAL_TREND_DROPPING, /* temperature is dropping */
	THERMAL_TREND_RAISE_FULL, /* apply highest cooling action */
	THERMAL_TREND_DROP_FULL, /* apply lowest cooling action */
};

/* Thermal notification reason */
enum thermal_notify_event {
	THERMAL_EVENT_UNSPECIFIED, /* Unspecified event */
	THERMAL_EVENT_TEMP_SAMPLE, /* New Temperature sample */
	THERMAL_TRIP_VIOLATED, /* TRIP Point violation */
	THERMAL_TRIP_CHANGED, /* TRIP Point temperature changed */
	THERMAL_DEVICE_DOWN, /* Thermal device is down */
	THERMAL_DEVICE_UP, /* Thermal device is up after a down event */
	THERMAL_DEVICE_POWER_CAPABILITY_CHANGED, /* power capability changed */
	THERMAL_TABLE_CHANGED, /* Thermal table(s) changed */
};

struct thermal_zone_device_ops {
	int (*bind) (struct thermal_zone_device *,
		     struct thermal_cooling_device *);
	int (*unbind) (struct thermal_zone_device *,
		       struct thermal_cooling_device *);
	int (*get_temp) (struct thermal_zone_device *, int *);
	int (*set_trips) (struct thermal_zone_device *, int, int);
	int (*get_mode) (struct thermal_zone_device *,
			 enum thermal_device_mode *);
	int (*set_mode) (struct thermal_zone_device *,
		enum thermal_device_mode);
	int (*get_trip_type) (struct thermal_zone_device *, int,
		enum thermal_trip_type *);
	int (*get_trip_temp) (struct thermal_zone_device *, int, int *);
	int (*set_trip_temp) (struct thermal_zone_device *, int, int);
	int (*get_trip_hyst) (struct thermal_zone_device *, int, int *);
	int (*set_trip_hyst) (struct thermal_zone_device *, int, int);
	int (*get_crit_temp) (struct thermal_zone_device *, int *);
	int (*set_emul_temp) (struct thermal_zone_device *, int);
	int (*get_trend) (struct thermal_zone_device *, int,
			  enum thermal_trend *);
	int (*notify) (struct thermal_zone_device *, int,
		       enum thermal_trip_type);
	int (*throttle_hotplug) (struct thermal_zone_device *);
};

struct thermal_cooling_device_ops {
	int (*get_max_state) (struct thermal_cooling_device *, unsigned long *);
	int (*get_cur_state) (struct thermal_cooling_device *, unsigned long *);
	int (*set_cur_state) (struct thermal_cooling_device *, unsigned long);
	int (*get_requested_power)(struct thermal_cooling_device *,
				   struct thermal_zone_device *, u32 *);
	int (*state2power)(struct thermal_cooling_device *,
			   struct thermal_zone_device *, unsigned long, u32 *);
	int (*power2state)(struct thermal_cooling_device *,
			   struct thermal_zone_device *, u32, unsigned long *);
	int (*set_cur_temp)(struct thermal_cooling_device *, bool, int);
	int (*get_cooling_level)(struct thermal_cooling_device *, unsigned long);
};

struct thermal_cooling_device {
	int id;
	char type[THERMAL_NAME_LENGTH];
	struct device device;
	struct device_node *np;
	void *devdata;
	void *stats;
	const struct thermal_cooling_device_ops *ops;
	bool updated; /* true if the cooling device does not need update */
	struct mutex lock; /* protect thermal_instances list */
	struct list_head thermal_instances;
	struct list_head node;
	unsigned long sysfs_cur_state_req;
	unsigned long sysfs_min_state_req;
};

struct thermal_attr {
	struct device_attribute attr;
	char name[THERMAL_NAME_LENGTH];
};

/**
 * struct thermal_zone_device - structure for a thermal zone
 * @id:		unique id number for each thermal zone
 * @type:	the thermal zone device type
 * @device:	&struct device for this thermal zone
 * @trip_temp_attrs:	attributes for trip points for sysfs: trip temperature
 * @trip_type_attrs:	attributes for trip points for sysfs: trip type
 * @trip_hyst_attrs:	attributes for trip points for sysfs: trip hysteresis
 * @devdata:	private pointer for device private data
 * @trips:	number of trip points the thermal zone supports
 * @trips_disabled;	bitmap for disabled trips
 * @passive_delay:	number of milliseconds to wait between polls when
 *			performing passive cooling.
 * @polling_delay:	number of milliseconds to wait between polls when
 *			checking whether trip points have been crossed (0 for
 *			interrupt driven systems)
 * @temperature:	current temperature.  This is only for core code,
 *			drivers should use thermal_zone_get_temp() to get the
 *			current temperature
 * @last_temperature:	previous temperature read
 * @emul_temperature:	emulated temperature when using CONFIG_THERMAL_EMULATION
 * @passive:		1 if you've crossed a passive trip point, 0 otherwise.
 * @prev_low_trip:	the low current temperature if you've crossed a passive
			trip point.
 * @prev_high_trip:	the above current temperature if you've crossed a
			passive trip point.
 * @forced_passive:	If > 0, temperature at which to switch on all ACPI
 *			processor cooling devices.  Currently only used by the
 *			step-wise governor.
 * @need_update:	if equals 1, thermal_zone_device_update needs to be invoked.
 * @ops:	operations this &thermal_zone_device supports
 * @tzp:	thermal zone parameters
 * @governor:	pointer to the governor for this thermal zone
 * @governor_data:	private pointer for governor data
 * @thermal_instances:	list of &struct thermal_instance of this thermal zone
 * @ida:	&struct ida to generate unique id for this zone's cooling
 *		devices
 * @lock:	lock to protect thermal_instances list
 * @node:	node in thermal_tz_list (in thermal_core.c)
 * @poll_queue:	delayed work for polling
 * @notify_event: Last notification event
 * @cdev_bound: cooling device bind done
 */
struct thermal_zone_device {
	int id;
	char type[THERMAL_NAME_LENGTH];
	struct device device;
	struct attribute_group trips_attribute_group;
	struct thermal_attr *trip_temp_attrs;
	struct thermal_attr *trip_type_attrs;
	struct thermal_attr *trip_hyst_attrs;
	void *devdata;
	int trips;
	unsigned long trips_disabled;	/* bitmap for disabled trips */
	int passive_delay;
	int polling_delay;
	int temperature;
	int last_temperature;
	int emul_temperature;
	int passive;
	int prev_low_trip;
	int prev_high_trip;
	unsigned int forced_passive;
	atomic_t need_update;
	struct thermal_zone_device_ops *ops;
	struct thermal_zone_params *tzp;
	struct thermal_governor *governor;
	void *governor_data;
	struct list_head thermal_instances;
	struct ida ida;
	struct mutex lock;
	struct list_head node;
	struct delayed_work poll_queue;
	enum thermal_notify_event notify_event;
	bool cdev_bound;
};

/**
 * struct thermal_governor - structure that holds thermal governor information
 * @name:	name of the governor
 * @bind_to_tz: callback called when binding to a thermal zone.  If it
 *		returns 0, the governor is bound to the thermal zone,
 *		otherwise it fails.
 * @unbind_from_tz:	callback called when a governor is unbound from a
 *			thermal zone.
 * @throttle:	callback called for every trip point even if temperature is
 *		below the trip point temperature
 * @governor_list:	node in thermal_governor_list (in thermal_core.c)
 */
struct thermal_governor {
	char name[THERMAL_NAME_LENGTH];
	int (*bind_to_tz)(struct thermal_zone_device *tz);
	void (*unbind_from_tz)(struct thermal_zone_device *tz);
	int (*throttle)(struct thermal_zone_device *tz, int trip);
	struct list_head	governor_list;
};

/* Structure that holds binding parameters for a zone */
struct thermal_bind_params {
	struct thermal_cooling_device *cdev;

	/*
	 * This is a measure of 'how effectively these devices can
	 * cool 'this' thermal zone. It shall be determined by
	 * platform characterization. This value is relative to the
	 * rest of the weights so a cooling device whose weight is
	 * double that of another cooling device is twice as
	 * effective. See Documentation/thermal/sysfs-api.txt for more
	 * information.
	 */
	int weight;

	/*
	 * This is a bit mask that gives the binding relation between this
	 * thermal zone and cdev, for a particular trip point.
	 * See Documentation/thermal/sysfs-api.txt for more information.
	 */
	int trip_mask;

	/*
	 * This is an array of cooling state limits. Must have exactly
	 * 2 * thermal_zone.number_of_trip_points. It is an array consisting
	 * of tuples <lower-state upper-state> of state limits. Each trip
	 * will be associated with one state limit tuple when binding.
	 * A NULL pointer means <THERMAL_NO_LIMITS THERMAL_NO_LIMITS>
	 * on all trips.
	 */
	unsigned long *binding_limits;
	int (*match) (struct thermal_zone_device *tz,
			struct thermal_cooling_device *cdev);
};

/* Structure to define Thermal Zone parameters */
struct thermal_zone_params {
	char governor_name[THERMAL_NAME_LENGTH];

	/*
	 * a boolean to indicate if the thermal to hwmon sysfs interface
	 * is required. when no_hwmon == false, a hwmon sysfs interface
	 * will be created. when no_hwmon == true, nothing will be done
	 */
	bool no_hwmon;

	int num_tbps;	/* Number of tbp entries */
	struct thermal_bind_params *tbp;

	/*
	 * Sustainable power (heat) that this thermal zone can dissipate in
	 * mW
	 */
	u32 sustainable_power;

	/*
	 * Proportional parameter of the PID controller when
	 * overshooting (i.e., when temperature is below the target)
	 */
	s32 k_po;

	/*
	 * Proportional parameter of the PID controller when
	 * undershooting
	 */
	s32 k_pu;

	/* Integral parameter of the PID controller */
	s32 k_i;

	/* Derivative parameter of the PID controller */
	s32 k_d;

	/* threshold below which the error is no longer accumulated */
	s32 integral_cutoff;

	s32 integral_max;

	/*
	 * @slope:	slope of a linear temperature adjustment curve.
	 * 		Used by thermal zone drivers.
	 */
	int slope;
	/*
	 * @offset:	offset of a linear temperature adjustment curve.
	 * 		Used by thermal zone drivers (default 0).
	 */
	int offset;

	/*
	 * @tracks_low:	Indicates that the thermal zone params are for
	 *		temperatures falling below the thresholds.
	 */
	bool tracks_low;
};

struct thermal_genl_event {
	u32 orig;
	enum events event;
};

/**
 * struct thermal_zone_of_device_ops - scallbacks for handling DT based zones
 *
 * Mandatory:
 * @get_temp: a pointer to a function that reads the sensor temperature.
 *
 * Optional:
 * @get_trend: a pointer to a function that reads the sensor temperature trend.
 * @set_trips: a pointer to a function that sets a temperature window. When
 *	       this window is left the driver must inform the thermal core via
 *	       thermal_zone_device_update.
 * @set_emul_temp: a pointer to a function that sets sensor emulated
 *		   temperature.
 * @set_trip_temp: a pointer to a function that sets the trip temperature on
 *		   hardware.
 */
struct thermal_zone_of_device_ops {
	int (*get_temp)(void *, int *);
	int (*get_trend)(void *, int, enum thermal_trend *);
	int (*set_trips)(void *, int, int);
	int (*set_emul_temp)(void *, int);
	int (*set_trip_temp)(void *, int, int);
	int (*throttle_cpu_hotplug)(void *, int temp);
};

/**
 * struct thermal_trip - representation of a point in temperature domain
 * @np: pointer to struct device_node that this trip point was created from
 * @temperature: temperature value in miliCelsius
 * @hysteresis: relative hysteresis in miliCelsius
 * @type: trip point type
 */

struct thermal_trip {
	struct device_node *np;
	int temperature;
	int hysteresis;
	enum thermal_trip_type type;
};

<<<<<<< HEAD
/***   Private data structures to represent thermal device tree data ***/

/**
 * struct __thermal_bind_param - a match between trip and cooling device
 * @cooling_device: a pointer to identify the referred cooling device
 * @trip_id: the trip point index
 * @usage: the percentage (from 0 to 100) of cooling contribution
 * @min: minimum cooling state used at this trip point
 * @max: maximum cooling state used at this trip point
 * @value: cooling value corresponding to max state
 */

struct __thermal_bind_params {
	struct device_node *cooling_device;
	unsigned int trip_id;
	unsigned int usage;
	unsigned long min;
	unsigned long max;
	unsigned long value;
};

/**
 * struct __thermal_zone - internal representation of a thermal zone
 * @mode: current thermal zone device mode (enabled/disabled)
 * @passive_delay: polling interval while passive cooling is activated
 * @polling_delay: zone polling interval
 * @slope: slope of the temperature adjustment curve
 * @offset: offset of the temperature adjustment curve
 * @ntrips: number of trip points
 * @trips: an array of trip points (0..ntrips - 1)
 * @num_tbps: number of thermal bind params
 * @tbps: an array of thermal bind params (0..num_tbps - 1)
 * @sensor_data: sensor private data used while reading temperature and trend
 * @ops: set of callbacks to handle the thermal zone based on DT
 */

struct __thermal_zone {
	enum thermal_device_mode mode;
	int passive_delay;
	int polling_delay;
	int slope;
	int offset;

	/* trip data */
	int ntrips;
	struct thermal_trip *trips;

	/* cooling binding data */
	int num_tbps;
	struct __thermal_bind_params *tbps;

	/* sensor interface */
	void *sensor_data;
	const struct thermal_zone_of_device_ops *ops;
=======
/* Different aggregation logic supported for virtual sensors */
enum aggregation_logic {
	VIRT_WEIGHTED_AVG,
	VIRT_MAXIMUM,
	VIRT_MINIMUM,
	VIRT_COUNT_THRESHOLD,
	VIRT_AGGREGATION_NR,
};

/*
 * struct virtual_sensor_data - Data structure used to provide
 *			      information about the virtual zone.
 * @virt_zone_name - Virtual thermal zone name
 * @num_sensors - Number of sensors this virtual zone uses to compute
 *		  temperature
 * @sensor_names - Array of sensor names
 * @logic - Temperature aggregation logic to be used
 * @coefficients - Coefficients to be used for weighted average logic
 * @coefficient_ct - number of coefficients provided as input
 * @avg_offset - offset value to be used for the weighted aggregation logic
 * @avg_denominator - denominator value to be used for the weighted aggregation
 *			logic
 */
struct virtual_sensor_data {
	int                    num_sensors;
	char                   virt_zone_name[THERMAL_NAME_LENGTH];
	char                   *sensor_names[THERMAL_MAX_VIRT_SENSORS];
	enum aggregation_logic logic;
	int                    coefficients[THERMAL_MAX_VIRT_SENSORS];
	int                    coefficient_ct;
	int                    avg_offset;
	int                    avg_denominator;
>>>>>>> 1984fffe
};

/* Function declarations */
#ifdef CONFIG_THERMAL_OF
struct thermal_zone_device *
thermal_zone_of_sensor_register(struct device *dev, int id, void *data,
				const struct thermal_zone_of_device_ops *ops);
void thermal_zone_of_sensor_unregister(struct device *dev,
				       struct thermal_zone_device *tz);
struct thermal_zone_device *devm_thermal_zone_of_sensor_register(
		struct device *dev, int id, void *data,
		const struct thermal_zone_of_device_ops *ops);
void devm_thermal_zone_of_sensor_unregister(struct device *dev,
					    struct thermal_zone_device *tz);
struct thermal_zone_device *devm_thermal_of_virtual_sensor_register(
		struct device *dev,
		const struct virtual_sensor_data *sensor_data);
#else
static inline struct thermal_zone_device *
thermal_zone_of_sensor_register(struct device *dev, int id, void *data,
				const struct thermal_zone_of_device_ops *ops)
{
	return ERR_PTR(-ENODEV);
}

static inline
void thermal_zone_of_sensor_unregister(struct device *dev,
				       struct thermal_zone_device *tz)
{
}

static inline struct thermal_zone_device *devm_thermal_zone_of_sensor_register(
		struct device *dev, int id, void *data,
		const struct thermal_zone_of_device_ops *ops)
{
	return ERR_PTR(-ENODEV);
}

static inline
void devm_thermal_zone_of_sensor_unregister(struct device *dev,
					    struct thermal_zone_device *tz)
{
}

static inline
struct thermal_zone_device *devm_thermal_of_virtual_sensor_register(
		struct device *dev,
		const struct virtual_sensor_data *sensor_data)
{
	return ERR_PTR(-ENODEV);
}

#endif

#if IS_ENABLED(CONFIG_THERMAL)
static inline bool cdev_is_power_actor(struct thermal_cooling_device *cdev)
{
	return cdev->ops->get_requested_power && cdev->ops->state2power &&
		cdev->ops->power2state;
}

int power_actor_get_max_power(struct thermal_cooling_device *,
			      struct thermal_zone_device *tz, u32 *max_power);
int power_actor_get_min_power(struct thermal_cooling_device *,
			      struct thermal_zone_device *tz, u32 *min_power);
int power_actor_set_power(struct thermal_cooling_device *,
			  struct thermal_instance *, u32);
struct thermal_zone_device *thermal_zone_device_register(const char *, int, int,
		void *, struct thermal_zone_device_ops *,
		struct thermal_zone_params *, int, int);
void thermal_zone_device_unregister(struct thermal_zone_device *);

int thermal_zone_bind_cooling_device(struct thermal_zone_device *, int,
				     struct thermal_cooling_device *,
				     unsigned long, unsigned long,
				     unsigned int);
int thermal_zone_unbind_cooling_device(struct thermal_zone_device *, int,
				       struct thermal_cooling_device *);
void thermal_zone_device_update(struct thermal_zone_device *,
				enum thermal_notify_event);
void thermal_zone_set_trips(struct thermal_zone_device *);

struct thermal_cooling_device *thermal_cooling_device_register(char *, void *,
		const struct thermal_cooling_device_ops *);
struct thermal_cooling_device *
thermal_of_cooling_device_register(struct device_node *np, char *, void *,
				   const struct thermal_cooling_device_ops *);
void thermal_cooling_device_unregister(struct thermal_cooling_device *);
struct thermal_zone_device *thermal_zone_get_zone_by_name(const char *name);
struct thermal_zone_device *thermal_zone_get_zone_by_cool_np(struct device_node *cool_np);
int thermal_zone_get_temp(struct thermal_zone_device *tz, int *temp);
int thermal_zone_get_slope(struct thermal_zone_device *tz);
int thermal_zone_get_offset(struct thermal_zone_device *tz);

int get_tz_trend(struct thermal_zone_device *, int);
struct thermal_instance *get_thermal_instance(struct thermal_zone_device *,
		struct thermal_cooling_device *, int);
void thermal_cdev_update(struct thermal_cooling_device *);
void thermal_notify_framework(struct thermal_zone_device *, int);
#else
static inline bool cdev_is_power_actor(struct thermal_cooling_device *cdev)
{ return false; }
static inline int power_actor_get_max_power(struct thermal_cooling_device *cdev,
			      struct thermal_zone_device *tz, u32 *max_power)
{ return 0; }
static inline int power_actor_get_min_power(struct thermal_cooling_device *cdev,
					    struct thermal_zone_device *tz,
					    u32 *min_power)
{ return -ENODEV; }
static inline int power_actor_set_power(struct thermal_cooling_device *cdev,
			  struct thermal_instance *tz, u32 power)
{ return 0; }
static inline struct thermal_zone_device *thermal_zone_device_register(
	const char *type, int trips, int mask, void *devdata,
	struct thermal_zone_device_ops *ops,
	struct thermal_zone_params *tzp,
	int passive_delay, int polling_delay)
{ return ERR_PTR(-ENODEV); }
static inline void thermal_zone_device_unregister(
	struct thermal_zone_device *tz)
{ }
static inline int thermal_zone_bind_cooling_device(
	struct thermal_zone_device *tz, int trip,
	struct thermal_cooling_device *cdev,
	unsigned long upper, unsigned long lower,
	unsigned int weight)
{ return -ENODEV; }
static inline int thermal_zone_unbind_cooling_device(
	struct thermal_zone_device *tz, int trip,
	struct thermal_cooling_device *cdev)
{ return -ENODEV; }
static inline void thermal_zone_device_update(struct thermal_zone_device *tz,
					      enum thermal_notify_event event)
{ }
static inline void thermal_zone_set_trips(struct thermal_zone_device *tz)
{ }
static inline struct thermal_cooling_device *
thermal_cooling_device_register(char *type, void *devdata,
	const struct thermal_cooling_device_ops *ops)
{ return ERR_PTR(-ENODEV); }
static inline struct thermal_cooling_device *
thermal_of_cooling_device_register(struct device_node *np,
	char *type, void *devdata, const struct thermal_cooling_device_ops *ops)
{ return ERR_PTR(-ENODEV); }
static inline void thermal_cooling_device_unregister(
	struct thermal_cooling_device *cdev)
{ }
static inline struct thermal_zone_device *thermal_zone_get_zone_by_name(
		const char *name)
{ return ERR_PTR(-ENODEV); }
static inline struct thermal_zone_device *thermal_zone_get_zone_by_cool_np(
		struct device_node *cool_np)
{ return ERR_PTR(-ENODEV); }
static inline int thermal_zone_get_temp(
		struct thermal_zone_device *tz, int *temp)
{ return -ENODEV; }
static inline int thermal_zone_get_slope(
		struct thermal_zone_device *tz)
{ return -ENODEV; }
static inline int thermal_zone_get_offset(
		struct thermal_zone_device *tz)
{ return -ENODEV; }
static inline int get_tz_trend(struct thermal_zone_device *tz, int trip)
{ return -ENODEV; }
static inline struct thermal_instance *
get_thermal_instance(struct thermal_zone_device *tz,
	struct thermal_cooling_device *cdev, int trip)
{ return ERR_PTR(-ENODEV); }
static inline void thermal_cdev_update(struct thermal_cooling_device *cdev)
{ }
static inline void thermal_notify_framework(struct thermal_zone_device *tz,
	int trip)
{ }
#endif /* CONFIG_THERMAL */

#if defined(CONFIG_NET) && IS_ENABLED(CONFIG_THERMAL)
extern int thermal_generate_netlink_event(struct thermal_zone_device *tz,
						enum events event);
#else
static inline int thermal_generate_netlink_event(struct thermal_zone_device *tz,
						enum events event)
{
	return 0;
}
#endif

#endif /* __THERMAL_H__ */<|MERGE_RESOLUTION|>--- conflicted
+++ resolved
@@ -395,7 +395,6 @@
 	enum thermal_trip_type type;
 };
 
-<<<<<<< HEAD
 /***   Private data structures to represent thermal device tree data ***/
 
 /**
@@ -438,6 +437,8 @@
 	int polling_delay;
 	int slope;
 	int offset;
+	struct thermal_zone_device *tzd;
+	bool default_disable;
 
 	/* trip data */
 	int ntrips;
@@ -447,10 +448,12 @@
 	int num_tbps;
 	struct __thermal_bind_params *tbps;
 
+	const struct thermal_zone_of_device_ops *ops;
+	struct list_head list;
 	/* sensor interface */
-	void *sensor_data;
-	const struct thermal_zone_of_device_ops *ops;
-=======
+	struct __sensor_param *senps;
+};
+
 /* Different aggregation logic supported for virtual sensors */
 enum aggregation_logic {
 	VIRT_WEIGHTED_AVG,
@@ -483,7 +486,6 @@
 	int                    coefficient_ct;
 	int                    avg_offset;
 	int                    avg_denominator;
->>>>>>> 1984fffe
 };
 
 /* Function declarations */
